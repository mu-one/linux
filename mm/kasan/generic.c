--- conflicted
+++ resolved
@@ -208,11 +208,7 @@
 {
 	size_t aligned_size = round_up(global->size, KASAN_GRANULE_SIZE);
 
-<<<<<<< HEAD
-	kasan_unpoison(global->beg, global->size);
-=======
 	kasan_unpoison(global->beg, global->size, false);
->>>>>>> 11e4b63a
 
 	kasan_poison(global->beg + aligned_size,
 		     global->size_with_redzone - aligned_size,
@@ -296,19 +292,11 @@
 	WARN_ON(!IS_ALIGNED(addr, KASAN_ALLOCA_REDZONE_SIZE));
 
 	kasan_unpoison((const void *)(addr + rounded_down_size),
-<<<<<<< HEAD
-			size - rounded_down_size);
-	kasan_poison(left_redzone, KASAN_ALLOCA_REDZONE_SIZE,
-		     KASAN_ALLOCA_LEFT);
-	kasan_poison(right_redzone, padding_size + KASAN_ALLOCA_REDZONE_SIZE,
-		     KASAN_ALLOCA_RIGHT);
-=======
 			size - rounded_down_size, false);
 	kasan_poison(left_redzone, KASAN_ALLOCA_REDZONE_SIZE,
 		     KASAN_ALLOCA_LEFT, false);
 	kasan_poison(right_redzone, padding_size + KASAN_ALLOCA_REDZONE_SIZE,
 		     KASAN_ALLOCA_RIGHT, false);
->>>>>>> 11e4b63a
 }
 EXPORT_SYMBOL(__asan_alloca_poison);
 
@@ -318,11 +306,7 @@
 	if (unlikely(!stack_top || stack_top > stack_bottom))
 		return;
 
-<<<<<<< HEAD
-	kasan_unpoison(stack_top, stack_bottom - stack_top);
-=======
 	kasan_unpoison(stack_top, stack_bottom - stack_top, false);
->>>>>>> 11e4b63a
 }
 EXPORT_SYMBOL(__asan_allocas_unpoison);
 
