--- conflicted
+++ resolved
@@ -50,7 +50,15 @@
 	  HTC Magician devices, respectively. Actual functionality is
 	  handled by the leds-pasic3 and ds1wm drivers.
 
-<<<<<<< HEAD
+config UCB1400_CORE
+	tristate "Philips UCB1400 Core driver"
+	help
+	  This enables support for the Philips UCB1400 core functions.
+	  The UCB1400 is an AC97 audio codec.
+
+	  To compile this driver as a module, choose M here: the
+	  module will be called ucb1400_core.
+
 config MFD_TMIO
 	bool
 	default n
@@ -70,16 +78,6 @@
 	select MFD_TMIO
 	help
 	  Support for Toshiba Mobile IO Controller TC6387XB
-=======
-config UCB1400_CORE
-	tristate "Philips UCB1400 Core driver"
-	help
-	  This enables support for the Philips UCB1400 core functions.
-	  The UCB1400 is an AC97 audio codec.
-
-	  To compile this driver as a module, choose M here: the
-	  module will be called ucb1400_core.
->>>>>>> 4e9687d9
 
 config MFD_TC6393XB
 	bool "Support Toshiba TC6393XB"
