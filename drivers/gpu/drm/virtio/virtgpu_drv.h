--- conflicted
+++ resolved
@@ -257,11 +257,7 @@
 	struct mutex context_lock;
 };
 
-<<<<<<< HEAD
-/* virtio_ioctl.c */
-=======
 /* virtgpu_ioctl.c */
->>>>>>> 8a8109f3
 #define DRM_VIRTIO_NUM_IOCTLS 11
 extern struct drm_ioctl_desc virtio_gpu_ioctls[DRM_VIRTIO_NUM_IOCTLS];
 void virtio_gpu_create_context(struct drm_device *dev, struct drm_file *file);
