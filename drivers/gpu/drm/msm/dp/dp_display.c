--- conflicted
+++ resolved
@@ -658,10 +658,6 @@
 	dp_add_event(dp, EV_DISCONNECT_PENDING_TIMEOUT, 0, DP_TIMEOUT_5_SECOND);
 
 	/* signal the disconnect event early to ensure proper teardown */
-<<<<<<< HEAD
-	reinit_completion(&dp->audio_comp);
-=======
->>>>>>> 11e4b63a
 	dp_display_handle_plugged_change(g_dp_display, false);
 
 	dp_catalog_hpd_config_intr(dp->catalog, DP_DP_HPD_PLUG_INT_MASK |
@@ -906,10 +902,6 @@
 	/* wait only if audio was enabled */
 	if (dp_display->audio_enabled) {
 		/* signal the disconnect event */
-<<<<<<< HEAD
-		reinit_completion(&dp->audio_comp);
-=======
->>>>>>> 11e4b63a
 		dp_display_handle_plugged_change(dp_display, false);
 		if (!wait_for_completion_timeout(&dp->audio_comp,
 				HZ * 5))
