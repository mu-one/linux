/*
 * Copyright © 2008 Intel Corporation
 *
 * Permission is hereby granted, free of charge, to any person obtaining a
 * copy of this software and associated documentation files (the "Software"),
 * to deal in the Software without restriction, including without limitation
 * the rights to use, copy, modify, merge, publish, distribute, sublicense,
 * and/or sell copies of the Software, and to permit persons to whom the
 * Software is furnished to do so, subject to the following conditions:
 *
 * The above copyright notice and this permission notice (including the next
 * paragraph) shall be included in all copies or substantial portions of the
 * Software.
 *
 * THE SOFTWARE IS PROVIDED "AS IS", WITHOUT WARRANTY OF ANY KIND, EXPRESS OR
 * IMPLIED, INCLUDING BUT NOT LIMITED TO THE WARRANTIES OF MERCHANTABILITY,
 * FITNESS FOR A PARTICULAR PURPOSE AND NONINFRINGEMENT.  IN NO EVENT SHALL
 * THE AUTHORS OR COPYRIGHT HOLDERS BE LIABLE FOR ANY CLAIM, DAMAGES OR OTHER
 * LIABILITY, WHETHER IN AN ACTION OF CONTRACT, TORT OR OTHERWISE, ARISING
 * FROM, OUT OF OR IN CONNECTION WITH THE SOFTWARE OR THE USE OR OTHER DEALINGS
 * IN THE SOFTWARE.
 *
 * Authors:
 *    Keith Packard <keithp@keithp.com>
 *
 */

#include <linux/i2c.h>
#include <linux/slab.h>
#include <linux/export.h>
#include <drm/drmP.h>
#include <drm/drm_crtc.h>
#include <drm/drm_crtc_helper.h>
#include <drm/drm_edid.h>
#include "intel_drv.h"
#include <drm/i915_drm.h>
#include "i915_drv.h"

#define DP_LINK_CHECK_TIMEOUT	(10 * 1000)

struct dp_link_dpll {
	int link_bw;
	struct dpll dpll;
};

static const struct dp_link_dpll gen4_dpll[] = {
	{ DP_LINK_BW_1_62,
		{ .p1 = 2, .p2 = 10, .n = 2, .m1 = 23, .m2 = 8 } },
	{ DP_LINK_BW_2_7,
		{ .p1 = 1, .p2 = 10, .n = 1, .m1 = 14, .m2 = 2 } }
};

static const struct dp_link_dpll pch_dpll[] = {
	{ DP_LINK_BW_1_62,
		{ .p1 = 2, .p2 = 10, .n = 1, .m1 = 12, .m2 = 9 } },
	{ DP_LINK_BW_2_7,
		{ .p1 = 1, .p2 = 10, .n = 2, .m1 = 14, .m2 = 8 } }
};

static const struct dp_link_dpll vlv_dpll[] = {
	{ DP_LINK_BW_1_62,
		{ .p1 = 3, .p2 = 2, .n = 5, .m1 = 3, .m2 = 81 } },
	{ DP_LINK_BW_2_7,
		{ .p1 = 2, .p2 = 2, .n = 1, .m1 = 2, .m2 = 27 } }
};

/**
 * is_edp - is the given port attached to an eDP panel (either CPU or PCH)
 * @intel_dp: DP struct
 *
 * If a CPU or PCH DP output is attached to an eDP panel, this function
 * will return true, and false otherwise.
 */
static bool is_edp(struct intel_dp *intel_dp)
{
	struct intel_digital_port *intel_dig_port = dp_to_dig_port(intel_dp);

	return intel_dig_port->base.type == INTEL_OUTPUT_EDP;
}

static struct drm_device *intel_dp_to_dev(struct intel_dp *intel_dp)
{
	struct intel_digital_port *intel_dig_port = dp_to_dig_port(intel_dp);

	return intel_dig_port->base.base.dev;
}

static struct intel_dp *intel_attached_dp(struct drm_connector *connector)
{
	return enc_to_intel_dp(&intel_attached_encoder(connector)->base);
}

static void intel_dp_link_down(struct intel_dp *intel_dp);
<<<<<<< HEAD
=======
static bool _edp_panel_vdd_on(struct intel_dp *intel_dp);
static void edp_panel_vdd_on(struct intel_dp *intel_dp);
>>>>>>> 0b99836f
static void edp_panel_vdd_off(struct intel_dp *intel_dp, bool sync);

static int
intel_dp_max_link_bw(struct intel_dp *intel_dp)
{
	int max_link_bw = intel_dp->dpcd[DP_MAX_LINK_RATE];
	struct drm_device *dev = intel_dp->attached_connector->base.dev;

	switch (max_link_bw) {
	case DP_LINK_BW_1_62:
	case DP_LINK_BW_2_7:
		break;
	case DP_LINK_BW_5_4: /* 1.2 capable displays may advertise higher bw */
		if ((IS_HASWELL(dev) || INTEL_INFO(dev)->gen >= 8) &&
		    intel_dp->dpcd[DP_DPCD_REV] >= 0x12)
			max_link_bw = DP_LINK_BW_5_4;
		else
			max_link_bw = DP_LINK_BW_2_7;
		break;
	default:
		WARN(1, "invalid max DP link bw val %x, using 1.62Gbps\n",
		     max_link_bw);
		max_link_bw = DP_LINK_BW_1_62;
		break;
	}
	return max_link_bw;
}

/*
 * The units on the numbers in the next two are... bizarre.  Examples will
 * make it clearer; this one parallels an example in the eDP spec.
 *
 * intel_dp_max_data_rate for one lane of 2.7GHz evaluates as:
 *
 *     270000 * 1 * 8 / 10 == 216000
 *
 * The actual data capacity of that configuration is 2.16Gbit/s, so the
 * units are decakilobits.  ->clock in a drm_display_mode is in kilohertz -
 * or equivalently, kilopixels per second - so for 1680x1050R it'd be
 * 119000.  At 18bpp that's 2142000 kilobits per second.
 *
 * Thus the strange-looking division by 10 in intel_dp_link_required, to
 * get the result in decakilobits instead of kilobits.
 */

static int
intel_dp_link_required(int pixel_clock, int bpp)
{
	return (pixel_clock * bpp + 9) / 10;
}

static int
intel_dp_max_data_rate(int max_link_clock, int max_lanes)
{
	return (max_link_clock * max_lanes * 8) / 10;
}

static enum drm_mode_status
intel_dp_mode_valid(struct drm_connector *connector,
		    struct drm_display_mode *mode)
{
	struct intel_dp *intel_dp = intel_attached_dp(connector);
	struct intel_connector *intel_connector = to_intel_connector(connector);
	struct drm_display_mode *fixed_mode = intel_connector->panel.fixed_mode;
	int target_clock = mode->clock;
	int max_rate, mode_rate, max_lanes, max_link_clock;

	if (is_edp(intel_dp) && fixed_mode) {
		if (mode->hdisplay > fixed_mode->hdisplay)
			return MODE_PANEL;

		if (mode->vdisplay > fixed_mode->vdisplay)
			return MODE_PANEL;

		target_clock = fixed_mode->clock;
	}

	max_link_clock = drm_dp_bw_code_to_link_rate(intel_dp_max_link_bw(intel_dp));
	max_lanes = drm_dp_max_lane_count(intel_dp->dpcd);

	max_rate = intel_dp_max_data_rate(max_link_clock, max_lanes);
	mode_rate = intel_dp_link_required(target_clock, 18);

	if (mode_rate > max_rate)
		return MODE_CLOCK_HIGH;

	if (mode->clock < 10000)
		return MODE_CLOCK_LOW;

	if (mode->flags & DRM_MODE_FLAG_DBLCLK)
		return MODE_H_ILLEGAL;

	return MODE_OK;
}

static uint32_t
pack_aux(uint8_t *src, int src_bytes)
{
	int	i;
	uint32_t v = 0;

	if (src_bytes > 4)
		src_bytes = 4;
	for (i = 0; i < src_bytes; i++)
		v |= ((uint32_t) src[i]) << ((3-i) * 8);
	return v;
}

static void
unpack_aux(uint32_t src, uint8_t *dst, int dst_bytes)
{
	int i;
	if (dst_bytes > 4)
		dst_bytes = 4;
	for (i = 0; i < dst_bytes; i++)
		dst[i] = src >> ((3-i) * 8);
}

/* hrawclock is 1/4 the FSB frequency */
static int
intel_hrawclk(struct drm_device *dev)
{
	struct drm_i915_private *dev_priv = dev->dev_private;
	uint32_t clkcfg;

	/* There is no CLKCFG reg in Valleyview. VLV hrawclk is 200 MHz */
	if (IS_VALLEYVIEW(dev))
		return 200;

	clkcfg = I915_READ(CLKCFG);
	switch (clkcfg & CLKCFG_FSB_MASK) {
	case CLKCFG_FSB_400:
		return 100;
	case CLKCFG_FSB_533:
		return 133;
	case CLKCFG_FSB_667:
		return 166;
	case CLKCFG_FSB_800:
		return 200;
	case CLKCFG_FSB_1067:
		return 266;
	case CLKCFG_FSB_1333:
		return 333;
	/* these two are just a guess; one of them might be right */
	case CLKCFG_FSB_1600:
	case CLKCFG_FSB_1600_ALT:
		return 400;
	default:
		return 133;
	}
}

static void
intel_dp_init_panel_power_sequencer(struct drm_device *dev,
				    struct intel_dp *intel_dp,
				    struct edp_power_seq *out);
static void
intel_dp_init_panel_power_sequencer_registers(struct drm_device *dev,
					      struct intel_dp *intel_dp,
					      struct edp_power_seq *out);

static enum pipe
vlv_power_sequencer_pipe(struct intel_dp *intel_dp)
{
	struct intel_digital_port *intel_dig_port = dp_to_dig_port(intel_dp);
	struct drm_crtc *crtc = intel_dig_port->base.base.crtc;
	struct drm_device *dev = intel_dig_port->base.base.dev;
	struct drm_i915_private *dev_priv = dev->dev_private;
	enum port port = intel_dig_port->port;
	enum pipe pipe;

	/* modeset should have pipe */
	if (crtc)
		return to_intel_crtc(crtc)->pipe;

	/* init time, try to find a pipe with this port selected */
	for (pipe = PIPE_A; pipe <= PIPE_B; pipe++) {
		u32 port_sel = I915_READ(VLV_PIPE_PP_ON_DELAYS(pipe)) &
			PANEL_PORT_SELECT_MASK;
		if (port_sel == PANEL_PORT_SELECT_DPB_VLV && port == PORT_B)
			return pipe;
		if (port_sel == PANEL_PORT_SELECT_DPC_VLV && port == PORT_C)
			return pipe;
	}

	/* shrug */
	return PIPE_A;
}

static u32 _pp_ctrl_reg(struct intel_dp *intel_dp)
{
	struct drm_device *dev = intel_dp_to_dev(intel_dp);

	if (HAS_PCH_SPLIT(dev))
		return PCH_PP_CONTROL;
	else
		return VLV_PIPE_PP_CONTROL(vlv_power_sequencer_pipe(intel_dp));
}

static u32 _pp_stat_reg(struct intel_dp *intel_dp)
{
	struct drm_device *dev = intel_dp_to_dev(intel_dp);

	if (HAS_PCH_SPLIT(dev))
		return PCH_PP_STATUS;
	else
		return VLV_PIPE_PP_STATUS(vlv_power_sequencer_pipe(intel_dp));
}

static bool edp_have_panel_power(struct intel_dp *intel_dp)
{
	struct drm_device *dev = intel_dp_to_dev(intel_dp);
	struct drm_i915_private *dev_priv = dev->dev_private;

	return (I915_READ(_pp_stat_reg(intel_dp)) & PP_ON) != 0;
}

static bool edp_have_panel_vdd(struct intel_dp *intel_dp)
{
	struct drm_device *dev = intel_dp_to_dev(intel_dp);
	struct drm_i915_private *dev_priv = dev->dev_private;

	return (I915_READ(_pp_ctrl_reg(intel_dp)) & EDP_FORCE_VDD) != 0;
}

static void
intel_dp_check_edp(struct intel_dp *intel_dp)
{
	struct drm_device *dev = intel_dp_to_dev(intel_dp);
	struct drm_i915_private *dev_priv = dev->dev_private;

	if (!is_edp(intel_dp))
		return;

	if (!edp_have_panel_power(intel_dp) && !edp_have_panel_vdd(intel_dp)) {
		WARN(1, "eDP powered off while attempting aux channel communication.\n");
		DRM_DEBUG_KMS("Status 0x%08x Control 0x%08x\n",
			      I915_READ(_pp_stat_reg(intel_dp)),
			      I915_READ(_pp_ctrl_reg(intel_dp)));
	}
}

static uint32_t
intel_dp_aux_wait_done(struct intel_dp *intel_dp, bool has_aux_irq)
{
	struct intel_digital_port *intel_dig_port = dp_to_dig_port(intel_dp);
	struct drm_device *dev = intel_dig_port->base.base.dev;
	struct drm_i915_private *dev_priv = dev->dev_private;
	uint32_t ch_ctl = intel_dp->aux_ch_ctl_reg;
	uint32_t status;
	bool done;

#define C (((status = I915_READ_NOTRACE(ch_ctl)) & DP_AUX_CH_CTL_SEND_BUSY) == 0)
	if (has_aux_irq)
		done = wait_event_timeout(dev_priv->gmbus_wait_queue, C,
					  msecs_to_jiffies_timeout(10));
	else
		done = wait_for_atomic(C, 10) == 0;
	if (!done)
		DRM_ERROR("dp aux hw did not signal timeout (has irq: %i)!\n",
			  has_aux_irq);
#undef C

	return status;
}

static uint32_t i9xx_get_aux_clock_divider(struct intel_dp *intel_dp, int index)
{
	struct intel_digital_port *intel_dig_port = dp_to_dig_port(intel_dp);
	struct drm_device *dev = intel_dig_port->base.base.dev;

	/*
	 * The clock divider is based off the hrawclk, and would like to run at
	 * 2MHz.  So, take the hrawclk value and divide by 2 and use that
	 */
	return index ? 0 : intel_hrawclk(dev) / 2;
}

static uint32_t ilk_get_aux_clock_divider(struct intel_dp *intel_dp, int index)
{
	struct intel_digital_port *intel_dig_port = dp_to_dig_port(intel_dp);
	struct drm_device *dev = intel_dig_port->base.base.dev;

	if (index)
		return 0;

	if (intel_dig_port->port == PORT_A) {
		if (IS_GEN6(dev) || IS_GEN7(dev))
			return 200; /* SNB & IVB eDP input clock at 400Mhz */
		else
			return 225; /* eDP input clock at 450Mhz */
	} else {
		return DIV_ROUND_UP(intel_pch_rawclk(dev), 2);
	}
}

static uint32_t hsw_get_aux_clock_divider(struct intel_dp *intel_dp, int index)
{
	struct intel_digital_port *intel_dig_port = dp_to_dig_port(intel_dp);
	struct drm_device *dev = intel_dig_port->base.base.dev;
	struct drm_i915_private *dev_priv = dev->dev_private;

	if (intel_dig_port->port == PORT_A) {
		if (index)
			return 0;
		return DIV_ROUND_CLOSEST(intel_ddi_get_cdclk_freq(dev_priv), 2000);
	} else if (dev_priv->pch_id == INTEL_PCH_LPT_DEVICE_ID_TYPE) {
		/* Workaround for non-ULT HSW */
		switch (index) {
		case 0: return 63;
		case 1: return 72;
		default: return 0;
		}
	} else  {
		return index ? 0 : DIV_ROUND_UP(intel_pch_rawclk(dev), 2);
	}
}

static uint32_t vlv_get_aux_clock_divider(struct intel_dp *intel_dp, int index)
{
	return index ? 0 : 100;
}

static uint32_t i9xx_get_aux_send_ctl(struct intel_dp *intel_dp,
				      bool has_aux_irq,
				      int send_bytes,
				      uint32_t aux_clock_divider)
{
	struct intel_digital_port *intel_dig_port = dp_to_dig_port(intel_dp);
	struct drm_device *dev = intel_dig_port->base.base.dev;
	uint32_t precharge, timeout;

	if (IS_GEN6(dev))
		precharge = 3;
	else
		precharge = 5;

	if (IS_BROADWELL(dev) && intel_dp->aux_ch_ctl_reg == DPA_AUX_CH_CTL)
		timeout = DP_AUX_CH_CTL_TIME_OUT_600us;
	else
		timeout = DP_AUX_CH_CTL_TIME_OUT_400us;

	return DP_AUX_CH_CTL_SEND_BUSY |
	       DP_AUX_CH_CTL_DONE |
	       (has_aux_irq ? DP_AUX_CH_CTL_INTERRUPT : 0) |
	       DP_AUX_CH_CTL_TIME_OUT_ERROR |
	       timeout |
	       DP_AUX_CH_CTL_RECEIVE_ERROR |
	       (send_bytes << DP_AUX_CH_CTL_MESSAGE_SIZE_SHIFT) |
	       (precharge << DP_AUX_CH_CTL_PRECHARGE_2US_SHIFT) |
	       (aux_clock_divider << DP_AUX_CH_CTL_BIT_CLOCK_2X_SHIFT);
}

static int
intel_dp_aux_ch(struct intel_dp *intel_dp,
		uint8_t *send, int send_bytes,
		uint8_t *recv, int recv_size)
{
	struct intel_digital_port *intel_dig_port = dp_to_dig_port(intel_dp);
	struct drm_device *dev = intel_dig_port->base.base.dev;
	struct drm_i915_private *dev_priv = dev->dev_private;
	uint32_t ch_ctl = intel_dp->aux_ch_ctl_reg;
	uint32_t ch_data = ch_ctl + 4;
	uint32_t aux_clock_divider;
	int i, ret, recv_bytes;
	uint32_t status;
	int try, clock = 0;
	bool has_aux_irq = HAS_AUX_IRQ(dev);
<<<<<<< HEAD
=======
	bool vdd;

	vdd = _edp_panel_vdd_on(intel_dp);
>>>>>>> 0b99836f

	/* dp aux is extremely sensitive to irq latency, hence request the
	 * lowest possible wakeup latency and so prevent the cpu from going into
	 * deep sleep states.
	 */
	pm_qos_update_request(&dev_priv->pm_qos, 0);

	intel_dp_check_edp(intel_dp);

	intel_aux_display_runtime_get(dev_priv);

	/* Try to wait for any previous AUX channel activity */
	for (try = 0; try < 3; try++) {
		status = I915_READ_NOTRACE(ch_ctl);
		if ((status & DP_AUX_CH_CTL_SEND_BUSY) == 0)
			break;
		msleep(1);
	}

	if (try == 3) {
		WARN(1, "dp_aux_ch not started status 0x%08x\n",
		     I915_READ(ch_ctl));
		ret = -EBUSY;
		goto out;
	}

	/* Only 5 data registers! */
	if (WARN_ON(send_bytes > 20 || recv_size > 20)) {
		ret = -E2BIG;
		goto out;
	}

	while ((aux_clock_divider = intel_dp->get_aux_clock_divider(intel_dp, clock++))) {
		u32 send_ctl = intel_dp->get_aux_send_ctl(intel_dp,
							  has_aux_irq,
							  send_bytes,
							  aux_clock_divider);

		/* Must try at least 3 times according to DP spec */
		for (try = 0; try < 5; try++) {
			/* Load the send data into the aux channel data registers */
			for (i = 0; i < send_bytes; i += 4)
				I915_WRITE(ch_data + i,
					   pack_aux(send + i, send_bytes - i));

			/* Send the command and wait for it to complete */
			I915_WRITE(ch_ctl, send_ctl);

			status = intel_dp_aux_wait_done(intel_dp, has_aux_irq);

			/* Clear done status and any errors */
			I915_WRITE(ch_ctl,
				   status |
				   DP_AUX_CH_CTL_DONE |
				   DP_AUX_CH_CTL_TIME_OUT_ERROR |
				   DP_AUX_CH_CTL_RECEIVE_ERROR);

			if (status & (DP_AUX_CH_CTL_TIME_OUT_ERROR |
				      DP_AUX_CH_CTL_RECEIVE_ERROR))
				continue;
			if (status & DP_AUX_CH_CTL_DONE)
				break;
		}
		if (status & DP_AUX_CH_CTL_DONE)
			break;
	}

	if ((status & DP_AUX_CH_CTL_DONE) == 0) {
		DRM_ERROR("dp_aux_ch not done status 0x%08x\n", status);
		ret = -EBUSY;
		goto out;
	}

	/* Check for timeout or receive error.
	 * Timeouts occur when the sink is not connected
	 */
	if (status & DP_AUX_CH_CTL_RECEIVE_ERROR) {
		DRM_ERROR("dp_aux_ch receive error status 0x%08x\n", status);
		ret = -EIO;
		goto out;
	}

	/* Timeouts occur when the device isn't connected, so they're
	 * "normal" -- don't fill the kernel log with these */
	if (status & DP_AUX_CH_CTL_TIME_OUT_ERROR) {
		DRM_DEBUG_KMS("dp_aux_ch timeout status 0x%08x\n", status);
		ret = -ETIMEDOUT;
		goto out;
	}

	/* Unload any bytes sent back from the other side */
	recv_bytes = ((status & DP_AUX_CH_CTL_MESSAGE_SIZE_MASK) >>
		      DP_AUX_CH_CTL_MESSAGE_SIZE_SHIFT);
	if (recv_bytes > recv_size)
		recv_bytes = recv_size;

	for (i = 0; i < recv_bytes; i += 4)
		unpack_aux(I915_READ(ch_data + i),
			   recv + i, recv_bytes - i);

	ret = recv_bytes;
out:
	pm_qos_update_request(&dev_priv->pm_qos, PM_QOS_DEFAULT_VALUE);
	intel_aux_display_runtime_put(dev_priv);

	if (vdd)
		edp_panel_vdd_off(intel_dp, false);

	return ret;
}

#define HEADER_SIZE	4
static ssize_t
intel_dp_aux_transfer(struct drm_dp_aux *aux, struct drm_dp_aux_msg *msg)
{
	struct intel_dp *intel_dp = container_of(aux, struct intel_dp, aux);
	uint8_t txbuf[20], rxbuf[20];
	size_t txsize, rxsize;
	int ret;

	txbuf[0] = msg->request << 4;
	txbuf[1] = msg->address >> 8;
	txbuf[2] = msg->address & 0xff;
	txbuf[3] = msg->size - 1;

	switch (msg->request & ~DP_AUX_I2C_MOT) {
	case DP_AUX_NATIVE_WRITE:
	case DP_AUX_I2C_WRITE:
		txsize = HEADER_SIZE + msg->size;
		rxsize = 1;

		if (WARN_ON(txsize > 20))
			return -E2BIG;

		memcpy(txbuf + HEADER_SIZE, msg->buffer, msg->size);

		ret = intel_dp_aux_ch(intel_dp, txbuf, txsize, rxbuf, rxsize);
		if (ret > 0) {
			msg->reply = rxbuf[0] >> 4;

			/* Return payload size. */
			ret = msg->size;
		}
		break;

	case DP_AUX_NATIVE_READ:
	case DP_AUX_I2C_READ:
		txsize = HEADER_SIZE;
		rxsize = msg->size + 1;

		if (WARN_ON(rxsize > 20))
			return -E2BIG;

		ret = intel_dp_aux_ch(intel_dp, txbuf, txsize, rxbuf, rxsize);
		if (ret > 0) {
			msg->reply = rxbuf[0] >> 4;
			/*
			 * Assume happy day, and copy the data. The caller is
			 * expected to check msg->reply before touching it.
			 *
			 * Return payload size.
			 */
			ret--;
			memcpy(msg->buffer, rxbuf + 1, ret);
		}
		break;

	default:
		ret = -EINVAL;
		break;
	}

	return ret;
}

static void
intel_dp_aux_init(struct intel_dp *intel_dp, struct intel_connector *connector)
{
	struct drm_device *dev = intel_dp_to_dev(intel_dp);
	struct intel_digital_port *intel_dig_port = dp_to_dig_port(intel_dp);
	enum port port = intel_dig_port->port;
	const char *name = NULL;
	int ret;

<<<<<<< HEAD
	intel_edp_panel_vdd_on(intel_dp);
	intel_dp_check_edp(intel_dp);
	/* Set up the command byte */
	if (mode & MODE_I2C_READ)
		msg[0] = DP_AUX_I2C_READ << 4;
	else
		msg[0] = DP_AUX_I2C_WRITE << 4;

	if (!(mode & MODE_I2C_STOP))
		msg[0] |= DP_AUX_I2C_MOT << 4;

	msg[1] = address >> 8;
	msg[2] = address;

	switch (mode) {
	case MODE_I2C_WRITE:
		msg[3] = 0;
		msg[4] = write_byte;
		msg_bytes = 5;
		reply_bytes = 1;
=======
	switch (port) {
	case PORT_A:
		intel_dp->aux_ch_ctl_reg = DPA_AUX_CH_CTL;
		name = "DPDDC-A";
>>>>>>> 0b99836f
		break;
	case PORT_B:
		intel_dp->aux_ch_ctl_reg = PCH_DPB_AUX_CH_CTL;
		name = "DPDDC-B";
		break;
	case PORT_C:
		intel_dp->aux_ch_ctl_reg = PCH_DPC_AUX_CH_CTL;
		name = "DPDDC-C";
		break;
	case PORT_D:
		intel_dp->aux_ch_ctl_reg = PCH_DPD_AUX_CH_CTL;
		name = "DPDDC-D";
		break;
	default:
		BUG();
	}

	if (!HAS_DDI(dev))
		intel_dp->aux_ch_ctl_reg = intel_dp->output_reg + 0x10;

	intel_dp->aux.name = name;
	intel_dp->aux.dev = dev->dev;
	intel_dp->aux.transfer = intel_dp_aux_transfer;

	DRM_DEBUG_KMS("registering %s bus for %s\n", name,
		      connector->base.kdev->kobj.name);

	ret = drm_dp_aux_register_i2c_bus(&intel_dp->aux);
	if (ret < 0) {
		DRM_ERROR("drm_dp_aux_register_i2c_bus() for %s failed (%d)\n",
			  name, ret);
		return;
	}

<<<<<<< HEAD
out:
	edp_panel_vdd_off(intel_dp, false);
	return ret;
=======
	ret = sysfs_create_link(&connector->base.kdev->kobj,
				&intel_dp->aux.ddc.dev.kobj,
				intel_dp->aux.ddc.dev.kobj.name);
	if (ret < 0) {
		DRM_ERROR("sysfs_create_link() for %s failed (%d)\n", name, ret);
		drm_dp_aux_unregister_i2c_bus(&intel_dp->aux);
	}
>>>>>>> 0b99836f
}

static void
intel_dp_connector_unregister(struct intel_connector *intel_connector)
<<<<<<< HEAD
{
	struct intel_dp *intel_dp = intel_attached_dp(&intel_connector->base);

	sysfs_remove_link(&intel_connector->base.kdev->kobj,
			  intel_dp->adapter.dev.kobj.name);
	intel_connector_unregister(intel_connector);
}

static int
intel_dp_i2c_init(struct intel_dp *intel_dp,
		  struct intel_connector *intel_connector, const char *name)
=======
>>>>>>> 0b99836f
{
	struct intel_dp *intel_dp = intel_attached_dp(&intel_connector->base);

<<<<<<< HEAD
	memset(&intel_dp->adapter, '\0', sizeof(intel_dp->adapter));
	intel_dp->adapter.owner = THIS_MODULE;
	intel_dp->adapter.class = I2C_CLASS_DDC;
	strncpy(intel_dp->adapter.name, name, sizeof(intel_dp->adapter.name) - 1);
	intel_dp->adapter.name[sizeof(intel_dp->adapter.name) - 1] = '\0';
	intel_dp->adapter.algo_data = &intel_dp->algo;
	intel_dp->adapter.dev.parent = intel_connector->base.dev->dev;

	ret = i2c_dp_aux_add_bus(&intel_dp->adapter);
	if (ret < 0)
		return ret;

	ret = sysfs_create_link(&intel_connector->base.kdev->kobj,
				&intel_dp->adapter.dev.kobj,
				intel_dp->adapter.dev.kobj.name);

	if (ret < 0)
		i2c_del_adapter(&intel_dp->adapter);

	return ret;
=======
	sysfs_remove_link(&intel_connector->base.kdev->kobj,
			  intel_dp->aux.ddc.dev.kobj.name);
	intel_connector_unregister(intel_connector);
>>>>>>> 0b99836f
}

static void
intel_dp_set_clock(struct intel_encoder *encoder,
		   struct intel_crtc_config *pipe_config, int link_bw)
{
	struct drm_device *dev = encoder->base.dev;
	const struct dp_link_dpll *divisor = NULL;
	int i, count = 0;

	if (IS_G4X(dev)) {
		divisor = gen4_dpll;
		count = ARRAY_SIZE(gen4_dpll);
	} else if (IS_HASWELL(dev)) {
		/* Haswell has special-purpose DP DDI clocks. */
	} else if (HAS_PCH_SPLIT(dev)) {
		divisor = pch_dpll;
		count = ARRAY_SIZE(pch_dpll);
	} else if (IS_VALLEYVIEW(dev)) {
		divisor = vlv_dpll;
		count = ARRAY_SIZE(vlv_dpll);
	}

	if (divisor && count) {
		for (i = 0; i < count; i++) {
			if (link_bw == divisor[i].link_bw) {
				pipe_config->dpll = divisor[i].dpll;
				pipe_config->clock_set = true;
				break;
			}
		}
	}
}

bool
intel_dp_compute_config(struct intel_encoder *encoder,
			struct intel_crtc_config *pipe_config)
{
	struct drm_device *dev = encoder->base.dev;
	struct drm_i915_private *dev_priv = dev->dev_private;
	struct drm_display_mode *adjusted_mode = &pipe_config->adjusted_mode;
	struct intel_dp *intel_dp = enc_to_intel_dp(&encoder->base);
	enum port port = dp_to_dig_port(intel_dp)->port;
	struct intel_crtc *intel_crtc = encoder->new_crtc;
	struct intel_connector *intel_connector = intel_dp->attached_connector;
	int lane_count, clock;
	int max_lane_count = drm_dp_max_lane_count(intel_dp->dpcd);
	/* Conveniently, the link BW constants become indices with a shift...*/
	int max_clock = intel_dp_max_link_bw(intel_dp) >> 3;
	int bpp, mode_rate;
	static int bws[] = { DP_LINK_BW_1_62, DP_LINK_BW_2_7, DP_LINK_BW_5_4 };
	int link_avail, link_clock;

	if (HAS_PCH_SPLIT(dev) && !HAS_DDI(dev) && port != PORT_A)
		pipe_config->has_pch_encoder = true;

	pipe_config->has_dp_encoder = true;

	if (is_edp(intel_dp) && intel_connector->panel.fixed_mode) {
		intel_fixed_panel_mode(intel_connector->panel.fixed_mode,
				       adjusted_mode);
		if (!HAS_PCH_SPLIT(dev))
			intel_gmch_panel_fitting(intel_crtc, pipe_config,
						 intel_connector->panel.fitting_mode);
		else
			intel_pch_panel_fitting(intel_crtc, pipe_config,
						intel_connector->panel.fitting_mode);
	}

	if (adjusted_mode->flags & DRM_MODE_FLAG_DBLCLK)
		return false;

	DRM_DEBUG_KMS("DP link computation with max lane count %i "
		      "max bw %02x pixel clock %iKHz\n",
		      max_lane_count, bws[max_clock],
		      adjusted_mode->crtc_clock);

	/* Walk through all bpp values. Luckily they're all nicely spaced with 2
	 * bpc in between. */
	bpp = pipe_config->pipe_bpp;
	if (is_edp(intel_dp) && dev_priv->vbt.edp_bpp &&
	    dev_priv->vbt.edp_bpp < bpp) {
		DRM_DEBUG_KMS("clamping bpp for eDP panel to BIOS-provided %i\n",
			      dev_priv->vbt.edp_bpp);
		bpp = dev_priv->vbt.edp_bpp;
	}

	for (; bpp >= 6*3; bpp -= 2*3) {
		mode_rate = intel_dp_link_required(adjusted_mode->crtc_clock,
						   bpp);

		for (lane_count = 1; lane_count <= max_lane_count; lane_count <<= 1) {
			for (clock = 0; clock <= max_clock; clock++) {
				link_clock = drm_dp_bw_code_to_link_rate(bws[clock]);
				link_avail = intel_dp_max_data_rate(link_clock,
								    lane_count);

				if (mode_rate <= link_avail) {
					goto found;
				}
			}
		}
	}

	return false;

found:
	if (intel_dp->color_range_auto) {
		/*
		 * See:
		 * CEA-861-E - 5.1 Default Encoding Parameters
		 * VESA DisplayPort Ver.1.2a - 5.1.1.1 Video Colorimetry
		 */
		if (bpp != 18 && drm_match_cea_mode(adjusted_mode) > 1)
			intel_dp->color_range = DP_COLOR_RANGE_16_235;
		else
			intel_dp->color_range = 0;
	}

	if (intel_dp->color_range)
		pipe_config->limited_color_range = true;

	intel_dp->link_bw = bws[clock];
	intel_dp->lane_count = lane_count;
	pipe_config->pipe_bpp = bpp;
	pipe_config->port_clock = drm_dp_bw_code_to_link_rate(intel_dp->link_bw);

	DRM_DEBUG_KMS("DP link bw %02x lane count %d clock %d bpp %d\n",
		      intel_dp->link_bw, intel_dp->lane_count,
		      pipe_config->port_clock, bpp);
	DRM_DEBUG_KMS("DP link bw required %i available %i\n",
		      mode_rate, link_avail);

	intel_link_compute_m_n(bpp, lane_count,
			       adjusted_mode->crtc_clock,
			       pipe_config->port_clock,
			       &pipe_config->dp_m_n);

	intel_dp_set_clock(encoder, pipe_config, intel_dp->link_bw);

	return true;
}

static void ironlake_set_pll_cpu_edp(struct intel_dp *intel_dp)
{
	struct intel_digital_port *dig_port = dp_to_dig_port(intel_dp);
	struct intel_crtc *crtc = to_intel_crtc(dig_port->base.base.crtc);
	struct drm_device *dev = crtc->base.dev;
	struct drm_i915_private *dev_priv = dev->dev_private;
	u32 dpa_ctl;

	DRM_DEBUG_KMS("eDP PLL enable for clock %d\n", crtc->config.port_clock);
	dpa_ctl = I915_READ(DP_A);
	dpa_ctl &= ~DP_PLL_FREQ_MASK;

	if (crtc->config.port_clock == 162000) {
		/* For a long time we've carried around a ILK-DevA w/a for the
		 * 160MHz clock. If we're really unlucky, it's still required.
		 */
		DRM_DEBUG_KMS("160MHz cpu eDP clock, might need ilk devA w/a\n");
		dpa_ctl |= DP_PLL_FREQ_160MHZ;
		intel_dp->DP |= DP_PLL_FREQ_160MHZ;
	} else {
		dpa_ctl |= DP_PLL_FREQ_270MHZ;
		intel_dp->DP |= DP_PLL_FREQ_270MHZ;
	}

	I915_WRITE(DP_A, dpa_ctl);

	POSTING_READ(DP_A);
	udelay(500);
}

static void intel_dp_mode_set(struct intel_encoder *encoder)
{
	struct drm_device *dev = encoder->base.dev;
	struct drm_i915_private *dev_priv = dev->dev_private;
	struct intel_dp *intel_dp = enc_to_intel_dp(&encoder->base);
	enum port port = dp_to_dig_port(intel_dp)->port;
	struct intel_crtc *crtc = to_intel_crtc(encoder->base.crtc);
	struct drm_display_mode *adjusted_mode = &crtc->config.adjusted_mode;

	/*
	 * There are four kinds of DP registers:
	 *
	 * 	IBX PCH
	 * 	SNB CPU
	 *	IVB CPU
	 * 	CPT PCH
	 *
	 * IBX PCH and CPU are the same for almost everything,
	 * except that the CPU DP PLL is configured in this
	 * register
	 *
	 * CPT PCH is quite different, having many bits moved
	 * to the TRANS_DP_CTL register instead. That
	 * configuration happens (oddly) in ironlake_pch_enable
	 */

	/* Preserve the BIOS-computed detected bit. This is
	 * supposed to be read-only.
	 */
	intel_dp->DP = I915_READ(intel_dp->output_reg) & DP_DETECTED;

	/* Handle DP bits in common between all three register formats */
	intel_dp->DP |= DP_VOLTAGE_0_4 | DP_PRE_EMPHASIS_0;
	intel_dp->DP |= DP_PORT_WIDTH(intel_dp->lane_count);

	if (intel_dp->has_audio) {
		DRM_DEBUG_DRIVER("Enabling DP audio on pipe %c\n",
				 pipe_name(crtc->pipe));
		intel_dp->DP |= DP_AUDIO_OUTPUT_ENABLE;
		intel_write_eld(&encoder->base, adjusted_mode);
	}

	/* Split out the IBX/CPU vs CPT settings */

	if (port == PORT_A && IS_GEN7(dev) && !IS_VALLEYVIEW(dev)) {
		if (adjusted_mode->flags & DRM_MODE_FLAG_PHSYNC)
			intel_dp->DP |= DP_SYNC_HS_HIGH;
		if (adjusted_mode->flags & DRM_MODE_FLAG_PVSYNC)
			intel_dp->DP |= DP_SYNC_VS_HIGH;
		intel_dp->DP |= DP_LINK_TRAIN_OFF_CPT;

		if (drm_dp_enhanced_frame_cap(intel_dp->dpcd))
			intel_dp->DP |= DP_ENHANCED_FRAMING;

		intel_dp->DP |= crtc->pipe << 29;
	} else if (!HAS_PCH_CPT(dev) || port == PORT_A) {
		if (!HAS_PCH_SPLIT(dev) && !IS_VALLEYVIEW(dev))
			intel_dp->DP |= intel_dp->color_range;

		if (adjusted_mode->flags & DRM_MODE_FLAG_PHSYNC)
			intel_dp->DP |= DP_SYNC_HS_HIGH;
		if (adjusted_mode->flags & DRM_MODE_FLAG_PVSYNC)
			intel_dp->DP |= DP_SYNC_VS_HIGH;
		intel_dp->DP |= DP_LINK_TRAIN_OFF;

		if (drm_dp_enhanced_frame_cap(intel_dp->dpcd))
			intel_dp->DP |= DP_ENHANCED_FRAMING;

		if (crtc->pipe == 1)
			intel_dp->DP |= DP_PIPEB_SELECT;
	} else {
		intel_dp->DP |= DP_LINK_TRAIN_OFF_CPT;
	}

	if (port == PORT_A && !IS_VALLEYVIEW(dev))
		ironlake_set_pll_cpu_edp(intel_dp);
}

#define IDLE_ON_MASK		(PP_ON | PP_SEQUENCE_MASK | 0                     | PP_SEQUENCE_STATE_MASK)
#define IDLE_ON_VALUE   	(PP_ON | PP_SEQUENCE_NONE | 0                     | PP_SEQUENCE_STATE_ON_IDLE)

#define IDLE_OFF_MASK		(PP_ON | PP_SEQUENCE_MASK | 0                     | 0)
#define IDLE_OFF_VALUE		(0     | PP_SEQUENCE_NONE | 0                     | 0)

#define IDLE_CYCLE_MASK		(PP_ON | PP_SEQUENCE_MASK | PP_CYCLE_DELAY_ACTIVE | PP_SEQUENCE_STATE_MASK)
#define IDLE_CYCLE_VALUE	(0     | PP_SEQUENCE_NONE | 0                     | PP_SEQUENCE_STATE_OFF_IDLE)

static void wait_panel_status(struct intel_dp *intel_dp,
				       u32 mask,
				       u32 value)
{
	struct drm_device *dev = intel_dp_to_dev(intel_dp);
	struct drm_i915_private *dev_priv = dev->dev_private;
	u32 pp_stat_reg, pp_ctrl_reg;

	pp_stat_reg = _pp_stat_reg(intel_dp);
	pp_ctrl_reg = _pp_ctrl_reg(intel_dp);

	DRM_DEBUG_KMS("mask %08x value %08x status %08x control %08x\n",
			mask, value,
			I915_READ(pp_stat_reg),
			I915_READ(pp_ctrl_reg));

	if (_wait_for((I915_READ(pp_stat_reg) & mask) == value, 5000, 10)) {
		DRM_ERROR("Panel status timeout: status %08x control %08x\n",
				I915_READ(pp_stat_reg),
				I915_READ(pp_ctrl_reg));
	}

	DRM_DEBUG_KMS("Wait complete\n");
}

static void wait_panel_on(struct intel_dp *intel_dp)
{
	DRM_DEBUG_KMS("Wait for panel power on\n");
	wait_panel_status(intel_dp, IDLE_ON_MASK, IDLE_ON_VALUE);
}

static void wait_panel_off(struct intel_dp *intel_dp)
{
	DRM_DEBUG_KMS("Wait for panel power off time\n");
	wait_panel_status(intel_dp, IDLE_OFF_MASK, IDLE_OFF_VALUE);
}

static void wait_panel_power_cycle(struct intel_dp *intel_dp)
{
	DRM_DEBUG_KMS("Wait for panel power cycle\n");

	/* When we disable the VDD override bit last we have to do the manual
	 * wait. */
	wait_remaining_ms_from_jiffies(intel_dp->last_power_cycle,
				       intel_dp->panel_power_cycle_delay);

	wait_panel_status(intel_dp, IDLE_CYCLE_MASK, IDLE_CYCLE_VALUE);
<<<<<<< HEAD
}

static void wait_backlight_on(struct intel_dp *intel_dp)
{
	wait_remaining_ms_from_jiffies(intel_dp->last_power_on,
				       intel_dp->backlight_on_delay);
}

=======
}

static void wait_backlight_on(struct intel_dp *intel_dp)
{
	wait_remaining_ms_from_jiffies(intel_dp->last_power_on,
				       intel_dp->backlight_on_delay);
}

>>>>>>> 0b99836f
static void edp_wait_backlight_off(struct intel_dp *intel_dp)
{
	wait_remaining_ms_from_jiffies(intel_dp->last_backlight_off,
				       intel_dp->backlight_off_delay);
}

/* Read the current pp_control value, unlocking the register if it
 * is locked
 */

static  u32 ironlake_get_pp_control(struct intel_dp *intel_dp)
{
	struct drm_device *dev = intel_dp_to_dev(intel_dp);
	struct drm_i915_private *dev_priv = dev->dev_private;
	u32 control;

	control = I915_READ(_pp_ctrl_reg(intel_dp));
	control &= ~PANEL_UNLOCK_MASK;
	control |= PANEL_UNLOCK_REGS;
	return control;
}

<<<<<<< HEAD
void intel_edp_panel_vdd_on(struct intel_dp *intel_dp)
=======
static bool _edp_panel_vdd_on(struct intel_dp *intel_dp)
>>>>>>> 0b99836f
{
	struct drm_device *dev = intel_dp_to_dev(intel_dp);
	struct drm_i915_private *dev_priv = dev->dev_private;
	u32 pp;
	u32 pp_stat_reg, pp_ctrl_reg;
	bool need_to_disable = !intel_dp->want_panel_vdd;

	if (!is_edp(intel_dp))
		return false;

	intel_dp->want_panel_vdd = true;

	if (edp_have_panel_vdd(intel_dp))
<<<<<<< HEAD
		return;
=======
		return need_to_disable;
>>>>>>> 0b99836f

	intel_runtime_pm_get(dev_priv);

	DRM_DEBUG_KMS("Turning eDP VDD on\n");

	if (!edp_have_panel_power(intel_dp))
		wait_panel_power_cycle(intel_dp);

	pp = ironlake_get_pp_control(intel_dp);
	pp |= EDP_FORCE_VDD;

	pp_stat_reg = _pp_stat_reg(intel_dp);
	pp_ctrl_reg = _pp_ctrl_reg(intel_dp);

	I915_WRITE(pp_ctrl_reg, pp);
	POSTING_READ(pp_ctrl_reg);
	DRM_DEBUG_KMS("PP_STATUS: 0x%08x PP_CONTROL: 0x%08x\n",
			I915_READ(pp_stat_reg), I915_READ(pp_ctrl_reg));
	/*
	 * If the panel wasn't on, delay before accessing aux channel
	 */
	if (!edp_have_panel_power(intel_dp)) {
		DRM_DEBUG_KMS("eDP was not running\n");
		msleep(intel_dp->panel_power_up_delay);
	}

	return need_to_disable;
}

static void edp_panel_vdd_on(struct intel_dp *intel_dp)
{
	if (is_edp(intel_dp)) {
		bool vdd = _edp_panel_vdd_on(intel_dp);

		WARN(!vdd, "eDP VDD already requested on\n");
	}
}

static void edp_panel_vdd_off_sync(struct intel_dp *intel_dp)
{
	struct drm_device *dev = intel_dp_to_dev(intel_dp);
	struct drm_i915_private *dev_priv = dev->dev_private;
	u32 pp;
	u32 pp_stat_reg, pp_ctrl_reg;

	WARN_ON(!mutex_is_locked(&dev->mode_config.mutex));

	if (!intel_dp->want_panel_vdd && edp_have_panel_vdd(intel_dp)) {
		DRM_DEBUG_KMS("Turning eDP VDD off\n");

		pp = ironlake_get_pp_control(intel_dp);
		pp &= ~EDP_FORCE_VDD;

		pp_ctrl_reg = _pp_ctrl_reg(intel_dp);
		pp_stat_reg = _pp_stat_reg(intel_dp);

		I915_WRITE(pp_ctrl_reg, pp);
		POSTING_READ(pp_ctrl_reg);

		/* Make sure sequencer is idle before allowing subsequent activity */
		DRM_DEBUG_KMS("PP_STATUS: 0x%08x PP_CONTROL: 0x%08x\n",
		I915_READ(pp_stat_reg), I915_READ(pp_ctrl_reg));

		if ((pp & POWER_TARGET_ON) == 0)
			intel_dp->last_power_cycle = jiffies;

		intel_runtime_pm_put(dev_priv);
	}
}

static void edp_panel_vdd_work(struct work_struct *__work)
{
	struct intel_dp *intel_dp = container_of(to_delayed_work(__work),
						 struct intel_dp, panel_vdd_work);
	struct drm_device *dev = intel_dp_to_dev(intel_dp);

	mutex_lock(&dev->mode_config.mutex);
	edp_panel_vdd_off_sync(intel_dp);
	mutex_unlock(&dev->mode_config.mutex);
}

static void edp_panel_vdd_off(struct intel_dp *intel_dp, bool sync)
{
	if (!is_edp(intel_dp))
		return;

	WARN(!intel_dp->want_panel_vdd, "eDP VDD not forced on");

	intel_dp->want_panel_vdd = false;

	if (sync) {
		edp_panel_vdd_off_sync(intel_dp);
	} else {
		/*
		 * Queue the timer to fire a long
		 * time from now (relative to the power down delay)
		 * to keep the panel power up across a sequence of operations
		 */
		schedule_delayed_work(&intel_dp->panel_vdd_work,
				      msecs_to_jiffies(intel_dp->panel_power_cycle_delay * 5));
	}
}

void intel_edp_panel_on(struct intel_dp *intel_dp)
{
	struct drm_device *dev = intel_dp_to_dev(intel_dp);
	struct drm_i915_private *dev_priv = dev->dev_private;
	u32 pp;
	u32 pp_ctrl_reg;

	if (!is_edp(intel_dp))
		return;

	DRM_DEBUG_KMS("Turn eDP power on\n");

	if (edp_have_panel_power(intel_dp)) {
		DRM_DEBUG_KMS("eDP power already on\n");
		return;
	}

	wait_panel_power_cycle(intel_dp);

	pp_ctrl_reg = _pp_ctrl_reg(intel_dp);
	pp = ironlake_get_pp_control(intel_dp);
	if (IS_GEN5(dev)) {
		/* ILK workaround: disable reset around power sequence */
		pp &= ~PANEL_POWER_RESET;
		I915_WRITE(pp_ctrl_reg, pp);
		POSTING_READ(pp_ctrl_reg);
	}

	pp |= POWER_TARGET_ON;
	if (!IS_GEN5(dev))
		pp |= PANEL_POWER_RESET;

	I915_WRITE(pp_ctrl_reg, pp);
	POSTING_READ(pp_ctrl_reg);

	wait_panel_on(intel_dp);
	intel_dp->last_power_on = jiffies;

	if (IS_GEN5(dev)) {
		pp |= PANEL_POWER_RESET; /* restore panel reset bit */
		I915_WRITE(pp_ctrl_reg, pp);
		POSTING_READ(pp_ctrl_reg);
	}
}

void intel_edp_panel_off(struct intel_dp *intel_dp)
{
	struct drm_device *dev = intel_dp_to_dev(intel_dp);
	struct drm_i915_private *dev_priv = dev->dev_private;
	u32 pp;
	u32 pp_ctrl_reg;

	if (!is_edp(intel_dp))
		return;

	DRM_DEBUG_KMS("Turn eDP power off\n");

	edp_wait_backlight_off(intel_dp);

<<<<<<< HEAD
	WARN(!intel_dp->want_panel_vdd, "Need VDD to turn off panel\n");

=======
>>>>>>> 0b99836f
	pp = ironlake_get_pp_control(intel_dp);
	/* We need to switch off panel power _and_ force vdd, for otherwise some
	 * panels get very unhappy and cease to work. */
	pp &= ~(POWER_TARGET_ON | PANEL_POWER_RESET | EDP_FORCE_VDD |
		EDP_BLC_ENABLE);

	pp_ctrl_reg = _pp_ctrl_reg(intel_dp);

	intel_dp->want_panel_vdd = false;

	I915_WRITE(pp_ctrl_reg, pp);
	POSTING_READ(pp_ctrl_reg);

	intel_dp->last_power_cycle = jiffies;
	wait_panel_off(intel_dp);
<<<<<<< HEAD

	/* We got a reference when we enabled the VDD. */
	intel_runtime_pm_put(dev_priv);
=======
>>>>>>> 0b99836f
}

void intel_edp_backlight_on(struct intel_dp *intel_dp)
{
	struct intel_digital_port *intel_dig_port = dp_to_dig_port(intel_dp);
	struct drm_device *dev = intel_dig_port->base.base.dev;
	struct drm_i915_private *dev_priv = dev->dev_private;
	u32 pp;
	u32 pp_ctrl_reg;

	if (!is_edp(intel_dp))
		return;

	DRM_DEBUG_KMS("\n");
	/*
	 * If we enable the backlight right away following a panel power
	 * on, we may see slight flicker as the panel syncs with the eDP
	 * link.  So delay a bit to make sure the image is solid before
	 * allowing it to appear.
	 */
	wait_backlight_on(intel_dp);
	pp = ironlake_get_pp_control(intel_dp);
	pp |= EDP_BLC_ENABLE;

	pp_ctrl_reg = _pp_ctrl_reg(intel_dp);

	I915_WRITE(pp_ctrl_reg, pp);
	POSTING_READ(pp_ctrl_reg);

	intel_panel_enable_backlight(intel_dp->attached_connector);
}

void intel_edp_backlight_off(struct intel_dp *intel_dp)
{
	struct drm_device *dev = intel_dp_to_dev(intel_dp);
	struct drm_i915_private *dev_priv = dev->dev_private;
	u32 pp;
	u32 pp_ctrl_reg;

	if (!is_edp(intel_dp))
		return;

	intel_panel_disable_backlight(intel_dp->attached_connector);

	DRM_DEBUG_KMS("\n");
	pp = ironlake_get_pp_control(intel_dp);
	pp &= ~EDP_BLC_ENABLE;

	pp_ctrl_reg = _pp_ctrl_reg(intel_dp);

	I915_WRITE(pp_ctrl_reg, pp);
	POSTING_READ(pp_ctrl_reg);
	intel_dp->last_backlight_off = jiffies;
}

static void ironlake_edp_pll_on(struct intel_dp *intel_dp)
{
	struct intel_digital_port *intel_dig_port = dp_to_dig_port(intel_dp);
	struct drm_crtc *crtc = intel_dig_port->base.base.crtc;
	struct drm_device *dev = crtc->dev;
	struct drm_i915_private *dev_priv = dev->dev_private;
	u32 dpa_ctl;

	assert_pipe_disabled(dev_priv,
			     to_intel_crtc(crtc)->pipe);

	DRM_DEBUG_KMS("\n");
	dpa_ctl = I915_READ(DP_A);
	WARN(dpa_ctl & DP_PLL_ENABLE, "dp pll on, should be off\n");
	WARN(dpa_ctl & DP_PORT_EN, "dp port still on, should be off\n");

	/* We don't adjust intel_dp->DP while tearing down the link, to
	 * facilitate link retraining (e.g. after hotplug). Hence clear all
	 * enable bits here to ensure that we don't enable too much. */
	intel_dp->DP &= ~(DP_PORT_EN | DP_AUDIO_OUTPUT_ENABLE);
	intel_dp->DP |= DP_PLL_ENABLE;
	I915_WRITE(DP_A, intel_dp->DP);
	POSTING_READ(DP_A);
	udelay(200);
}

static void ironlake_edp_pll_off(struct intel_dp *intel_dp)
{
	struct intel_digital_port *intel_dig_port = dp_to_dig_port(intel_dp);
	struct drm_crtc *crtc = intel_dig_port->base.base.crtc;
	struct drm_device *dev = crtc->dev;
	struct drm_i915_private *dev_priv = dev->dev_private;
	u32 dpa_ctl;

	assert_pipe_disabled(dev_priv,
			     to_intel_crtc(crtc)->pipe);

	dpa_ctl = I915_READ(DP_A);
	WARN((dpa_ctl & DP_PLL_ENABLE) == 0,
	     "dp pll off, should be on\n");
	WARN(dpa_ctl & DP_PORT_EN, "dp port still on, should be off\n");

	/* We can't rely on the value tracked for the DP register in
	 * intel_dp->DP because link_down must not change that (otherwise link
	 * re-training will fail. */
	dpa_ctl &= ~DP_PLL_ENABLE;
	I915_WRITE(DP_A, dpa_ctl);
	POSTING_READ(DP_A);
	udelay(200);
}

/* If the sink supports it, try to set the power state appropriately */
void intel_dp_sink_dpms(struct intel_dp *intel_dp, int mode)
{
	int ret, i;

	/* Should have a valid DPCD by this point */
	if (intel_dp->dpcd[DP_DPCD_REV] < 0x11)
		return;

	if (mode != DRM_MODE_DPMS_ON) {
		ret = drm_dp_dpcd_writeb(&intel_dp->aux, DP_SET_POWER,
					 DP_SET_POWER_D3);
		if (ret != 1)
			DRM_DEBUG_DRIVER("failed to write sink power state\n");
	} else {
		/*
		 * When turning on, we need to retry for 1ms to give the sink
		 * time to wake up.
		 */
		for (i = 0; i < 3; i++) {
			ret = drm_dp_dpcd_writeb(&intel_dp->aux, DP_SET_POWER,
						 DP_SET_POWER_D0);
			if (ret == 1)
				break;
			msleep(1);
		}
	}
}

static bool intel_dp_get_hw_state(struct intel_encoder *encoder,
				  enum pipe *pipe)
{
	struct intel_dp *intel_dp = enc_to_intel_dp(&encoder->base);
	enum port port = dp_to_dig_port(intel_dp)->port;
	struct drm_device *dev = encoder->base.dev;
	struct drm_i915_private *dev_priv = dev->dev_private;
	enum intel_display_power_domain power_domain;
	u32 tmp;

	power_domain = intel_display_port_power_domain(encoder);
	if (!intel_display_power_enabled(dev_priv, power_domain))
		return false;

	tmp = I915_READ(intel_dp->output_reg);

	if (!(tmp & DP_PORT_EN))
		return false;

	if (port == PORT_A && IS_GEN7(dev) && !IS_VALLEYVIEW(dev)) {
		*pipe = PORT_TO_PIPE_CPT(tmp);
	} else if (!HAS_PCH_CPT(dev) || port == PORT_A) {
		*pipe = PORT_TO_PIPE(tmp);
	} else {
		u32 trans_sel;
		u32 trans_dp;
		int i;

		switch (intel_dp->output_reg) {
		case PCH_DP_B:
			trans_sel = TRANS_DP_PORT_SEL_B;
			break;
		case PCH_DP_C:
			trans_sel = TRANS_DP_PORT_SEL_C;
			break;
		case PCH_DP_D:
			trans_sel = TRANS_DP_PORT_SEL_D;
			break;
		default:
			return true;
		}

		for_each_pipe(i) {
			trans_dp = I915_READ(TRANS_DP_CTL(i));
			if ((trans_dp & TRANS_DP_PORT_SEL_MASK) == trans_sel) {
				*pipe = i;
				return true;
			}
		}

		DRM_DEBUG_KMS("No pipe for dp port 0x%x found\n",
			      intel_dp->output_reg);
	}

	return true;
}

static void intel_dp_get_config(struct intel_encoder *encoder,
				struct intel_crtc_config *pipe_config)
{
	struct intel_dp *intel_dp = enc_to_intel_dp(&encoder->base);
	u32 tmp, flags = 0;
	struct drm_device *dev = encoder->base.dev;
	struct drm_i915_private *dev_priv = dev->dev_private;
	enum port port = dp_to_dig_port(intel_dp)->port;
	struct intel_crtc *crtc = to_intel_crtc(encoder->base.crtc);
	int dotclock;

	if ((port == PORT_A) || !HAS_PCH_CPT(dev)) {
		tmp = I915_READ(intel_dp->output_reg);
		if (tmp & DP_SYNC_HS_HIGH)
			flags |= DRM_MODE_FLAG_PHSYNC;
		else
			flags |= DRM_MODE_FLAG_NHSYNC;

		if (tmp & DP_SYNC_VS_HIGH)
			flags |= DRM_MODE_FLAG_PVSYNC;
		else
			flags |= DRM_MODE_FLAG_NVSYNC;
	} else {
		tmp = I915_READ(TRANS_DP_CTL(crtc->pipe));
		if (tmp & TRANS_DP_HSYNC_ACTIVE_HIGH)
			flags |= DRM_MODE_FLAG_PHSYNC;
		else
			flags |= DRM_MODE_FLAG_NHSYNC;

		if (tmp & TRANS_DP_VSYNC_ACTIVE_HIGH)
			flags |= DRM_MODE_FLAG_PVSYNC;
		else
			flags |= DRM_MODE_FLAG_NVSYNC;
	}

	pipe_config->adjusted_mode.flags |= flags;

	pipe_config->has_dp_encoder = true;

	intel_dp_get_m_n(crtc, pipe_config);

	if (port == PORT_A) {
		if ((I915_READ(DP_A) & DP_PLL_FREQ_MASK) == DP_PLL_FREQ_160MHZ)
			pipe_config->port_clock = 162000;
		else
			pipe_config->port_clock = 270000;
	}

	dotclock = intel_dotclock_calculate(pipe_config->port_clock,
					    &pipe_config->dp_m_n);

	if (HAS_PCH_SPLIT(dev_priv->dev) && port != PORT_A)
		ironlake_check_encoder_dotclock(pipe_config, dotclock);

	pipe_config->adjusted_mode.crtc_clock = dotclock;

	if (is_edp(intel_dp) && dev_priv->vbt.edp_bpp &&
	    pipe_config->pipe_bpp > dev_priv->vbt.edp_bpp) {
		/*
		 * This is a big fat ugly hack.
		 *
		 * Some machines in UEFI boot mode provide us a VBT that has 18
		 * bpp and 1.62 GHz link bandwidth for eDP, which for reasons
		 * unknown we fail to light up. Yet the same BIOS boots up with
		 * 24 bpp and 2.7 GHz link. Use the same bpp as the BIOS uses as
		 * max, not what it tells us to use.
		 *
		 * Note: This will still be broken if the eDP panel is not lit
		 * up by the BIOS, and thus we can't get the mode at module
		 * load.
		 */
		DRM_DEBUG_KMS("pipe has %d bpp for eDP panel, overriding BIOS-provided max %d bpp\n",
			      pipe_config->pipe_bpp, dev_priv->vbt.edp_bpp);
		dev_priv->vbt.edp_bpp = pipe_config->pipe_bpp;
	}
}

static bool is_edp_psr(struct drm_device *dev)
{
	struct drm_i915_private *dev_priv = dev->dev_private;

	return dev_priv->psr.sink_support;
}

static bool intel_edp_is_psr_enabled(struct drm_device *dev)
{
	struct drm_i915_private *dev_priv = dev->dev_private;

	if (!HAS_PSR(dev))
		return false;

	return I915_READ(EDP_PSR_CTL(dev)) & EDP_PSR_ENABLE;
}

static void intel_edp_psr_write_vsc(struct intel_dp *intel_dp,
				    struct edp_vsc_psr *vsc_psr)
{
	struct intel_digital_port *dig_port = dp_to_dig_port(intel_dp);
	struct drm_device *dev = dig_port->base.base.dev;
	struct drm_i915_private *dev_priv = dev->dev_private;
	struct intel_crtc *crtc = to_intel_crtc(dig_port->base.base.crtc);
	u32 ctl_reg = HSW_TVIDEO_DIP_CTL(crtc->config.cpu_transcoder);
	u32 data_reg = HSW_TVIDEO_DIP_VSC_DATA(crtc->config.cpu_transcoder);
	uint32_t *data = (uint32_t *) vsc_psr;
	unsigned int i;

	/* As per BSPec (Pipe Video Data Island Packet), we need to disable
	   the video DIP being updated before program video DIP data buffer
	   registers for DIP being updated. */
	I915_WRITE(ctl_reg, 0);
	POSTING_READ(ctl_reg);

	for (i = 0; i < VIDEO_DIP_VSC_DATA_SIZE; i += 4) {
		if (i < sizeof(struct edp_vsc_psr))
			I915_WRITE(data_reg + i, *data++);
		else
			I915_WRITE(data_reg + i, 0);
	}

	I915_WRITE(ctl_reg, VIDEO_DIP_ENABLE_VSC_HSW);
	POSTING_READ(ctl_reg);
}

static void intel_edp_psr_setup(struct intel_dp *intel_dp)
{
	struct drm_device *dev = intel_dp_to_dev(intel_dp);
	struct drm_i915_private *dev_priv = dev->dev_private;
	struct edp_vsc_psr psr_vsc;

	if (intel_dp->psr_setup_done)
		return;

	/* Prepare VSC packet as per EDP 1.3 spec, Table 3.10 */
	memset(&psr_vsc, 0, sizeof(psr_vsc));
	psr_vsc.sdp_header.HB0 = 0;
	psr_vsc.sdp_header.HB1 = 0x7;
	psr_vsc.sdp_header.HB2 = 0x2;
	psr_vsc.sdp_header.HB3 = 0x8;
	intel_edp_psr_write_vsc(intel_dp, &psr_vsc);

	/* Avoid continuous PSR exit by masking memup and hpd */
	I915_WRITE(EDP_PSR_DEBUG_CTL(dev), EDP_PSR_DEBUG_MASK_MEMUP |
		   EDP_PSR_DEBUG_MASK_HPD | EDP_PSR_DEBUG_MASK_LPSP);

	intel_dp->psr_setup_done = true;
}

static void intel_edp_psr_enable_sink(struct intel_dp *intel_dp)
{
	struct drm_device *dev = intel_dp_to_dev(intel_dp);
	struct drm_i915_private *dev_priv = dev->dev_private;
	uint32_t aux_clock_divider;
	int precharge = 0x3;
	int msg_size = 5;       /* Header(4) + Message(1) */

	aux_clock_divider = intel_dp->get_aux_clock_divider(intel_dp, 0);

	/* Enable PSR in sink */
	if (intel_dp->psr_dpcd[1] & DP_PSR_NO_TRAIN_ON_EXIT)
		drm_dp_dpcd_writeb(&intel_dp->aux, DP_PSR_EN_CFG,
				   DP_PSR_ENABLE & ~DP_PSR_MAIN_LINK_ACTIVE);
	else
		drm_dp_dpcd_writeb(&intel_dp->aux, DP_PSR_EN_CFG,
				   DP_PSR_ENABLE | DP_PSR_MAIN_LINK_ACTIVE);

	/* Setup AUX registers */
	I915_WRITE(EDP_PSR_AUX_DATA1(dev), EDP_PSR_DPCD_COMMAND);
	I915_WRITE(EDP_PSR_AUX_DATA2(dev), EDP_PSR_DPCD_NORMAL_OPERATION);
	I915_WRITE(EDP_PSR_AUX_CTL(dev),
		   DP_AUX_CH_CTL_TIME_OUT_400us |
		   (msg_size << DP_AUX_CH_CTL_MESSAGE_SIZE_SHIFT) |
		   (precharge << DP_AUX_CH_CTL_PRECHARGE_2US_SHIFT) |
		   (aux_clock_divider << DP_AUX_CH_CTL_BIT_CLOCK_2X_SHIFT));
}

static void intel_edp_psr_enable_source(struct intel_dp *intel_dp)
{
	struct drm_device *dev = intel_dp_to_dev(intel_dp);
	struct drm_i915_private *dev_priv = dev->dev_private;
	uint32_t max_sleep_time = 0x1f;
	uint32_t idle_frames = 1;
	uint32_t val = 0x0;
	const uint32_t link_entry_time = EDP_PSR_MIN_LINK_ENTRY_TIME_8_LINES;

	if (intel_dp->psr_dpcd[1] & DP_PSR_NO_TRAIN_ON_EXIT) {
		val |= EDP_PSR_LINK_STANDBY;
		val |= EDP_PSR_TP2_TP3_TIME_0us;
		val |= EDP_PSR_TP1_TIME_0us;
		val |= EDP_PSR_SKIP_AUX_EXIT;
	} else
		val |= EDP_PSR_LINK_DISABLE;

	I915_WRITE(EDP_PSR_CTL(dev), val |
		   IS_BROADWELL(dev) ? 0 : link_entry_time |
		   max_sleep_time << EDP_PSR_MAX_SLEEP_TIME_SHIFT |
		   idle_frames << EDP_PSR_IDLE_FRAME_SHIFT |
		   EDP_PSR_ENABLE);
}

static bool intel_edp_psr_match_conditions(struct intel_dp *intel_dp)
{
	struct intel_digital_port *dig_port = dp_to_dig_port(intel_dp);
	struct drm_device *dev = dig_port->base.base.dev;
	struct drm_i915_private *dev_priv = dev->dev_private;
	struct drm_crtc *crtc = dig_port->base.base.crtc;
	struct intel_crtc *intel_crtc = to_intel_crtc(crtc);
	struct drm_i915_gem_object *obj = to_intel_framebuffer(crtc->fb)->obj;
	struct intel_encoder *intel_encoder = &dp_to_dig_port(intel_dp)->base;

	dev_priv->psr.source_ok = false;

	if (!HAS_PSR(dev)) {
		DRM_DEBUG_KMS("PSR not supported on this platform\n");
		return false;
	}

	if ((intel_encoder->type != INTEL_OUTPUT_EDP) ||
	    (dig_port->port != PORT_A)) {
		DRM_DEBUG_KMS("HSW ties PSR to DDI A (eDP)\n");
		return false;
	}

	if (!i915.enable_psr) {
		DRM_DEBUG_KMS("PSR disable by flag\n");
		return false;
	}

	crtc = dig_port->base.base.crtc;
	if (crtc == NULL) {
		DRM_DEBUG_KMS("crtc not active for PSR\n");
		return false;
	}

	intel_crtc = to_intel_crtc(crtc);
	if (!intel_crtc_active(crtc)) {
		DRM_DEBUG_KMS("crtc not active for PSR\n");
		return false;
	}

	obj = to_intel_framebuffer(crtc->fb)->obj;
	if (obj->tiling_mode != I915_TILING_X ||
	    obj->fence_reg == I915_FENCE_REG_NONE) {
		DRM_DEBUG_KMS("PSR condition failed: fb not tiled or fenced\n");
		return false;
	}

	if (I915_READ(SPRCTL(intel_crtc->pipe)) & SPRITE_ENABLE) {
		DRM_DEBUG_KMS("PSR condition failed: Sprite is Enabled\n");
		return false;
	}

	if (I915_READ(HSW_STEREO_3D_CTL(intel_crtc->config.cpu_transcoder)) &
	    S3D_ENABLE) {
		DRM_DEBUG_KMS("PSR condition failed: Stereo 3D is Enabled\n");
		return false;
	}

	if (intel_crtc->config.adjusted_mode.flags & DRM_MODE_FLAG_INTERLACE) {
		DRM_DEBUG_KMS("PSR condition failed: Interlaced is Enabled\n");
		return false;
	}

	dev_priv->psr.source_ok = true;
	return true;
}

static void intel_edp_psr_do_enable(struct intel_dp *intel_dp)
{
	struct drm_device *dev = intel_dp_to_dev(intel_dp);

	if (!intel_edp_psr_match_conditions(intel_dp) ||
	    intel_edp_is_psr_enabled(dev))
		return;

	/* Setup PSR once */
	intel_edp_psr_setup(intel_dp);

	/* Enable PSR on the panel */
	intel_edp_psr_enable_sink(intel_dp);

	/* Enable PSR on the host */
	intel_edp_psr_enable_source(intel_dp);
}

void intel_edp_psr_enable(struct intel_dp *intel_dp)
{
	struct drm_device *dev = intel_dp_to_dev(intel_dp);

	if (intel_edp_psr_match_conditions(intel_dp) &&
	    !intel_edp_is_psr_enabled(dev))
		intel_edp_psr_do_enable(intel_dp);
}

void intel_edp_psr_disable(struct intel_dp *intel_dp)
{
	struct drm_device *dev = intel_dp_to_dev(intel_dp);
	struct drm_i915_private *dev_priv = dev->dev_private;

	if (!intel_edp_is_psr_enabled(dev))
		return;

	I915_WRITE(EDP_PSR_CTL(dev),
		   I915_READ(EDP_PSR_CTL(dev)) & ~EDP_PSR_ENABLE);

	/* Wait till PSR is idle */
	if (_wait_for((I915_READ(EDP_PSR_STATUS_CTL(dev)) &
		       EDP_PSR_STATUS_STATE_MASK) == 0, 2000, 10))
		DRM_ERROR("Timed out waiting for PSR Idle State\n");
}

void intel_edp_psr_update(struct drm_device *dev)
{
	struct intel_encoder *encoder;
	struct intel_dp *intel_dp = NULL;

	list_for_each_entry(encoder, &dev->mode_config.encoder_list, base.head)
		if (encoder->type == INTEL_OUTPUT_EDP) {
			intel_dp = enc_to_intel_dp(&encoder->base);

			if (!is_edp_psr(dev))
				return;

			if (!intel_edp_psr_match_conditions(intel_dp))
				intel_edp_psr_disable(intel_dp);
			else
				if (!intel_edp_is_psr_enabled(dev))
					intel_edp_psr_do_enable(intel_dp);
		}
}

static void intel_disable_dp(struct intel_encoder *encoder)
{
	struct intel_dp *intel_dp = enc_to_intel_dp(&encoder->base);
	enum port port = dp_to_dig_port(intel_dp)->port;
	struct drm_device *dev = encoder->base.dev;

	/* Make sure the panel is off before trying to change the mode. But also
	 * ensure that we have vdd while we switch off the panel. */
<<<<<<< HEAD
	intel_edp_panel_vdd_on(intel_dp);
	intel_edp_backlight_off(intel_dp);
	intel_dp_sink_dpms(intel_dp, DRM_MODE_DPMS_OFF);
	intel_edp_panel_off(intel_dp);
=======
	edp_panel_vdd_on(intel_dp);
	intel_edp_backlight_off(intel_dp);
	intel_dp_sink_dpms(intel_dp, DRM_MODE_DPMS_OFF);
	intel_edp_panel_off(intel_dp);
	edp_panel_vdd_off(intel_dp, true);
>>>>>>> 0b99836f

	/* cpu edp my only be disable _after_ the cpu pipe/plane is disabled. */
	if (!(port == PORT_A || IS_VALLEYVIEW(dev)))
		intel_dp_link_down(intel_dp);
}

static void intel_post_disable_dp(struct intel_encoder *encoder)
{
	struct intel_dp *intel_dp = enc_to_intel_dp(&encoder->base);
	enum port port = dp_to_dig_port(intel_dp)->port;
	struct drm_device *dev = encoder->base.dev;

	if (port == PORT_A || IS_VALLEYVIEW(dev)) {
		intel_dp_link_down(intel_dp);
		if (!IS_VALLEYVIEW(dev))
			ironlake_edp_pll_off(intel_dp);
	}
}

static void intel_enable_dp(struct intel_encoder *encoder)
{
	struct intel_dp *intel_dp = enc_to_intel_dp(&encoder->base);
	struct drm_device *dev = encoder->base.dev;
	struct drm_i915_private *dev_priv = dev->dev_private;
	uint32_t dp_reg = I915_READ(intel_dp->output_reg);

	if (WARN_ON(dp_reg & DP_PORT_EN))
		return;

<<<<<<< HEAD
	intel_edp_panel_vdd_on(intel_dp);
=======
	edp_panel_vdd_on(intel_dp);
>>>>>>> 0b99836f
	intel_dp_sink_dpms(intel_dp, DRM_MODE_DPMS_ON);
	intel_dp_start_link_train(intel_dp);
	intel_edp_panel_on(intel_dp);
	edp_panel_vdd_off(intel_dp, true);
	intel_dp_complete_link_train(intel_dp);
	intel_dp_stop_link_train(intel_dp);
}

static void g4x_enable_dp(struct intel_encoder *encoder)
{
	struct intel_dp *intel_dp = enc_to_intel_dp(&encoder->base);

	intel_enable_dp(encoder);
	intel_edp_backlight_on(intel_dp);
}

static void vlv_enable_dp(struct intel_encoder *encoder)
{
	struct intel_dp *intel_dp = enc_to_intel_dp(&encoder->base);

	intel_edp_backlight_on(intel_dp);
}

static void g4x_pre_enable_dp(struct intel_encoder *encoder)
{
	struct intel_dp *intel_dp = enc_to_intel_dp(&encoder->base);
	struct intel_digital_port *dport = dp_to_dig_port(intel_dp);

	if (dport->port == PORT_A)
		ironlake_edp_pll_on(intel_dp);
}

static void vlv_pre_enable_dp(struct intel_encoder *encoder)
{
	struct intel_dp *intel_dp = enc_to_intel_dp(&encoder->base);
	struct intel_digital_port *dport = dp_to_dig_port(intel_dp);
	struct drm_device *dev = encoder->base.dev;
	struct drm_i915_private *dev_priv = dev->dev_private;
	struct intel_crtc *intel_crtc = to_intel_crtc(encoder->base.crtc);
	enum dpio_channel port = vlv_dport_to_channel(dport);
	int pipe = intel_crtc->pipe;
	struct edp_power_seq power_seq;
	u32 val;

	mutex_lock(&dev_priv->dpio_lock);

	val = vlv_dpio_read(dev_priv, pipe, VLV_PCS01_DW8(port));
	val = 0;
	if (pipe)
		val |= (1<<21);
	else
		val &= ~(1<<21);
	val |= 0x001000c4;
	vlv_dpio_write(dev_priv, pipe, VLV_PCS_DW8(port), val);
	vlv_dpio_write(dev_priv, pipe, VLV_PCS_DW14(port), 0x00760018);
	vlv_dpio_write(dev_priv, pipe, VLV_PCS_DW23(port), 0x00400888);

	mutex_unlock(&dev_priv->dpio_lock);

	if (is_edp(intel_dp)) {
		/* init power sequencer on this pipe and port */
		intel_dp_init_panel_power_sequencer(dev, intel_dp, &power_seq);
		intel_dp_init_panel_power_sequencer_registers(dev, intel_dp,
							      &power_seq);
	}

	intel_enable_dp(encoder);

	vlv_wait_port_ready(dev_priv, dport);
}

static void vlv_dp_pre_pll_enable(struct intel_encoder *encoder)
{
	struct intel_digital_port *dport = enc_to_dig_port(&encoder->base);
	struct drm_device *dev = encoder->base.dev;
	struct drm_i915_private *dev_priv = dev->dev_private;
	struct intel_crtc *intel_crtc =
		to_intel_crtc(encoder->base.crtc);
	enum dpio_channel port = vlv_dport_to_channel(dport);
	int pipe = intel_crtc->pipe;

	/* Program Tx lane resets to default */
	mutex_lock(&dev_priv->dpio_lock);
	vlv_dpio_write(dev_priv, pipe, VLV_PCS_DW0(port),
			 DPIO_PCS_TX_LANE2_RESET |
			 DPIO_PCS_TX_LANE1_RESET);
	vlv_dpio_write(dev_priv, pipe, VLV_PCS_DW1(port),
			 DPIO_PCS_CLK_CRI_RXEB_EIOS_EN |
			 DPIO_PCS_CLK_CRI_RXDIGFILTSG_EN |
			 (1<<DPIO_PCS_CLK_DATAWIDTH_SHIFT) |
				 DPIO_PCS_CLK_SOFT_RESET);

	/* Fix up inter-pair skew failure */
	vlv_dpio_write(dev_priv, pipe, VLV_PCS_DW12(port), 0x00750f00);
	vlv_dpio_write(dev_priv, pipe, VLV_TX_DW11(port), 0x00001500);
	vlv_dpio_write(dev_priv, pipe, VLV_TX_DW14(port), 0x40400000);
	mutex_unlock(&dev_priv->dpio_lock);
}

/*
 * Native read with retry for link status and receiver capability reads for
 * cases where the sink may still be asleep.
 *
 * Sinks are *supposed* to come up within 1ms from an off state, but we're also
 * supposed to retry 3 times per the spec.
 */
static ssize_t
intel_dp_dpcd_read_wake(struct drm_dp_aux *aux, unsigned int offset,
			void *buffer, size_t size)
{
	ssize_t ret;
	int i;

	for (i = 0; i < 3; i++) {
		ret = drm_dp_dpcd_read(aux, offset, buffer, size);
		if (ret == size)
			return ret;
		msleep(1);
	}

	return ret;
}

/*
 * Fetch AUX CH registers 0x202 - 0x207 which contain
 * link status information
 */
static bool
intel_dp_get_link_status(struct intel_dp *intel_dp, uint8_t link_status[DP_LINK_STATUS_SIZE])
{
	return intel_dp_dpcd_read_wake(&intel_dp->aux,
				       DP_LANE0_1_STATUS,
				       link_status,
				       DP_LINK_STATUS_SIZE) == DP_LINK_STATUS_SIZE;
}

/*
 * These are source-specific values; current Intel hardware supports
 * a maximum voltage of 800mV and a maximum pre-emphasis of 6dB
 */

static uint8_t
intel_dp_voltage_max(struct intel_dp *intel_dp)
{
	struct drm_device *dev = intel_dp_to_dev(intel_dp);
	enum port port = dp_to_dig_port(intel_dp)->port;

	if (IS_VALLEYVIEW(dev) || IS_BROADWELL(dev))
		return DP_TRAIN_VOLTAGE_SWING_1200;
	else if (IS_GEN7(dev) && port == PORT_A)
		return DP_TRAIN_VOLTAGE_SWING_800;
	else if (HAS_PCH_CPT(dev) && port != PORT_A)
		return DP_TRAIN_VOLTAGE_SWING_1200;
	else
		return DP_TRAIN_VOLTAGE_SWING_800;
}

static uint8_t
intel_dp_pre_emphasis_max(struct intel_dp *intel_dp, uint8_t voltage_swing)
{
	struct drm_device *dev = intel_dp_to_dev(intel_dp);
	enum port port = dp_to_dig_port(intel_dp)->port;

	if (IS_BROADWELL(dev)) {
		switch (voltage_swing & DP_TRAIN_VOLTAGE_SWING_MASK) {
		case DP_TRAIN_VOLTAGE_SWING_400:
		case DP_TRAIN_VOLTAGE_SWING_600:
			return DP_TRAIN_PRE_EMPHASIS_6;
		case DP_TRAIN_VOLTAGE_SWING_800:
			return DP_TRAIN_PRE_EMPHASIS_3_5;
		case DP_TRAIN_VOLTAGE_SWING_1200:
		default:
			return DP_TRAIN_PRE_EMPHASIS_0;
		}
	} else if (IS_HASWELL(dev)) {
		switch (voltage_swing & DP_TRAIN_VOLTAGE_SWING_MASK) {
		case DP_TRAIN_VOLTAGE_SWING_400:
			return DP_TRAIN_PRE_EMPHASIS_9_5;
		case DP_TRAIN_VOLTAGE_SWING_600:
			return DP_TRAIN_PRE_EMPHASIS_6;
		case DP_TRAIN_VOLTAGE_SWING_800:
			return DP_TRAIN_PRE_EMPHASIS_3_5;
		case DP_TRAIN_VOLTAGE_SWING_1200:
		default:
			return DP_TRAIN_PRE_EMPHASIS_0;
		}
	} else if (IS_VALLEYVIEW(dev)) {
		switch (voltage_swing & DP_TRAIN_VOLTAGE_SWING_MASK) {
		case DP_TRAIN_VOLTAGE_SWING_400:
			return DP_TRAIN_PRE_EMPHASIS_9_5;
		case DP_TRAIN_VOLTAGE_SWING_600:
			return DP_TRAIN_PRE_EMPHASIS_6;
		case DP_TRAIN_VOLTAGE_SWING_800:
			return DP_TRAIN_PRE_EMPHASIS_3_5;
		case DP_TRAIN_VOLTAGE_SWING_1200:
		default:
			return DP_TRAIN_PRE_EMPHASIS_0;
		}
	} else if (IS_GEN7(dev) && port == PORT_A) {
		switch (voltage_swing & DP_TRAIN_VOLTAGE_SWING_MASK) {
		case DP_TRAIN_VOLTAGE_SWING_400:
			return DP_TRAIN_PRE_EMPHASIS_6;
		case DP_TRAIN_VOLTAGE_SWING_600:
		case DP_TRAIN_VOLTAGE_SWING_800:
			return DP_TRAIN_PRE_EMPHASIS_3_5;
		default:
			return DP_TRAIN_PRE_EMPHASIS_0;
		}
	} else {
		switch (voltage_swing & DP_TRAIN_VOLTAGE_SWING_MASK) {
		case DP_TRAIN_VOLTAGE_SWING_400:
			return DP_TRAIN_PRE_EMPHASIS_6;
		case DP_TRAIN_VOLTAGE_SWING_600:
			return DP_TRAIN_PRE_EMPHASIS_6;
		case DP_TRAIN_VOLTAGE_SWING_800:
			return DP_TRAIN_PRE_EMPHASIS_3_5;
		case DP_TRAIN_VOLTAGE_SWING_1200:
		default:
			return DP_TRAIN_PRE_EMPHASIS_0;
		}
	}
}

static uint32_t intel_vlv_signal_levels(struct intel_dp *intel_dp)
{
	struct drm_device *dev = intel_dp_to_dev(intel_dp);
	struct drm_i915_private *dev_priv = dev->dev_private;
	struct intel_digital_port *dport = dp_to_dig_port(intel_dp);
	struct intel_crtc *intel_crtc =
		to_intel_crtc(dport->base.base.crtc);
	unsigned long demph_reg_value, preemph_reg_value,
		uniqtranscale_reg_value;
	uint8_t train_set = intel_dp->train_set[0];
	enum dpio_channel port = vlv_dport_to_channel(dport);
	int pipe = intel_crtc->pipe;

	switch (train_set & DP_TRAIN_PRE_EMPHASIS_MASK) {
	case DP_TRAIN_PRE_EMPHASIS_0:
		preemph_reg_value = 0x0004000;
		switch (train_set & DP_TRAIN_VOLTAGE_SWING_MASK) {
		case DP_TRAIN_VOLTAGE_SWING_400:
			demph_reg_value = 0x2B405555;
			uniqtranscale_reg_value = 0x552AB83A;
			break;
		case DP_TRAIN_VOLTAGE_SWING_600:
			demph_reg_value = 0x2B404040;
			uniqtranscale_reg_value = 0x5548B83A;
			break;
		case DP_TRAIN_VOLTAGE_SWING_800:
			demph_reg_value = 0x2B245555;
			uniqtranscale_reg_value = 0x5560B83A;
			break;
		case DP_TRAIN_VOLTAGE_SWING_1200:
			demph_reg_value = 0x2B405555;
			uniqtranscale_reg_value = 0x5598DA3A;
			break;
		default:
			return 0;
		}
		break;
	case DP_TRAIN_PRE_EMPHASIS_3_5:
		preemph_reg_value = 0x0002000;
		switch (train_set & DP_TRAIN_VOLTAGE_SWING_MASK) {
		case DP_TRAIN_VOLTAGE_SWING_400:
			demph_reg_value = 0x2B404040;
			uniqtranscale_reg_value = 0x5552B83A;
			break;
		case DP_TRAIN_VOLTAGE_SWING_600:
			demph_reg_value = 0x2B404848;
			uniqtranscale_reg_value = 0x5580B83A;
			break;
		case DP_TRAIN_VOLTAGE_SWING_800:
			demph_reg_value = 0x2B404040;
			uniqtranscale_reg_value = 0x55ADDA3A;
			break;
		default:
			return 0;
		}
		break;
	case DP_TRAIN_PRE_EMPHASIS_6:
		preemph_reg_value = 0x0000000;
		switch (train_set & DP_TRAIN_VOLTAGE_SWING_MASK) {
		case DP_TRAIN_VOLTAGE_SWING_400:
			demph_reg_value = 0x2B305555;
			uniqtranscale_reg_value = 0x5570B83A;
			break;
		case DP_TRAIN_VOLTAGE_SWING_600:
			demph_reg_value = 0x2B2B4040;
			uniqtranscale_reg_value = 0x55ADDA3A;
			break;
		default:
			return 0;
		}
		break;
	case DP_TRAIN_PRE_EMPHASIS_9_5:
		preemph_reg_value = 0x0006000;
		switch (train_set & DP_TRAIN_VOLTAGE_SWING_MASK) {
		case DP_TRAIN_VOLTAGE_SWING_400:
			demph_reg_value = 0x1B405555;
			uniqtranscale_reg_value = 0x55ADDA3A;
			break;
		default:
			return 0;
		}
		break;
	default:
		return 0;
	}

	mutex_lock(&dev_priv->dpio_lock);
	vlv_dpio_write(dev_priv, pipe, VLV_TX_DW5(port), 0x00000000);
	vlv_dpio_write(dev_priv, pipe, VLV_TX_DW4(port), demph_reg_value);
	vlv_dpio_write(dev_priv, pipe, VLV_TX_DW2(port),
			 uniqtranscale_reg_value);
	vlv_dpio_write(dev_priv, pipe, VLV_TX_DW3(port), 0x0C782040);
	vlv_dpio_write(dev_priv, pipe, VLV_PCS_DW11(port), 0x00030000);
	vlv_dpio_write(dev_priv, pipe, VLV_PCS_DW9(port), preemph_reg_value);
	vlv_dpio_write(dev_priv, pipe, VLV_TX_DW5(port), 0x80000000);
	mutex_unlock(&dev_priv->dpio_lock);

	return 0;
}

static void
intel_get_adjust_train(struct intel_dp *intel_dp,
		       const uint8_t link_status[DP_LINK_STATUS_SIZE])
{
	uint8_t v = 0;
	uint8_t p = 0;
	int lane;
	uint8_t voltage_max;
	uint8_t preemph_max;

	for (lane = 0; lane < intel_dp->lane_count; lane++) {
		uint8_t this_v = drm_dp_get_adjust_request_voltage(link_status, lane);
		uint8_t this_p = drm_dp_get_adjust_request_pre_emphasis(link_status, lane);

		if (this_v > v)
			v = this_v;
		if (this_p > p)
			p = this_p;
	}

	voltage_max = intel_dp_voltage_max(intel_dp);
	if (v >= voltage_max)
		v = voltage_max | DP_TRAIN_MAX_SWING_REACHED;

	preemph_max = intel_dp_pre_emphasis_max(intel_dp, v);
	if (p >= preemph_max)
		p = preemph_max | DP_TRAIN_MAX_PRE_EMPHASIS_REACHED;

	for (lane = 0; lane < 4; lane++)
		intel_dp->train_set[lane] = v | p;
}

static uint32_t
intel_gen4_signal_levels(uint8_t train_set)
{
	uint32_t	signal_levels = 0;

	switch (train_set & DP_TRAIN_VOLTAGE_SWING_MASK) {
	case DP_TRAIN_VOLTAGE_SWING_400:
	default:
		signal_levels |= DP_VOLTAGE_0_4;
		break;
	case DP_TRAIN_VOLTAGE_SWING_600:
		signal_levels |= DP_VOLTAGE_0_6;
		break;
	case DP_TRAIN_VOLTAGE_SWING_800:
		signal_levels |= DP_VOLTAGE_0_8;
		break;
	case DP_TRAIN_VOLTAGE_SWING_1200:
		signal_levels |= DP_VOLTAGE_1_2;
		break;
	}
	switch (train_set & DP_TRAIN_PRE_EMPHASIS_MASK) {
	case DP_TRAIN_PRE_EMPHASIS_0:
	default:
		signal_levels |= DP_PRE_EMPHASIS_0;
		break;
	case DP_TRAIN_PRE_EMPHASIS_3_5:
		signal_levels |= DP_PRE_EMPHASIS_3_5;
		break;
	case DP_TRAIN_PRE_EMPHASIS_6:
		signal_levels |= DP_PRE_EMPHASIS_6;
		break;
	case DP_TRAIN_PRE_EMPHASIS_9_5:
		signal_levels |= DP_PRE_EMPHASIS_9_5;
		break;
	}
	return signal_levels;
}

/* Gen6's DP voltage swing and pre-emphasis control */
static uint32_t
intel_gen6_edp_signal_levels(uint8_t train_set)
{
	int signal_levels = train_set & (DP_TRAIN_VOLTAGE_SWING_MASK |
					 DP_TRAIN_PRE_EMPHASIS_MASK);
	switch (signal_levels) {
	case DP_TRAIN_VOLTAGE_SWING_400 | DP_TRAIN_PRE_EMPHASIS_0:
	case DP_TRAIN_VOLTAGE_SWING_600 | DP_TRAIN_PRE_EMPHASIS_0:
		return EDP_LINK_TRAIN_400_600MV_0DB_SNB_B;
	case DP_TRAIN_VOLTAGE_SWING_400 | DP_TRAIN_PRE_EMPHASIS_3_5:
		return EDP_LINK_TRAIN_400MV_3_5DB_SNB_B;
	case DP_TRAIN_VOLTAGE_SWING_400 | DP_TRAIN_PRE_EMPHASIS_6:
	case DP_TRAIN_VOLTAGE_SWING_600 | DP_TRAIN_PRE_EMPHASIS_6:
		return EDP_LINK_TRAIN_400_600MV_6DB_SNB_B;
	case DP_TRAIN_VOLTAGE_SWING_600 | DP_TRAIN_PRE_EMPHASIS_3_5:
	case DP_TRAIN_VOLTAGE_SWING_800 | DP_TRAIN_PRE_EMPHASIS_3_5:
		return EDP_LINK_TRAIN_600_800MV_3_5DB_SNB_B;
	case DP_TRAIN_VOLTAGE_SWING_800 | DP_TRAIN_PRE_EMPHASIS_0:
	case DP_TRAIN_VOLTAGE_SWING_1200 | DP_TRAIN_PRE_EMPHASIS_0:
		return EDP_LINK_TRAIN_800_1200MV_0DB_SNB_B;
	default:
		DRM_DEBUG_KMS("Unsupported voltage swing/pre-emphasis level:"
			      "0x%x\n", signal_levels);
		return EDP_LINK_TRAIN_400_600MV_0DB_SNB_B;
	}
}

/* Gen7's DP voltage swing and pre-emphasis control */
static uint32_t
intel_gen7_edp_signal_levels(uint8_t train_set)
{
	int signal_levels = train_set & (DP_TRAIN_VOLTAGE_SWING_MASK |
					 DP_TRAIN_PRE_EMPHASIS_MASK);
	switch (signal_levels) {
	case DP_TRAIN_VOLTAGE_SWING_400 | DP_TRAIN_PRE_EMPHASIS_0:
		return EDP_LINK_TRAIN_400MV_0DB_IVB;
	case DP_TRAIN_VOLTAGE_SWING_400 | DP_TRAIN_PRE_EMPHASIS_3_5:
		return EDP_LINK_TRAIN_400MV_3_5DB_IVB;
	case DP_TRAIN_VOLTAGE_SWING_400 | DP_TRAIN_PRE_EMPHASIS_6:
		return EDP_LINK_TRAIN_400MV_6DB_IVB;

	case DP_TRAIN_VOLTAGE_SWING_600 | DP_TRAIN_PRE_EMPHASIS_0:
		return EDP_LINK_TRAIN_600MV_0DB_IVB;
	case DP_TRAIN_VOLTAGE_SWING_600 | DP_TRAIN_PRE_EMPHASIS_3_5:
		return EDP_LINK_TRAIN_600MV_3_5DB_IVB;

	case DP_TRAIN_VOLTAGE_SWING_800 | DP_TRAIN_PRE_EMPHASIS_0:
		return EDP_LINK_TRAIN_800MV_0DB_IVB;
	case DP_TRAIN_VOLTAGE_SWING_800 | DP_TRAIN_PRE_EMPHASIS_3_5:
		return EDP_LINK_TRAIN_800MV_3_5DB_IVB;

	default:
		DRM_DEBUG_KMS("Unsupported voltage swing/pre-emphasis level:"
			      "0x%x\n", signal_levels);
		return EDP_LINK_TRAIN_500MV_0DB_IVB;
	}
}

/* Gen7.5's (HSW) DP voltage swing and pre-emphasis control */
static uint32_t
intel_hsw_signal_levels(uint8_t train_set)
{
	int signal_levels = train_set & (DP_TRAIN_VOLTAGE_SWING_MASK |
					 DP_TRAIN_PRE_EMPHASIS_MASK);
	switch (signal_levels) {
	case DP_TRAIN_VOLTAGE_SWING_400 | DP_TRAIN_PRE_EMPHASIS_0:
		return DDI_BUF_EMP_400MV_0DB_HSW;
	case DP_TRAIN_VOLTAGE_SWING_400 | DP_TRAIN_PRE_EMPHASIS_3_5:
		return DDI_BUF_EMP_400MV_3_5DB_HSW;
	case DP_TRAIN_VOLTAGE_SWING_400 | DP_TRAIN_PRE_EMPHASIS_6:
		return DDI_BUF_EMP_400MV_6DB_HSW;
	case DP_TRAIN_VOLTAGE_SWING_400 | DP_TRAIN_PRE_EMPHASIS_9_5:
		return DDI_BUF_EMP_400MV_9_5DB_HSW;

	case DP_TRAIN_VOLTAGE_SWING_600 | DP_TRAIN_PRE_EMPHASIS_0:
		return DDI_BUF_EMP_600MV_0DB_HSW;
	case DP_TRAIN_VOLTAGE_SWING_600 | DP_TRAIN_PRE_EMPHASIS_3_5:
		return DDI_BUF_EMP_600MV_3_5DB_HSW;
	case DP_TRAIN_VOLTAGE_SWING_600 | DP_TRAIN_PRE_EMPHASIS_6:
		return DDI_BUF_EMP_600MV_6DB_HSW;

	case DP_TRAIN_VOLTAGE_SWING_800 | DP_TRAIN_PRE_EMPHASIS_0:
		return DDI_BUF_EMP_800MV_0DB_HSW;
	case DP_TRAIN_VOLTAGE_SWING_800 | DP_TRAIN_PRE_EMPHASIS_3_5:
		return DDI_BUF_EMP_800MV_3_5DB_HSW;
	default:
		DRM_DEBUG_KMS("Unsupported voltage swing/pre-emphasis level:"
			      "0x%x\n", signal_levels);
		return DDI_BUF_EMP_400MV_0DB_HSW;
	}
}

static uint32_t
intel_bdw_signal_levels(uint8_t train_set)
{
	int signal_levels = train_set & (DP_TRAIN_VOLTAGE_SWING_MASK |
					 DP_TRAIN_PRE_EMPHASIS_MASK);
	switch (signal_levels) {
	case DP_TRAIN_VOLTAGE_SWING_400 | DP_TRAIN_PRE_EMPHASIS_0:
		return DDI_BUF_EMP_400MV_0DB_BDW;	/* Sel0 */
	case DP_TRAIN_VOLTAGE_SWING_400 | DP_TRAIN_PRE_EMPHASIS_3_5:
		return DDI_BUF_EMP_400MV_3_5DB_BDW;	/* Sel1 */
	case DP_TRAIN_VOLTAGE_SWING_400 | DP_TRAIN_PRE_EMPHASIS_6:
		return DDI_BUF_EMP_400MV_6DB_BDW;	/* Sel2 */

	case DP_TRAIN_VOLTAGE_SWING_600 | DP_TRAIN_PRE_EMPHASIS_0:
		return DDI_BUF_EMP_600MV_0DB_BDW;	/* Sel3 */
	case DP_TRAIN_VOLTAGE_SWING_600 | DP_TRAIN_PRE_EMPHASIS_3_5:
		return DDI_BUF_EMP_600MV_3_5DB_BDW;	/* Sel4 */
	case DP_TRAIN_VOLTAGE_SWING_600 | DP_TRAIN_PRE_EMPHASIS_6:
		return DDI_BUF_EMP_600MV_6DB_BDW;	/* Sel5 */

	case DP_TRAIN_VOLTAGE_SWING_800 | DP_TRAIN_PRE_EMPHASIS_0:
		return DDI_BUF_EMP_800MV_0DB_BDW;	/* Sel6 */
	case DP_TRAIN_VOLTAGE_SWING_800 | DP_TRAIN_PRE_EMPHASIS_3_5:
		return DDI_BUF_EMP_800MV_3_5DB_BDW;	/* Sel7 */

	case DP_TRAIN_VOLTAGE_SWING_1200 | DP_TRAIN_PRE_EMPHASIS_0:
		return DDI_BUF_EMP_1200MV_0DB_BDW;	/* Sel8 */

	default:
		DRM_DEBUG_KMS("Unsupported voltage swing/pre-emphasis level:"
			      "0x%x\n", signal_levels);
		return DDI_BUF_EMP_400MV_0DB_BDW;	/* Sel0 */
	}
}

/* Properly updates "DP" with the correct signal levels. */
static void
intel_dp_set_signal_levels(struct intel_dp *intel_dp, uint32_t *DP)
{
	struct intel_digital_port *intel_dig_port = dp_to_dig_port(intel_dp);
	enum port port = intel_dig_port->port;
	struct drm_device *dev = intel_dig_port->base.base.dev;
	uint32_t signal_levels, mask;
	uint8_t train_set = intel_dp->train_set[0];

	if (IS_BROADWELL(dev)) {
		signal_levels = intel_bdw_signal_levels(train_set);
		mask = DDI_BUF_EMP_MASK;
	} else if (IS_HASWELL(dev)) {
		signal_levels = intel_hsw_signal_levels(train_set);
		mask = DDI_BUF_EMP_MASK;
	} else if (IS_VALLEYVIEW(dev)) {
		signal_levels = intel_vlv_signal_levels(intel_dp);
		mask = 0;
	} else if (IS_GEN7(dev) && port == PORT_A) {
		signal_levels = intel_gen7_edp_signal_levels(train_set);
		mask = EDP_LINK_TRAIN_VOL_EMP_MASK_IVB;
	} else if (IS_GEN6(dev) && port == PORT_A) {
		signal_levels = intel_gen6_edp_signal_levels(train_set);
		mask = EDP_LINK_TRAIN_VOL_EMP_MASK_SNB;
	} else {
		signal_levels = intel_gen4_signal_levels(train_set);
		mask = DP_VOLTAGE_MASK | DP_PRE_EMPHASIS_MASK;
	}

	DRM_DEBUG_KMS("Using signal levels %08x\n", signal_levels);

	*DP = (*DP & ~mask) | signal_levels;
}

static bool
intel_dp_set_link_train(struct intel_dp *intel_dp,
			uint32_t *DP,
			uint8_t dp_train_pat)
{
	struct intel_digital_port *intel_dig_port = dp_to_dig_port(intel_dp);
	struct drm_device *dev = intel_dig_port->base.base.dev;
	struct drm_i915_private *dev_priv = dev->dev_private;
	enum port port = intel_dig_port->port;
	uint8_t buf[sizeof(intel_dp->train_set) + 1];
	int ret, len;

	if (HAS_DDI(dev)) {
		uint32_t temp = I915_READ(DP_TP_CTL(port));

		if (dp_train_pat & DP_LINK_SCRAMBLING_DISABLE)
			temp |= DP_TP_CTL_SCRAMBLE_DISABLE;
		else
			temp &= ~DP_TP_CTL_SCRAMBLE_DISABLE;

		temp &= ~DP_TP_CTL_LINK_TRAIN_MASK;
		switch (dp_train_pat & DP_TRAINING_PATTERN_MASK) {
		case DP_TRAINING_PATTERN_DISABLE:
			temp |= DP_TP_CTL_LINK_TRAIN_NORMAL;

			break;
		case DP_TRAINING_PATTERN_1:
			temp |= DP_TP_CTL_LINK_TRAIN_PAT1;
			break;
		case DP_TRAINING_PATTERN_2:
			temp |= DP_TP_CTL_LINK_TRAIN_PAT2;
			break;
		case DP_TRAINING_PATTERN_3:
			temp |= DP_TP_CTL_LINK_TRAIN_PAT3;
			break;
		}
		I915_WRITE(DP_TP_CTL(port), temp);

	} else if (HAS_PCH_CPT(dev) && (IS_GEN7(dev) || port != PORT_A)) {
		*DP &= ~DP_LINK_TRAIN_MASK_CPT;

		switch (dp_train_pat & DP_TRAINING_PATTERN_MASK) {
		case DP_TRAINING_PATTERN_DISABLE:
			*DP |= DP_LINK_TRAIN_OFF_CPT;
			break;
		case DP_TRAINING_PATTERN_1:
			*DP |= DP_LINK_TRAIN_PAT_1_CPT;
			break;
		case DP_TRAINING_PATTERN_2:
			*DP |= DP_LINK_TRAIN_PAT_2_CPT;
			break;
		case DP_TRAINING_PATTERN_3:
			DRM_ERROR("DP training pattern 3 not supported\n");
			*DP |= DP_LINK_TRAIN_PAT_2_CPT;
			break;
		}

	} else {
		*DP &= ~DP_LINK_TRAIN_MASK;

		switch (dp_train_pat & DP_TRAINING_PATTERN_MASK) {
		case DP_TRAINING_PATTERN_DISABLE:
			*DP |= DP_LINK_TRAIN_OFF;
			break;
		case DP_TRAINING_PATTERN_1:
			*DP |= DP_LINK_TRAIN_PAT_1;
			break;
		case DP_TRAINING_PATTERN_2:
			*DP |= DP_LINK_TRAIN_PAT_2;
			break;
		case DP_TRAINING_PATTERN_3:
			DRM_ERROR("DP training pattern 3 not supported\n");
			*DP |= DP_LINK_TRAIN_PAT_2;
			break;
		}
	}

	I915_WRITE(intel_dp->output_reg, *DP);
	POSTING_READ(intel_dp->output_reg);

	buf[0] = dp_train_pat;
	if ((dp_train_pat & DP_TRAINING_PATTERN_MASK) ==
	    DP_TRAINING_PATTERN_DISABLE) {
		/* don't write DP_TRAINING_LANEx_SET on disable */
		len = 1;
	} else {
		/* DP_TRAINING_LANEx_SET follow DP_TRAINING_PATTERN_SET */
		memcpy(buf + 1, intel_dp->train_set, intel_dp->lane_count);
		len = intel_dp->lane_count + 1;
	}

	ret = drm_dp_dpcd_write(&intel_dp->aux, DP_TRAINING_PATTERN_SET,
				buf, len);

	return ret == len;
}

static bool
intel_dp_reset_link_train(struct intel_dp *intel_dp, uint32_t *DP,
			uint8_t dp_train_pat)
{
	memset(intel_dp->train_set, 0, sizeof(intel_dp->train_set));
	intel_dp_set_signal_levels(intel_dp, DP);
	return intel_dp_set_link_train(intel_dp, DP, dp_train_pat);
}

static bool
intel_dp_update_link_train(struct intel_dp *intel_dp, uint32_t *DP,
			   const uint8_t link_status[DP_LINK_STATUS_SIZE])
{
	struct intel_digital_port *intel_dig_port = dp_to_dig_port(intel_dp);
	struct drm_device *dev = intel_dig_port->base.base.dev;
	struct drm_i915_private *dev_priv = dev->dev_private;
	int ret;

	intel_get_adjust_train(intel_dp, link_status);
	intel_dp_set_signal_levels(intel_dp, DP);

	I915_WRITE(intel_dp->output_reg, *DP);
	POSTING_READ(intel_dp->output_reg);

	ret = drm_dp_dpcd_write(&intel_dp->aux, DP_TRAINING_LANE0_SET,
				intel_dp->train_set, intel_dp->lane_count);

	return ret == intel_dp->lane_count;
}

static void intel_dp_set_idle_link_train(struct intel_dp *intel_dp)
{
	struct intel_digital_port *intel_dig_port = dp_to_dig_port(intel_dp);
	struct drm_device *dev = intel_dig_port->base.base.dev;
	struct drm_i915_private *dev_priv = dev->dev_private;
	enum port port = intel_dig_port->port;
	uint32_t val;

	if (!HAS_DDI(dev))
		return;

	val = I915_READ(DP_TP_CTL(port));
	val &= ~DP_TP_CTL_LINK_TRAIN_MASK;
	val |= DP_TP_CTL_LINK_TRAIN_IDLE;
	I915_WRITE(DP_TP_CTL(port), val);

	/*
	 * On PORT_A we can have only eDP in SST mode. There the only reason
	 * we need to set idle transmission mode is to work around a HW issue
	 * where we enable the pipe while not in idle link-training mode.
	 * In this case there is requirement to wait for a minimum number of
	 * idle patterns to be sent.
	 */
	if (port == PORT_A)
		return;

	if (wait_for((I915_READ(DP_TP_STATUS(port)) & DP_TP_STATUS_IDLE_DONE),
		     1))
		DRM_ERROR("Timed out waiting for DP idle patterns\n");
}

/* Enable corresponding port and start training pattern 1 */
void
intel_dp_start_link_train(struct intel_dp *intel_dp)
{
	struct drm_encoder *encoder = &dp_to_dig_port(intel_dp)->base.base;
	struct drm_device *dev = encoder->dev;
	int i;
	uint8_t voltage;
	int voltage_tries, loop_tries;
	uint32_t DP = intel_dp->DP;
	uint8_t link_config[2];

	if (HAS_DDI(dev))
		intel_ddi_prepare_link_retrain(encoder);

	/* Write the link configuration data */
	link_config[0] = intel_dp->link_bw;
	link_config[1] = intel_dp->lane_count;
	if (drm_dp_enhanced_frame_cap(intel_dp->dpcd))
		link_config[1] |= DP_LANE_COUNT_ENHANCED_FRAME_EN;
	drm_dp_dpcd_write(&intel_dp->aux, DP_LINK_BW_SET, link_config, 2);

	link_config[0] = 0;
	link_config[1] = DP_SET_ANSI_8B10B;
	drm_dp_dpcd_write(&intel_dp->aux, DP_DOWNSPREAD_CTRL, link_config, 2);

	DP |= DP_PORT_EN;

	/* clock recovery */
	if (!intel_dp_reset_link_train(intel_dp, &DP,
				       DP_TRAINING_PATTERN_1 |
				       DP_LINK_SCRAMBLING_DISABLE)) {
		DRM_ERROR("failed to enable link training\n");
		return;
	}

	voltage = 0xff;
	voltage_tries = 0;
	loop_tries = 0;
	for (;;) {
		uint8_t link_status[DP_LINK_STATUS_SIZE];

		drm_dp_link_train_clock_recovery_delay(intel_dp->dpcd);
		if (!intel_dp_get_link_status(intel_dp, link_status)) {
			DRM_ERROR("failed to get link status\n");
			break;
		}

		if (drm_dp_clock_recovery_ok(link_status, intel_dp->lane_count)) {
			DRM_DEBUG_KMS("clock recovery OK\n");
			break;
		}

		/* Check to see if we've tried the max voltage */
		for (i = 0; i < intel_dp->lane_count; i++)
			if ((intel_dp->train_set[i] & DP_TRAIN_MAX_SWING_REACHED) == 0)
				break;
		if (i == intel_dp->lane_count) {
			++loop_tries;
			if (loop_tries == 5) {
				DRM_ERROR("too many full retries, give up\n");
				break;
			}
			intel_dp_reset_link_train(intel_dp, &DP,
						  DP_TRAINING_PATTERN_1 |
						  DP_LINK_SCRAMBLING_DISABLE);
			voltage_tries = 0;
			continue;
		}

		/* Check to see if we've tried the same voltage 5 times */
		if ((intel_dp->train_set[0] & DP_TRAIN_VOLTAGE_SWING_MASK) == voltage) {
			++voltage_tries;
			if (voltage_tries == 5) {
				DRM_ERROR("too many voltage retries, give up\n");
				break;
			}
		} else
			voltage_tries = 0;
		voltage = intel_dp->train_set[0] & DP_TRAIN_VOLTAGE_SWING_MASK;

		/* Update training set as requested by target */
		if (!intel_dp_update_link_train(intel_dp, &DP, link_status)) {
			DRM_ERROR("failed to update link training\n");
			break;
		}
	}

	intel_dp->DP = DP;
}

void
intel_dp_complete_link_train(struct intel_dp *intel_dp)
{
	bool channel_eq = false;
	int tries, cr_tries;
	uint32_t DP = intel_dp->DP;
	uint32_t training_pattern = DP_TRAINING_PATTERN_2;

	/* Training Pattern 3 for HBR2 ot 1.2 devices that support it*/
	if (intel_dp->link_bw == DP_LINK_BW_5_4 || intel_dp->use_tps3)
		training_pattern = DP_TRAINING_PATTERN_3;

	/* channel equalization */
	if (!intel_dp_set_link_train(intel_dp, &DP,
				     training_pattern |
				     DP_LINK_SCRAMBLING_DISABLE)) {
		DRM_ERROR("failed to start channel equalization\n");
		return;
	}

	tries = 0;
	cr_tries = 0;
	channel_eq = false;
	for (;;) {
		uint8_t link_status[DP_LINK_STATUS_SIZE];

		if (cr_tries > 5) {
			DRM_ERROR("failed to train DP, aborting\n");
			break;
		}

		drm_dp_link_train_channel_eq_delay(intel_dp->dpcd);
		if (!intel_dp_get_link_status(intel_dp, link_status)) {
			DRM_ERROR("failed to get link status\n");
			break;
		}

		/* Make sure clock is still ok */
		if (!drm_dp_clock_recovery_ok(link_status, intel_dp->lane_count)) {
			intel_dp_start_link_train(intel_dp);
			intel_dp_set_link_train(intel_dp, &DP,
						training_pattern |
						DP_LINK_SCRAMBLING_DISABLE);
			cr_tries++;
			continue;
		}

		if (drm_dp_channel_eq_ok(link_status, intel_dp->lane_count)) {
			channel_eq = true;
			break;
		}

		/* Try 5 times, then try clock recovery if that fails */
		if (tries > 5) {
			intel_dp_link_down(intel_dp);
			intel_dp_start_link_train(intel_dp);
			intel_dp_set_link_train(intel_dp, &DP,
						training_pattern |
						DP_LINK_SCRAMBLING_DISABLE);
			tries = 0;
			cr_tries++;
			continue;
		}

		/* Update training set as requested by target */
		if (!intel_dp_update_link_train(intel_dp, &DP, link_status)) {
			DRM_ERROR("failed to update link training\n");
			break;
		}
		++tries;
	}

	intel_dp_set_idle_link_train(intel_dp);

	intel_dp->DP = DP;

	if (channel_eq)
		DRM_DEBUG_KMS("Channel EQ done. DP Training successful\n");

}

void intel_dp_stop_link_train(struct intel_dp *intel_dp)
{
	intel_dp_set_link_train(intel_dp, &intel_dp->DP,
				DP_TRAINING_PATTERN_DISABLE);
}

static void
intel_dp_link_down(struct intel_dp *intel_dp)
{
	struct intel_digital_port *intel_dig_port = dp_to_dig_port(intel_dp);
	enum port port = intel_dig_port->port;
	struct drm_device *dev = intel_dig_port->base.base.dev;
	struct drm_i915_private *dev_priv = dev->dev_private;
	struct intel_crtc *intel_crtc =
		to_intel_crtc(intel_dig_port->base.base.crtc);
	uint32_t DP = intel_dp->DP;

	/*
	 * DDI code has a strict mode set sequence and we should try to respect
	 * it, otherwise we might hang the machine in many different ways. So we
	 * really should be disabling the port only on a complete crtc_disable
	 * sequence. This function is just called under two conditions on DDI
	 * code:
	 * - Link train failed while doing crtc_enable, and on this case we
	 *   really should respect the mode set sequence and wait for a
	 *   crtc_disable.
	 * - Someone turned the monitor off and intel_dp_check_link_status
	 *   called us. We don't need to disable the whole port on this case, so
	 *   when someone turns the monitor on again,
	 *   intel_ddi_prepare_link_retrain will take care of redoing the link
	 *   train.
	 */
	if (HAS_DDI(dev))
		return;

	if (WARN_ON((I915_READ(intel_dp->output_reg) & DP_PORT_EN) == 0))
		return;

	DRM_DEBUG_KMS("\n");

	if (HAS_PCH_CPT(dev) && (IS_GEN7(dev) || port != PORT_A)) {
		DP &= ~DP_LINK_TRAIN_MASK_CPT;
		I915_WRITE(intel_dp->output_reg, DP | DP_LINK_TRAIN_PAT_IDLE_CPT);
	} else {
		DP &= ~DP_LINK_TRAIN_MASK;
		I915_WRITE(intel_dp->output_reg, DP | DP_LINK_TRAIN_PAT_IDLE);
	}
	POSTING_READ(intel_dp->output_reg);

	/* We don't really know why we're doing this */
	intel_wait_for_vblank(dev, intel_crtc->pipe);

	if (HAS_PCH_IBX(dev) &&
	    I915_READ(intel_dp->output_reg) & DP_PIPEB_SELECT) {
		struct drm_crtc *crtc = intel_dig_port->base.base.crtc;

		/* Hardware workaround: leaving our transcoder select
		 * set to transcoder B while it's off will prevent the
		 * corresponding HDMI output on transcoder A.
		 *
		 * Combine this with another hardware workaround:
		 * transcoder select bit can only be cleared while the
		 * port is enabled.
		 */
		DP &= ~DP_PIPEB_SELECT;
		I915_WRITE(intel_dp->output_reg, DP);

		/* Changes to enable or select take place the vblank
		 * after being written.
		 */
		if (WARN_ON(crtc == NULL)) {
			/* We should never try to disable a port without a crtc
			 * attached. For paranoia keep the code around for a
			 * bit. */
			POSTING_READ(intel_dp->output_reg);
			msleep(50);
		} else
			intel_wait_for_vblank(dev, intel_crtc->pipe);
	}

	DP &= ~DP_AUDIO_OUTPUT_ENABLE;
	I915_WRITE(intel_dp->output_reg, DP & ~DP_PORT_EN);
	POSTING_READ(intel_dp->output_reg);
	msleep(intel_dp->panel_power_down_delay);
}

static bool
intel_dp_get_dpcd(struct intel_dp *intel_dp)
{
	struct intel_digital_port *dig_port = dp_to_dig_port(intel_dp);
	struct drm_device *dev = dig_port->base.base.dev;
	struct drm_i915_private *dev_priv = dev->dev_private;

	char dpcd_hex_dump[sizeof(intel_dp->dpcd) * 3];

	if (intel_dp_dpcd_read_wake(&intel_dp->aux, 0x000, intel_dp->dpcd,
				    sizeof(intel_dp->dpcd)) < 0)
		return false; /* aux transfer failed */

	hex_dump_to_buffer(intel_dp->dpcd, sizeof(intel_dp->dpcd),
			   32, 1, dpcd_hex_dump, sizeof(dpcd_hex_dump), false);
	DRM_DEBUG_KMS("DPCD: %s\n", dpcd_hex_dump);

	if (intel_dp->dpcd[DP_DPCD_REV] == 0)
		return false; /* DPCD not present */

	/* Check if the panel supports PSR */
	memset(intel_dp->psr_dpcd, 0, sizeof(intel_dp->psr_dpcd));
	if (is_edp(intel_dp)) {
		intel_dp_dpcd_read_wake(&intel_dp->aux, DP_PSR_SUPPORT,
					intel_dp->psr_dpcd,
					sizeof(intel_dp->psr_dpcd));
		if (intel_dp->psr_dpcd[0] & DP_PSR_IS_SUPPORTED) {
			dev_priv->psr.sink_support = true;
			DRM_DEBUG_KMS("Detected EDP PSR Panel.\n");
		}
	}

	/* Training Pattern 3 support */
	if (intel_dp->dpcd[DP_DPCD_REV] >= 0x12 &&
	    intel_dp->dpcd[DP_MAX_LANE_COUNT] & DP_TPS3_SUPPORTED) {
		intel_dp->use_tps3 = true;
		DRM_DEBUG_KMS("Displayport TPS3 supported");
	} else
		intel_dp->use_tps3 = false;

	if (!(intel_dp->dpcd[DP_DOWNSTREAMPORT_PRESENT] &
	      DP_DWN_STRM_PORT_PRESENT))
		return true; /* native DP sink */

	if (intel_dp->dpcd[DP_DPCD_REV] == 0x10)
		return true; /* no per-port downstream info */

	if (intel_dp_dpcd_read_wake(&intel_dp->aux, DP_DOWNSTREAM_PORT_0,
				    intel_dp->downstream_ports,
				    DP_MAX_DOWNSTREAM_PORTS) < 0)
		return false; /* downstream port status fetch failed */

	return true;
}

static void
intel_dp_probe_oui(struct intel_dp *intel_dp)
{
	u8 buf[3];

	if (!(intel_dp->dpcd[DP_DOWN_STREAM_PORT_COUNT] & DP_OUI_SUPPORT))
		return;

<<<<<<< HEAD
	intel_edp_panel_vdd_on(intel_dp);
=======
	edp_panel_vdd_on(intel_dp);
>>>>>>> 0b99836f

	if (intel_dp_dpcd_read_wake(&intel_dp->aux, DP_SINK_OUI, buf, 3) == 3)
		DRM_DEBUG_KMS("Sink OUI: %02hx%02hx%02hx\n",
			      buf[0], buf[1], buf[2]);

	if (intel_dp_dpcd_read_wake(&intel_dp->aux, DP_BRANCH_OUI, buf, 3) == 3)
		DRM_DEBUG_KMS("Branch OUI: %02hx%02hx%02hx\n",
			      buf[0], buf[1], buf[2]);

	edp_panel_vdd_off(intel_dp, false);
<<<<<<< HEAD
}

int intel_dp_sink_crc(struct intel_dp *intel_dp, u8 *crc)
{
	struct intel_digital_port *intel_dig_port = dp_to_dig_port(intel_dp);
	struct drm_device *dev = intel_dig_port->base.base.dev;
	struct intel_crtc *intel_crtc =
		to_intel_crtc(intel_dig_port->base.base.crtc);
	u8 buf[1];

	if (!intel_dp_aux_native_read(intel_dp, DP_TEST_SINK_MISC, buf, 1))
		return -EAGAIN;

	if (!(buf[0] & DP_TEST_CRC_SUPPORTED))
		return -ENOTTY;

	if (!intel_dp_aux_native_write_1(intel_dp, DP_TEST_SINK,
					 DP_TEST_SINK_START))
		return -EAGAIN;

	/* Wait 2 vblanks to be sure we will have the correct CRC value */
	intel_wait_for_vblank(dev, intel_crtc->pipe);
	intel_wait_for_vblank(dev, intel_crtc->pipe);

	if (!intel_dp_aux_native_read(intel_dp, DP_TEST_CRC_R_CR, crc, 6))
		return -EAGAIN;

	intel_dp_aux_native_write_1(intel_dp, DP_TEST_SINK, 0);
	return 0;
=======
>>>>>>> 0b99836f
}

int intel_dp_sink_crc(struct intel_dp *intel_dp, u8 *crc)
{
	struct intel_digital_port *intel_dig_port = dp_to_dig_port(intel_dp);
	struct drm_device *dev = intel_dig_port->base.base.dev;
	struct intel_crtc *intel_crtc =
		to_intel_crtc(intel_dig_port->base.base.crtc);
	u8 buf[1];

	if (drm_dp_dpcd_readb(&intel_dp->aux, DP_TEST_SINK_MISC, buf) < 0)
		return -EAGAIN;

	if (!(buf[0] & DP_TEST_CRC_SUPPORTED))
		return -ENOTTY;

	if (drm_dp_dpcd_writeb(&intel_dp->aux, DP_TEST_SINK,
			       DP_TEST_SINK_START) < 0)
		return -EAGAIN;

	/* Wait 2 vblanks to be sure we will have the correct CRC value */
	intel_wait_for_vblank(dev, intel_crtc->pipe);
	intel_wait_for_vblank(dev, intel_crtc->pipe);

	if (drm_dp_dpcd_read(&intel_dp->aux, DP_TEST_CRC_R_CR, crc, 6) < 0)
		return -EAGAIN;

	drm_dp_dpcd_writeb(&intel_dp->aux, DP_TEST_SINK, 0);
	return 0;
}

static bool
intel_dp_get_sink_irq(struct intel_dp *intel_dp, u8 *sink_irq_vector)
{
	return intel_dp_dpcd_read_wake(&intel_dp->aux,
				       DP_DEVICE_SERVICE_IRQ_VECTOR,
				       sink_irq_vector, 1) == 1;
}

static void
intel_dp_handle_test_request(struct intel_dp *intel_dp)
{
	/* NAK by default */
	drm_dp_dpcd_writeb(&intel_dp->aux, DP_TEST_RESPONSE, DP_TEST_NAK);
}

/*
 * According to DP spec
 * 5.1.2:
 *  1. Read DPCD
 *  2. Configure link according to Receiver Capabilities
 *  3. Use Link Training from 2.5.3.3 and 3.5.1.3
 *  4. Check link status on receipt of hot-plug interrupt
 */

void
intel_dp_check_link_status(struct intel_dp *intel_dp)
{
	struct intel_encoder *intel_encoder = &dp_to_dig_port(intel_dp)->base;
	u8 sink_irq_vector;
	u8 link_status[DP_LINK_STATUS_SIZE];

	if (!intel_encoder->connectors_active)
		return;

	if (WARN_ON(!intel_encoder->base.crtc))
		return;

	/* Try to read receiver status if the link appears to be up */
	if (!intel_dp_get_link_status(intel_dp, link_status)) {
		return;
	}

	/* Now read the DPCD to see if it's actually running */
	if (!intel_dp_get_dpcd(intel_dp)) {
		return;
	}

	/* Try to read the source of the interrupt */
	if (intel_dp->dpcd[DP_DPCD_REV] >= 0x11 &&
	    intel_dp_get_sink_irq(intel_dp, &sink_irq_vector)) {
		/* Clear interrupt source */
		drm_dp_dpcd_writeb(&intel_dp->aux,
				   DP_DEVICE_SERVICE_IRQ_VECTOR,
				   sink_irq_vector);

		if (sink_irq_vector & DP_AUTOMATED_TEST_REQUEST)
			intel_dp_handle_test_request(intel_dp);
		if (sink_irq_vector & (DP_CP_IRQ | DP_SINK_SPECIFIC_IRQ))
			DRM_DEBUG_DRIVER("CP or sink specific irq unhandled\n");
	}

	if (!drm_dp_channel_eq_ok(link_status, intel_dp->lane_count)) {
		DRM_DEBUG_KMS("%s: channel EQ not ok, retraining\n",
			      drm_get_encoder_name(&intel_encoder->base));
		intel_dp_start_link_train(intel_dp);
		intel_dp_complete_link_train(intel_dp);
		intel_dp_stop_link_train(intel_dp);
	}
}

/* XXX this is probably wrong for multiple downstream ports */
static enum drm_connector_status
intel_dp_detect_dpcd(struct intel_dp *intel_dp)
{
	uint8_t *dpcd = intel_dp->dpcd;
	uint8_t type;

	if (!intel_dp_get_dpcd(intel_dp))
		return connector_status_disconnected;

	/* if there's no downstream port, we're done */
	if (!(dpcd[DP_DOWNSTREAMPORT_PRESENT] & DP_DWN_STRM_PORT_PRESENT))
		return connector_status_connected;

	/* If we're HPD-aware, SINK_COUNT changes dynamically */
	if (intel_dp->dpcd[DP_DPCD_REV] >= 0x11 &&
	    intel_dp->downstream_ports[0] & DP_DS_PORT_HPD) {
		uint8_t reg;

		if (intel_dp_dpcd_read_wake(&intel_dp->aux, DP_SINK_COUNT,
					    &reg, 1) < 0)
			return connector_status_unknown;

		return DP_GET_SINK_COUNT(reg) ? connector_status_connected
					      : connector_status_disconnected;
	}

	/* If no HPD, poke DDC gently */
	if (drm_probe_ddc(&intel_dp->aux.ddc))
		return connector_status_connected;

	/* Well we tried, say unknown for unreliable port types */
	if (intel_dp->dpcd[DP_DPCD_REV] >= 0x11) {
		type = intel_dp->downstream_ports[0] & DP_DS_PORT_TYPE_MASK;
		if (type == DP_DS_PORT_TYPE_VGA ||
		    type == DP_DS_PORT_TYPE_NON_EDID)
			return connector_status_unknown;
	} else {
		type = intel_dp->dpcd[DP_DOWNSTREAMPORT_PRESENT] &
			DP_DWN_STRM_PORT_TYPE_MASK;
		if (type == DP_DWN_STRM_PORT_TYPE_ANALOG ||
		    type == DP_DWN_STRM_PORT_TYPE_OTHER)
			return connector_status_unknown;
	}

	/* Anything else is out of spec, warn and ignore */
	DRM_DEBUG_KMS("Broken DP branch device, ignoring\n");
	return connector_status_disconnected;
}

static enum drm_connector_status
ironlake_dp_detect(struct intel_dp *intel_dp)
{
	struct drm_device *dev = intel_dp_to_dev(intel_dp);
	struct drm_i915_private *dev_priv = dev->dev_private;
	struct intel_digital_port *intel_dig_port = dp_to_dig_port(intel_dp);
	enum drm_connector_status status;

	/* Can't disconnect eDP, but you can close the lid... */
	if (is_edp(intel_dp)) {
		status = intel_panel_detect(dev);
		if (status == connector_status_unknown)
			status = connector_status_connected;
		return status;
	}

	if (!ibx_digital_port_connected(dev_priv, intel_dig_port))
		return connector_status_disconnected;

	return intel_dp_detect_dpcd(intel_dp);
}

static enum drm_connector_status
g4x_dp_detect(struct intel_dp *intel_dp)
{
	struct drm_device *dev = intel_dp_to_dev(intel_dp);
	struct drm_i915_private *dev_priv = dev->dev_private;
	struct intel_digital_port *intel_dig_port = dp_to_dig_port(intel_dp);
	uint32_t bit;

	/* Can't disconnect eDP, but you can close the lid... */
	if (is_edp(intel_dp)) {
		enum drm_connector_status status;

		status = intel_panel_detect(dev);
		if (status == connector_status_unknown)
			status = connector_status_connected;
		return status;
	}

	if (IS_VALLEYVIEW(dev)) {
		switch (intel_dig_port->port) {
		case PORT_B:
			bit = PORTB_HOTPLUG_LIVE_STATUS_VLV;
			break;
		case PORT_C:
			bit = PORTC_HOTPLUG_LIVE_STATUS_VLV;
			break;
		case PORT_D:
			bit = PORTD_HOTPLUG_LIVE_STATUS_VLV;
			break;
		default:
			return connector_status_unknown;
		}
	} else {
		switch (intel_dig_port->port) {
		case PORT_B:
			bit = PORTB_HOTPLUG_LIVE_STATUS_G4X;
			break;
		case PORT_C:
			bit = PORTC_HOTPLUG_LIVE_STATUS_G4X;
			break;
		case PORT_D:
			bit = PORTD_HOTPLUG_LIVE_STATUS_G4X;
			break;
		default:
			return connector_status_unknown;
		}
	}

	if ((I915_READ(PORT_HOTPLUG_STAT) & bit) == 0)
		return connector_status_disconnected;

	return intel_dp_detect_dpcd(intel_dp);
}

static struct edid *
intel_dp_get_edid(struct drm_connector *connector, struct i2c_adapter *adapter)
{
	struct intel_connector *intel_connector = to_intel_connector(connector);

	/* use cached edid if we have one */
	if (intel_connector->edid) {
		/* invalid edid */
		if (IS_ERR(intel_connector->edid))
			return NULL;

		return drm_edid_duplicate(intel_connector->edid);
	}

	return drm_get_edid(connector, adapter);
}

static int
intel_dp_get_edid_modes(struct drm_connector *connector, struct i2c_adapter *adapter)
{
	struct intel_connector *intel_connector = to_intel_connector(connector);

	/* use cached edid if we have one */
	if (intel_connector->edid) {
		/* invalid edid */
		if (IS_ERR(intel_connector->edid))
			return 0;

		return intel_connector_update_modes(connector,
						    intel_connector->edid);
	}

	return intel_ddc_get_modes(connector, adapter);
}

static enum drm_connector_status
intel_dp_detect(struct drm_connector *connector, bool force)
{
	struct intel_dp *intel_dp = intel_attached_dp(connector);
	struct intel_digital_port *intel_dig_port = dp_to_dig_port(intel_dp);
	struct intel_encoder *intel_encoder = &intel_dig_port->base;
	struct drm_device *dev = connector->dev;
	struct drm_i915_private *dev_priv = dev->dev_private;
	enum drm_connector_status status;
	enum intel_display_power_domain power_domain;
	struct edid *edid = NULL;

	intel_runtime_pm_get(dev_priv);

	power_domain = intel_display_port_power_domain(intel_encoder);
	intel_display_power_get(dev_priv, power_domain);

	DRM_DEBUG_KMS("[CONNECTOR:%d:%s]\n",
		      connector->base.id, drm_get_connector_name(connector));

	intel_dp->has_audio = false;

	if (HAS_PCH_SPLIT(dev))
		status = ironlake_dp_detect(intel_dp);
	else
		status = g4x_dp_detect(intel_dp);

	if (status != connector_status_connected)
		goto out;

	intel_dp_probe_oui(intel_dp);

	if (intel_dp->force_audio != HDMI_AUDIO_AUTO) {
		intel_dp->has_audio = (intel_dp->force_audio == HDMI_AUDIO_ON);
	} else {
		edid = intel_dp_get_edid(connector, &intel_dp->aux.ddc);
		if (edid) {
			intel_dp->has_audio = drm_detect_monitor_audio(edid);
			kfree(edid);
		}
	}

	if (intel_encoder->type != INTEL_OUTPUT_EDP)
		intel_encoder->type = INTEL_OUTPUT_DISPLAYPORT;
	status = connector_status_connected;

out:
	intel_display_power_put(dev_priv, power_domain);

	intel_runtime_pm_put(dev_priv);

	return status;
}

static int intel_dp_get_modes(struct drm_connector *connector)
{
	struct intel_dp *intel_dp = intel_attached_dp(connector);
	struct intel_digital_port *intel_dig_port = dp_to_dig_port(intel_dp);
	struct intel_encoder *intel_encoder = &intel_dig_port->base;
	struct intel_connector *intel_connector = to_intel_connector(connector);
	struct drm_device *dev = connector->dev;
	struct drm_i915_private *dev_priv = dev->dev_private;
	enum intel_display_power_domain power_domain;
	int ret;

	/* We should parse the EDID data and find out if it has an audio sink
	 */

	power_domain = intel_display_port_power_domain(intel_encoder);
	intel_display_power_get(dev_priv, power_domain);

<<<<<<< HEAD
	ret = intel_dp_get_edid_modes(connector, &intel_dp->adapter);
=======
	ret = intel_dp_get_edid_modes(connector, &intel_dp->aux.ddc);
>>>>>>> 0b99836f
	intel_display_power_put(dev_priv, power_domain);
	if (ret)
		return ret;

	/* if eDP has no EDID, fall back to fixed mode */
	if (is_edp(intel_dp) && intel_connector->panel.fixed_mode) {
		struct drm_display_mode *mode;
		mode = drm_mode_duplicate(dev,
					  intel_connector->panel.fixed_mode);
		if (mode) {
			drm_mode_probed_add(connector, mode);
			return 1;
		}
	}
	return 0;
}

static bool
intel_dp_detect_audio(struct drm_connector *connector)
{
	struct intel_dp *intel_dp = intel_attached_dp(connector);
	struct intel_digital_port *intel_dig_port = dp_to_dig_port(intel_dp);
	struct intel_encoder *intel_encoder = &intel_dig_port->base;
	struct drm_device *dev = connector->dev;
	struct drm_i915_private *dev_priv = dev->dev_private;
	enum intel_display_power_domain power_domain;
	struct edid *edid;
	bool has_audio = false;

	power_domain = intel_display_port_power_domain(intel_encoder);
	intel_display_power_get(dev_priv, power_domain);

<<<<<<< HEAD
	edid = intel_dp_get_edid(connector, &intel_dp->adapter);
=======
	edid = intel_dp_get_edid(connector, &intel_dp->aux.ddc);
>>>>>>> 0b99836f
	if (edid) {
		has_audio = drm_detect_monitor_audio(edid);
		kfree(edid);
	}

	intel_display_power_put(dev_priv, power_domain);

	return has_audio;
}

static int
intel_dp_set_property(struct drm_connector *connector,
		      struct drm_property *property,
		      uint64_t val)
{
	struct drm_i915_private *dev_priv = connector->dev->dev_private;
	struct intel_connector *intel_connector = to_intel_connector(connector);
	struct intel_encoder *intel_encoder = intel_attached_encoder(connector);
	struct intel_dp *intel_dp = enc_to_intel_dp(&intel_encoder->base);
	int ret;

	ret = drm_object_property_set_value(&connector->base, property, val);
	if (ret)
		return ret;

	if (property == dev_priv->force_audio_property) {
		int i = val;
		bool has_audio;

		if (i == intel_dp->force_audio)
			return 0;

		intel_dp->force_audio = i;

		if (i == HDMI_AUDIO_AUTO)
			has_audio = intel_dp_detect_audio(connector);
		else
			has_audio = (i == HDMI_AUDIO_ON);

		if (has_audio == intel_dp->has_audio)
			return 0;

		intel_dp->has_audio = has_audio;
		goto done;
	}

	if (property == dev_priv->broadcast_rgb_property) {
		bool old_auto = intel_dp->color_range_auto;
		uint32_t old_range = intel_dp->color_range;

		switch (val) {
		case INTEL_BROADCAST_RGB_AUTO:
			intel_dp->color_range_auto = true;
			break;
		case INTEL_BROADCAST_RGB_FULL:
			intel_dp->color_range_auto = false;
			intel_dp->color_range = 0;
			break;
		case INTEL_BROADCAST_RGB_LIMITED:
			intel_dp->color_range_auto = false;
			intel_dp->color_range = DP_COLOR_RANGE_16_235;
			break;
		default:
			return -EINVAL;
		}

		if (old_auto == intel_dp->color_range_auto &&
		    old_range == intel_dp->color_range)
			return 0;

		goto done;
	}

	if (is_edp(intel_dp) &&
	    property == connector->dev->mode_config.scaling_mode_property) {
		if (val == DRM_MODE_SCALE_NONE) {
			DRM_DEBUG_KMS("no scaling not supported\n");
			return -EINVAL;
		}

		if (intel_connector->panel.fitting_mode == val) {
			/* the eDP scaling property is not changed */
			return 0;
		}
		intel_connector->panel.fitting_mode = val;

		goto done;
	}

	return -EINVAL;

done:
	if (intel_encoder->base.crtc)
		intel_crtc_restore_mode(intel_encoder->base.crtc);

	return 0;
}

static void
intel_dp_connector_destroy(struct drm_connector *connector)
{
	struct intel_connector *intel_connector = to_intel_connector(connector);

	if (!IS_ERR_OR_NULL(intel_connector->edid))
		kfree(intel_connector->edid);

	/* Can't call is_edp() since the encoder may have been destroyed
	 * already. */
	if (connector->connector_type == DRM_MODE_CONNECTOR_eDP)
		intel_panel_fini(&intel_connector->panel);

	drm_connector_cleanup(connector);
	kfree(connector);
}

void intel_dp_encoder_destroy(struct drm_encoder *encoder)
{
	struct intel_digital_port *intel_dig_port = enc_to_dig_port(encoder);
	struct intel_dp *intel_dp = &intel_dig_port->dp;
	struct drm_device *dev = intel_dp_to_dev(intel_dp);

	drm_dp_aux_unregister_i2c_bus(&intel_dp->aux);
	drm_encoder_cleanup(encoder);
	if (is_edp(intel_dp)) {
		cancel_delayed_work_sync(&intel_dp->panel_vdd_work);
		mutex_lock(&dev->mode_config.mutex);
		edp_panel_vdd_off_sync(intel_dp);
		mutex_unlock(&dev->mode_config.mutex);
	}
	kfree(intel_dig_port);
}

static const struct drm_connector_funcs intel_dp_connector_funcs = {
	.dpms = intel_connector_dpms,
	.detect = intel_dp_detect,
	.fill_modes = drm_helper_probe_single_connector_modes,
	.set_property = intel_dp_set_property,
	.destroy = intel_dp_connector_destroy,
};

static const struct drm_connector_helper_funcs intel_dp_connector_helper_funcs = {
	.get_modes = intel_dp_get_modes,
	.mode_valid = intel_dp_mode_valid,
	.best_encoder = intel_best_encoder,
};

static const struct drm_encoder_funcs intel_dp_enc_funcs = {
	.destroy = intel_dp_encoder_destroy,
};

static void
intel_dp_hot_plug(struct intel_encoder *intel_encoder)
{
	struct intel_dp *intel_dp = enc_to_intel_dp(&intel_encoder->base);

	intel_dp_check_link_status(intel_dp);
}

/* Return which DP Port should be selected for Transcoder DP control */
int
intel_trans_dp_port_sel(struct drm_crtc *crtc)
{
	struct drm_device *dev = crtc->dev;
	struct intel_encoder *intel_encoder;
	struct intel_dp *intel_dp;

	for_each_encoder_on_crtc(dev, crtc, intel_encoder) {
		intel_dp = enc_to_intel_dp(&intel_encoder->base);

		if (intel_encoder->type == INTEL_OUTPUT_DISPLAYPORT ||
		    intel_encoder->type == INTEL_OUTPUT_EDP)
			return intel_dp->output_reg;
	}

	return -1;
}

/* check the VBT to see whether the eDP is on DP-D port */
bool intel_dp_is_edp(struct drm_device *dev, enum port port)
{
	struct drm_i915_private *dev_priv = dev->dev_private;
	union child_device_config *p_child;
	int i;
	static const short port_mapping[] = {
		[PORT_B] = PORT_IDPB,
		[PORT_C] = PORT_IDPC,
		[PORT_D] = PORT_IDPD,
	};

	if (port == PORT_A)
		return true;

	if (!dev_priv->vbt.child_dev_num)
		return false;

	for (i = 0; i < dev_priv->vbt.child_dev_num; i++) {
		p_child = dev_priv->vbt.child_dev + i;

		if (p_child->common.dvo_port == port_mapping[port] &&
		    (p_child->common.device_type & DEVICE_TYPE_eDP_BITS) ==
		    (DEVICE_TYPE_eDP & DEVICE_TYPE_eDP_BITS))
			return true;
	}
	return false;
}

static void
intel_dp_add_properties(struct intel_dp *intel_dp, struct drm_connector *connector)
{
	struct intel_connector *intel_connector = to_intel_connector(connector);

	intel_attach_force_audio_property(connector);
	intel_attach_broadcast_rgb_property(connector);
	intel_dp->color_range_auto = true;

	if (is_edp(intel_dp)) {
		drm_mode_create_scaling_mode_property(connector->dev);
		drm_object_attach_property(
			&connector->base,
			connector->dev->mode_config.scaling_mode_property,
			DRM_MODE_SCALE_ASPECT);
		intel_connector->panel.fitting_mode = DRM_MODE_SCALE_ASPECT;
	}
}

static void intel_dp_init_panel_power_timestamps(struct intel_dp *intel_dp)
{
	intel_dp->last_power_cycle = jiffies;
	intel_dp->last_power_on = jiffies;
	intel_dp->last_backlight_off = jiffies;
}

static void
intel_dp_init_panel_power_sequencer(struct drm_device *dev,
				    struct intel_dp *intel_dp,
				    struct edp_power_seq *out)
{
	struct drm_i915_private *dev_priv = dev->dev_private;
	struct edp_power_seq cur, vbt, spec, final;
	u32 pp_on, pp_off, pp_div, pp;
	int pp_ctrl_reg, pp_on_reg, pp_off_reg, pp_div_reg;

	if (HAS_PCH_SPLIT(dev)) {
		pp_ctrl_reg = PCH_PP_CONTROL;
		pp_on_reg = PCH_PP_ON_DELAYS;
		pp_off_reg = PCH_PP_OFF_DELAYS;
		pp_div_reg = PCH_PP_DIVISOR;
	} else {
		enum pipe pipe = vlv_power_sequencer_pipe(intel_dp);

		pp_ctrl_reg = VLV_PIPE_PP_CONTROL(pipe);
		pp_on_reg = VLV_PIPE_PP_ON_DELAYS(pipe);
		pp_off_reg = VLV_PIPE_PP_OFF_DELAYS(pipe);
		pp_div_reg = VLV_PIPE_PP_DIVISOR(pipe);
	}

	/* Workaround: Need to write PP_CONTROL with the unlock key as
	 * the very first thing. */
	pp = ironlake_get_pp_control(intel_dp);
	I915_WRITE(pp_ctrl_reg, pp);

	pp_on = I915_READ(pp_on_reg);
	pp_off = I915_READ(pp_off_reg);
	pp_div = I915_READ(pp_div_reg);

	/* Pull timing values out of registers */
	cur.t1_t3 = (pp_on & PANEL_POWER_UP_DELAY_MASK) >>
		PANEL_POWER_UP_DELAY_SHIFT;

	cur.t8 = (pp_on & PANEL_LIGHT_ON_DELAY_MASK) >>
		PANEL_LIGHT_ON_DELAY_SHIFT;

	cur.t9 = (pp_off & PANEL_LIGHT_OFF_DELAY_MASK) >>
		PANEL_LIGHT_OFF_DELAY_SHIFT;

	cur.t10 = (pp_off & PANEL_POWER_DOWN_DELAY_MASK) >>
		PANEL_POWER_DOWN_DELAY_SHIFT;

	cur.t11_t12 = ((pp_div & PANEL_POWER_CYCLE_DELAY_MASK) >>
		       PANEL_POWER_CYCLE_DELAY_SHIFT) * 1000;

	DRM_DEBUG_KMS("cur t1_t3 %d t8 %d t9 %d t10 %d t11_t12 %d\n",
		      cur.t1_t3, cur.t8, cur.t9, cur.t10, cur.t11_t12);

	vbt = dev_priv->vbt.edp_pps;

	/* Upper limits from eDP 1.3 spec. Note that we use the clunky units of
	 * our hw here, which are all in 100usec. */
	spec.t1_t3 = 210 * 10;
	spec.t8 = 50 * 10; /* no limit for t8, use t7 instead */
	spec.t9 = 50 * 10; /* no limit for t9, make it symmetric with t8 */
	spec.t10 = 500 * 10;
	/* This one is special and actually in units of 100ms, but zero
	 * based in the hw (so we need to add 100 ms). But the sw vbt
	 * table multiplies it with 1000 to make it in units of 100usec,
	 * too. */
	spec.t11_t12 = (510 + 100) * 10;

	DRM_DEBUG_KMS("vbt t1_t3 %d t8 %d t9 %d t10 %d t11_t12 %d\n",
		      vbt.t1_t3, vbt.t8, vbt.t9, vbt.t10, vbt.t11_t12);

	/* Use the max of the register settings and vbt. If both are
	 * unset, fall back to the spec limits. */
#define assign_final(field)	final.field = (max(cur.field, vbt.field) == 0 ? \
				       spec.field : \
				       max(cur.field, vbt.field))
	assign_final(t1_t3);
	assign_final(t8);
	assign_final(t9);
	assign_final(t10);
	assign_final(t11_t12);
#undef assign_final

#define get_delay(field)	(DIV_ROUND_UP(final.field, 10))
	intel_dp->panel_power_up_delay = get_delay(t1_t3);
	intel_dp->backlight_on_delay = get_delay(t8);
	intel_dp->backlight_off_delay = get_delay(t9);
	intel_dp->panel_power_down_delay = get_delay(t10);
	intel_dp->panel_power_cycle_delay = get_delay(t11_t12);
#undef get_delay

	DRM_DEBUG_KMS("panel power up delay %d, power down delay %d, power cycle delay %d\n",
		      intel_dp->panel_power_up_delay, intel_dp->panel_power_down_delay,
		      intel_dp->panel_power_cycle_delay);

	DRM_DEBUG_KMS("backlight on delay %d, off delay %d\n",
		      intel_dp->backlight_on_delay, intel_dp->backlight_off_delay);

	if (out)
		*out = final;
}

static void
intel_dp_init_panel_power_sequencer_registers(struct drm_device *dev,
					      struct intel_dp *intel_dp,
					      struct edp_power_seq *seq)
{
	struct drm_i915_private *dev_priv = dev->dev_private;
	u32 pp_on, pp_off, pp_div, port_sel = 0;
	int div = HAS_PCH_SPLIT(dev) ? intel_pch_rawclk(dev) : intel_hrawclk(dev);
	int pp_on_reg, pp_off_reg, pp_div_reg;

	if (HAS_PCH_SPLIT(dev)) {
		pp_on_reg = PCH_PP_ON_DELAYS;
		pp_off_reg = PCH_PP_OFF_DELAYS;
		pp_div_reg = PCH_PP_DIVISOR;
	} else {
		enum pipe pipe = vlv_power_sequencer_pipe(intel_dp);

		pp_on_reg = VLV_PIPE_PP_ON_DELAYS(pipe);
		pp_off_reg = VLV_PIPE_PP_OFF_DELAYS(pipe);
		pp_div_reg = VLV_PIPE_PP_DIVISOR(pipe);
	}

	/*
	 * And finally store the new values in the power sequencer. The
	 * backlight delays are set to 1 because we do manual waits on them. For
	 * T8, even BSpec recommends doing it. For T9, if we don't do this,
	 * we'll end up waiting for the backlight off delay twice: once when we
	 * do the manual sleep, and once when we disable the panel and wait for
	 * the PP_STATUS bit to become zero.
	 */
	pp_on = (seq->t1_t3 << PANEL_POWER_UP_DELAY_SHIFT) |
		(1 << PANEL_LIGHT_ON_DELAY_SHIFT);
	pp_off = (1 << PANEL_LIGHT_OFF_DELAY_SHIFT) |
		 (seq->t10 << PANEL_POWER_DOWN_DELAY_SHIFT);
	/* Compute the divisor for the pp clock, simply match the Bspec
	 * formula. */
	pp_div = ((100 * div)/2 - 1) << PP_REFERENCE_DIVIDER_SHIFT;
	pp_div |= (DIV_ROUND_UP(seq->t11_t12, 1000)
			<< PANEL_POWER_CYCLE_DELAY_SHIFT);

	/* Haswell doesn't have any port selection bits for the panel
	 * power sequencer any more. */
	if (IS_VALLEYVIEW(dev)) {
		if (dp_to_dig_port(intel_dp)->port == PORT_B)
			port_sel = PANEL_PORT_SELECT_DPB_VLV;
		else
			port_sel = PANEL_PORT_SELECT_DPC_VLV;
	} else if (HAS_PCH_IBX(dev) || HAS_PCH_CPT(dev)) {
		if (dp_to_dig_port(intel_dp)->port == PORT_A)
			port_sel = PANEL_PORT_SELECT_DPA;
		else
			port_sel = PANEL_PORT_SELECT_DPD;
	}

	pp_on |= port_sel;

	I915_WRITE(pp_on_reg, pp_on);
	I915_WRITE(pp_off_reg, pp_off);
	I915_WRITE(pp_div_reg, pp_div);

	DRM_DEBUG_KMS("panel power sequencer register settings: PP_ON %#x, PP_OFF %#x, PP_DIV %#x\n",
		      I915_READ(pp_on_reg),
		      I915_READ(pp_off_reg),
		      I915_READ(pp_div_reg));
}

static bool intel_edp_init_connector(struct intel_dp *intel_dp,
				     struct intel_connector *intel_connector,
				     struct edp_power_seq *power_seq)
{
	struct drm_connector *connector = &intel_connector->base;
	struct intel_digital_port *intel_dig_port = dp_to_dig_port(intel_dp);
	struct drm_device *dev = intel_dig_port->base.base.dev;
	struct drm_i915_private *dev_priv = dev->dev_private;
	struct drm_display_mode *fixed_mode = NULL;
	bool has_dpcd;
	struct drm_display_mode *scan;
	struct edid *edid;

	if (!is_edp(intel_dp))
		return true;

	/* Cache DPCD and EDID for edp. */
<<<<<<< HEAD
	intel_edp_panel_vdd_on(intel_dp);
=======
	edp_panel_vdd_on(intel_dp);
>>>>>>> 0b99836f
	has_dpcd = intel_dp_get_dpcd(intel_dp);
	edp_panel_vdd_off(intel_dp, false);

	if (has_dpcd) {
		if (intel_dp->dpcd[DP_DPCD_REV] >= 0x11)
			dev_priv->no_aux_handshake =
				intel_dp->dpcd[DP_MAX_DOWNSPREAD] &
				DP_NO_AUX_HANDSHAKE_LINK_TRAINING;
	} else {
		/* if this fails, presume the device is a ghost */
		DRM_INFO("failed to retrieve link info, disabling eDP\n");
		return false;
	}

	/* We now know it's not a ghost, init power sequence regs. */
	intel_dp_init_panel_power_sequencer_registers(dev, intel_dp, power_seq);

	edid = drm_get_edid(connector, &intel_dp->aux.ddc);
	if (edid) {
		if (drm_add_edid_modes(connector, edid)) {
			drm_mode_connector_update_edid_property(connector,
								edid);
			drm_edid_to_eld(connector, edid);
		} else {
			kfree(edid);
			edid = ERR_PTR(-EINVAL);
		}
	} else {
		edid = ERR_PTR(-ENOENT);
	}
	intel_connector->edid = edid;

	/* prefer fixed mode from EDID if available */
	list_for_each_entry(scan, &connector->probed_modes, head) {
		if ((scan->type & DRM_MODE_TYPE_PREFERRED)) {
			fixed_mode = drm_mode_duplicate(dev, scan);
			break;
		}
	}

	/* fallback to VBT if available for eDP */
	if (!fixed_mode && dev_priv->vbt.lfp_lvds_vbt_mode) {
		fixed_mode = drm_mode_duplicate(dev,
					dev_priv->vbt.lfp_lvds_vbt_mode);
		if (fixed_mode)
			fixed_mode->type |= DRM_MODE_TYPE_PREFERRED;
	}

	intel_panel_init(&intel_connector->panel, fixed_mode, NULL);
	intel_panel_setup_backlight(connector);

	return true;
}

bool
intel_dp_init_connector(struct intel_digital_port *intel_dig_port,
			struct intel_connector *intel_connector)
{
	struct drm_connector *connector = &intel_connector->base;
	struct intel_dp *intel_dp = &intel_dig_port->dp;
	struct intel_encoder *intel_encoder = &intel_dig_port->base;
	struct drm_device *dev = intel_encoder->base.dev;
	struct drm_i915_private *dev_priv = dev->dev_private;
	enum port port = intel_dig_port->port;
	struct edp_power_seq power_seq = { 0 };
<<<<<<< HEAD
	const char *name = NULL;
	int type, error;
=======
	int type;

	/* intel_dp vfuncs */
	if (IS_VALLEYVIEW(dev))
		intel_dp->get_aux_clock_divider = vlv_get_aux_clock_divider;
	else if (IS_HASWELL(dev) || IS_BROADWELL(dev))
		intel_dp->get_aux_clock_divider = hsw_get_aux_clock_divider;
	else if (HAS_PCH_SPLIT(dev))
		intel_dp->get_aux_clock_divider = ilk_get_aux_clock_divider;
	else
		intel_dp->get_aux_clock_divider = i9xx_get_aux_clock_divider;

	intel_dp->get_aux_send_ctl = i9xx_get_aux_send_ctl;
>>>>>>> 0b99836f

	/* intel_dp vfuncs */
	if (IS_VALLEYVIEW(dev))
		intel_dp->get_aux_clock_divider = vlv_get_aux_clock_divider;
	else if (IS_HASWELL(dev) || IS_BROADWELL(dev))
		intel_dp->get_aux_clock_divider = hsw_get_aux_clock_divider;
	else if (HAS_PCH_SPLIT(dev))
		intel_dp->get_aux_clock_divider = ilk_get_aux_clock_divider;
	else
		intel_dp->get_aux_clock_divider = i9xx_get_aux_clock_divider;

	intel_dp->get_aux_send_ctl = i9xx_get_aux_send_ctl;

	/* Preserve the current hw state. */
	intel_dp->DP = I915_READ(intel_dp->output_reg);
	intel_dp->attached_connector = intel_connector;

	if (intel_dp_is_edp(dev, port))
		type = DRM_MODE_CONNECTOR_eDP;
	else
		type = DRM_MODE_CONNECTOR_DisplayPort;

	/*
	 * For eDP we always set the encoder type to INTEL_OUTPUT_EDP, but
	 * for DP the encoder type can be set by the caller to
	 * INTEL_OUTPUT_UNKNOWN for DDI, so don't rewrite it.
	 */
	if (type == DRM_MODE_CONNECTOR_eDP)
		intel_encoder->type = INTEL_OUTPUT_EDP;

	DRM_DEBUG_KMS("Adding %s connector on port %c\n",
			type == DRM_MODE_CONNECTOR_eDP ? "eDP" : "DP",
			port_name(port));

	drm_connector_init(dev, connector, &intel_dp_connector_funcs, type);
	drm_connector_helper_add(connector, &intel_dp_connector_helper_funcs);

	connector->interlace_allowed = true;
	connector->doublescan_allowed = 0;

	INIT_DELAYED_WORK(&intel_dp->panel_vdd_work,
			  edp_panel_vdd_work);

	intel_connector_attach_encoder(intel_connector, intel_encoder);
	drm_sysfs_connector_add(connector);

	if (HAS_DDI(dev))
		intel_connector->get_hw_state = intel_ddi_connector_get_hw_state;
	else
		intel_connector->get_hw_state = intel_connector_get_hw_state;
	intel_connector->unregister = intel_dp_connector_unregister;

	/* Set up the hotplug pin. */
	switch (port) {
	case PORT_A:
		intel_encoder->hpd_pin = HPD_PORT_A;
		break;
	case PORT_B:
		intel_encoder->hpd_pin = HPD_PORT_B;
		break;
	case PORT_C:
		intel_encoder->hpd_pin = HPD_PORT_C;
		break;
	case PORT_D:
		intel_encoder->hpd_pin = HPD_PORT_D;
		break;
	default:
		BUG();
	}

	if (is_edp(intel_dp)) {
		intel_dp_init_panel_power_timestamps(intel_dp);
		intel_dp_init_panel_power_sequencer(dev, intel_dp, &power_seq);
	}

<<<<<<< HEAD
	error = intel_dp_i2c_init(intel_dp, intel_connector, name);
	WARN(error, "intel_dp_i2c_init failed with error %d for port %c\n",
	     error, port_name(port));
=======
	intel_dp_aux_init(intel_dp, intel_connector);
>>>>>>> 0b99836f

	intel_dp->psr_setup_done = false;

	if (!intel_edp_init_connector(intel_dp, intel_connector, &power_seq)) {
<<<<<<< HEAD
		i2c_del_adapter(&intel_dp->adapter);
=======
		drm_dp_aux_unregister_i2c_bus(&intel_dp->aux);
>>>>>>> 0b99836f
		if (is_edp(intel_dp)) {
			cancel_delayed_work_sync(&intel_dp->panel_vdd_work);
			mutex_lock(&dev->mode_config.mutex);
			edp_panel_vdd_off_sync(intel_dp);
			mutex_unlock(&dev->mode_config.mutex);
		}
		drm_sysfs_connector_remove(connector);
		drm_connector_cleanup(connector);
		return false;
	}

	intel_dp_add_properties(intel_dp, connector);

	/* For G4X desktop chip, PEG_BAND_GAP_DATA 3:0 must first be written
	 * 0xd.  Failure to do so will result in spurious interrupts being
	 * generated on the port when a cable is not attached.
	 */
	if (IS_G4X(dev) && !IS_GM45(dev)) {
		u32 temp = I915_READ(PEG_BAND_GAP_DATA);
		I915_WRITE(PEG_BAND_GAP_DATA, (temp & ~0xf) | 0xd);
	}

	return true;
}

void
intel_dp_init(struct drm_device *dev, int output_reg, enum port port)
{
	struct intel_digital_port *intel_dig_port;
	struct intel_encoder *intel_encoder;
	struct drm_encoder *encoder;
	struct intel_connector *intel_connector;

	intel_dig_port = kzalloc(sizeof(*intel_dig_port), GFP_KERNEL);
	if (!intel_dig_port)
		return;

	intel_connector = kzalloc(sizeof(*intel_connector), GFP_KERNEL);
	if (!intel_connector) {
		kfree(intel_dig_port);
		return;
	}

	intel_encoder = &intel_dig_port->base;
	encoder = &intel_encoder->base;

	drm_encoder_init(dev, &intel_encoder->base, &intel_dp_enc_funcs,
			 DRM_MODE_ENCODER_TMDS);

	intel_encoder->compute_config = intel_dp_compute_config;
	intel_encoder->mode_set = intel_dp_mode_set;
	intel_encoder->disable = intel_disable_dp;
	intel_encoder->post_disable = intel_post_disable_dp;
	intel_encoder->get_hw_state = intel_dp_get_hw_state;
	intel_encoder->get_config = intel_dp_get_config;
	if (IS_VALLEYVIEW(dev)) {
		intel_encoder->pre_pll_enable = vlv_dp_pre_pll_enable;
		intel_encoder->pre_enable = vlv_pre_enable_dp;
		intel_encoder->enable = vlv_enable_dp;
	} else {
		intel_encoder->pre_enable = g4x_pre_enable_dp;
		intel_encoder->enable = g4x_enable_dp;
	}

	intel_dig_port->port = port;
	intel_dig_port->dp.output_reg = output_reg;

	intel_encoder->type = INTEL_OUTPUT_DISPLAYPORT;
	intel_encoder->crtc_mask = (1 << 0) | (1 << 1) | (1 << 2);
	intel_encoder->cloneable = 0;
	intel_encoder->hot_plug = intel_dp_hot_plug;

	if (!intel_dp_init_connector(intel_dig_port, intel_connector)) {
		drm_encoder_cleanup(encoder);
		kfree(intel_dig_port);
		kfree(intel_connector);
	}
}<|MERGE_RESOLUTION|>--- conflicted
+++ resolved
@@ -91,11 +91,7 @@
 }
 
 static void intel_dp_link_down(struct intel_dp *intel_dp);
-<<<<<<< HEAD
-=======
 static bool _edp_panel_vdd_on(struct intel_dp *intel_dp);
-static void edp_panel_vdd_on(struct intel_dp *intel_dp);
->>>>>>> 0b99836f
 static void edp_panel_vdd_off(struct intel_dp *intel_dp, bool sync);
 
 static int
@@ -464,12 +460,9 @@
 	uint32_t status;
 	int try, clock = 0;
 	bool has_aux_irq = HAS_AUX_IRQ(dev);
-<<<<<<< HEAD
-=======
 	bool vdd;
 
 	vdd = _edp_panel_vdd_on(intel_dp);
->>>>>>> 0b99836f
 
 	/* dp aux is extremely sensitive to irq latency, hence request the
 	 * lowest possible wakeup latency and so prevent the cpu from going into
@@ -654,33 +647,10 @@
 	const char *name = NULL;
 	int ret;
 
-<<<<<<< HEAD
-	intel_edp_panel_vdd_on(intel_dp);
-	intel_dp_check_edp(intel_dp);
-	/* Set up the command byte */
-	if (mode & MODE_I2C_READ)
-		msg[0] = DP_AUX_I2C_READ << 4;
-	else
-		msg[0] = DP_AUX_I2C_WRITE << 4;
-
-	if (!(mode & MODE_I2C_STOP))
-		msg[0] |= DP_AUX_I2C_MOT << 4;
-
-	msg[1] = address >> 8;
-	msg[2] = address;
-
-	switch (mode) {
-	case MODE_I2C_WRITE:
-		msg[3] = 0;
-		msg[4] = write_byte;
-		msg_bytes = 5;
-		reply_bytes = 1;
-=======
 	switch (port) {
 	case PORT_A:
 		intel_dp->aux_ch_ctl_reg = DPA_AUX_CH_CTL;
 		name = "DPDDC-A";
->>>>>>> 0b99836f
 		break;
 	case PORT_B:
 		intel_dp->aux_ch_ctl_reg = PCH_DPB_AUX_CH_CTL;
@@ -715,11 +685,6 @@
 		return;
 	}
 
-<<<<<<< HEAD
-out:
-	edp_panel_vdd_off(intel_dp, false);
-	return ret;
-=======
 	ret = sysfs_create_link(&connector->base.kdev->kobj,
 				&intel_dp->aux.ddc.dev.kobj,
 				intel_dp->aux.ddc.dev.kobj.name);
@@ -727,54 +692,16 @@
 		DRM_ERROR("sysfs_create_link() for %s failed (%d)\n", name, ret);
 		drm_dp_aux_unregister_i2c_bus(&intel_dp->aux);
 	}
->>>>>>> 0b99836f
 }
 
 static void
 intel_dp_connector_unregister(struct intel_connector *intel_connector)
-<<<<<<< HEAD
 {
 	struct intel_dp *intel_dp = intel_attached_dp(&intel_connector->base);
 
-	sysfs_remove_link(&intel_connector->base.kdev->kobj,
-			  intel_dp->adapter.dev.kobj.name);
-	intel_connector_unregister(intel_connector);
-}
-
-static int
-intel_dp_i2c_init(struct intel_dp *intel_dp,
-		  struct intel_connector *intel_connector, const char *name)
-=======
->>>>>>> 0b99836f
-{
-	struct intel_dp *intel_dp = intel_attached_dp(&intel_connector->base);
-
-<<<<<<< HEAD
-	memset(&intel_dp->adapter, '\0', sizeof(intel_dp->adapter));
-	intel_dp->adapter.owner = THIS_MODULE;
-	intel_dp->adapter.class = I2C_CLASS_DDC;
-	strncpy(intel_dp->adapter.name, name, sizeof(intel_dp->adapter.name) - 1);
-	intel_dp->adapter.name[sizeof(intel_dp->adapter.name) - 1] = '\0';
-	intel_dp->adapter.algo_data = &intel_dp->algo;
-	intel_dp->adapter.dev.parent = intel_connector->base.dev->dev;
-
-	ret = i2c_dp_aux_add_bus(&intel_dp->adapter);
-	if (ret < 0)
-		return ret;
-
-	ret = sysfs_create_link(&intel_connector->base.kdev->kobj,
-				&intel_dp->adapter.dev.kobj,
-				intel_dp->adapter.dev.kobj.name);
-
-	if (ret < 0)
-		i2c_del_adapter(&intel_dp->adapter);
-
-	return ret;
-=======
 	sysfs_remove_link(&intel_connector->base.kdev->kobj,
 			  intel_dp->aux.ddc.dev.kobj.name);
 	intel_connector_unregister(intel_connector);
->>>>>>> 0b99836f
 }
 
 static void
@@ -1082,7 +1009,6 @@
 				       intel_dp->panel_power_cycle_delay);
 
 	wait_panel_status(intel_dp, IDLE_CYCLE_MASK, IDLE_CYCLE_VALUE);
-<<<<<<< HEAD
 }
 
 static void wait_backlight_on(struct intel_dp *intel_dp)
@@ -1091,16 +1017,6 @@
 				       intel_dp->backlight_on_delay);
 }
 
-=======
-}
-
-static void wait_backlight_on(struct intel_dp *intel_dp)
-{
-	wait_remaining_ms_from_jiffies(intel_dp->last_power_on,
-				       intel_dp->backlight_on_delay);
-}
-
->>>>>>> 0b99836f
 static void edp_wait_backlight_off(struct intel_dp *intel_dp)
 {
 	wait_remaining_ms_from_jiffies(intel_dp->last_backlight_off,
@@ -1123,11 +1039,7 @@
 	return control;
 }
 
-<<<<<<< HEAD
-void intel_edp_panel_vdd_on(struct intel_dp *intel_dp)
-=======
 static bool _edp_panel_vdd_on(struct intel_dp *intel_dp)
->>>>>>> 0b99836f
 {
 	struct drm_device *dev = intel_dp_to_dev(intel_dp);
 	struct drm_i915_private *dev_priv = dev->dev_private;
@@ -1141,11 +1053,7 @@
 	intel_dp->want_panel_vdd = true;
 
 	if (edp_have_panel_vdd(intel_dp))
-<<<<<<< HEAD
-		return;
-=======
 		return need_to_disable;
->>>>>>> 0b99836f
 
 	intel_runtime_pm_get(dev_priv);
 
@@ -1175,7 +1083,7 @@
 	return need_to_disable;
 }
 
-static void edp_panel_vdd_on(struct intel_dp *intel_dp)
+void intel_edp_panel_vdd_on(struct intel_dp *intel_dp)
 {
 	if (is_edp(intel_dp)) {
 		bool vdd = _edp_panel_vdd_on(intel_dp);
@@ -1308,11 +1216,8 @@
 
 	edp_wait_backlight_off(intel_dp);
 
-<<<<<<< HEAD
 	WARN(!intel_dp->want_panel_vdd, "Need VDD to turn off panel\n");
 
-=======
->>>>>>> 0b99836f
 	pp = ironlake_get_pp_control(intel_dp);
 	/* We need to switch off panel power _and_ force vdd, for otherwise some
 	 * panels get very unhappy and cease to work. */
@@ -1328,12 +1233,9 @@
 
 	intel_dp->last_power_cycle = jiffies;
 	wait_panel_off(intel_dp);
-<<<<<<< HEAD
 
 	/* We got a reference when we enabled the VDD. */
 	intel_runtime_pm_put(dev_priv);
-=======
->>>>>>> 0b99836f
 }
 
 void intel_edp_backlight_on(struct intel_dp *intel_dp)
@@ -1864,18 +1766,10 @@
 
 	/* Make sure the panel is off before trying to change the mode. But also
 	 * ensure that we have vdd while we switch off the panel. */
-<<<<<<< HEAD
 	intel_edp_panel_vdd_on(intel_dp);
 	intel_edp_backlight_off(intel_dp);
 	intel_dp_sink_dpms(intel_dp, DRM_MODE_DPMS_OFF);
 	intel_edp_panel_off(intel_dp);
-=======
-	edp_panel_vdd_on(intel_dp);
-	intel_edp_backlight_off(intel_dp);
-	intel_dp_sink_dpms(intel_dp, DRM_MODE_DPMS_OFF);
-	intel_edp_panel_off(intel_dp);
-	edp_panel_vdd_off(intel_dp, true);
->>>>>>> 0b99836f
 
 	/* cpu edp my only be disable _after_ the cpu pipe/plane is disabled. */
 	if (!(port == PORT_A || IS_VALLEYVIEW(dev)))
@@ -1905,11 +1799,7 @@
 	if (WARN_ON(dp_reg & DP_PORT_EN))
 		return;
 
-<<<<<<< HEAD
 	intel_edp_panel_vdd_on(intel_dp);
-=======
-	edp_panel_vdd_on(intel_dp);
->>>>>>> 0b99836f
 	intel_dp_sink_dpms(intel_dp, DRM_MODE_DPMS_ON);
 	intel_dp_start_link_train(intel_dp);
 	intel_edp_panel_on(intel_dp);
@@ -2945,11 +2835,7 @@
 	if (!(intel_dp->dpcd[DP_DOWN_STREAM_PORT_COUNT] & DP_OUI_SUPPORT))
 		return;
 
-<<<<<<< HEAD
 	intel_edp_panel_vdd_on(intel_dp);
-=======
-	edp_panel_vdd_on(intel_dp);
->>>>>>> 0b99836f
 
 	if (intel_dp_dpcd_read_wake(&intel_dp->aux, DP_SINK_OUI, buf, 3) == 3)
 		DRM_DEBUG_KMS("Sink OUI: %02hx%02hx%02hx\n",
@@ -2960,38 +2846,6 @@
 			      buf[0], buf[1], buf[2]);
 
 	edp_panel_vdd_off(intel_dp, false);
-<<<<<<< HEAD
-}
-
-int intel_dp_sink_crc(struct intel_dp *intel_dp, u8 *crc)
-{
-	struct intel_digital_port *intel_dig_port = dp_to_dig_port(intel_dp);
-	struct drm_device *dev = intel_dig_port->base.base.dev;
-	struct intel_crtc *intel_crtc =
-		to_intel_crtc(intel_dig_port->base.base.crtc);
-	u8 buf[1];
-
-	if (!intel_dp_aux_native_read(intel_dp, DP_TEST_SINK_MISC, buf, 1))
-		return -EAGAIN;
-
-	if (!(buf[0] & DP_TEST_CRC_SUPPORTED))
-		return -ENOTTY;
-
-	if (!intel_dp_aux_native_write_1(intel_dp, DP_TEST_SINK,
-					 DP_TEST_SINK_START))
-		return -EAGAIN;
-
-	/* Wait 2 vblanks to be sure we will have the correct CRC value */
-	intel_wait_for_vblank(dev, intel_crtc->pipe);
-	intel_wait_for_vblank(dev, intel_crtc->pipe);
-
-	if (!intel_dp_aux_native_read(intel_dp, DP_TEST_CRC_R_CR, crc, 6))
-		return -EAGAIN;
-
-	intel_dp_aux_native_write_1(intel_dp, DP_TEST_SINK, 0);
-	return 0;
-=======
->>>>>>> 0b99836f
 }
 
 int intel_dp_sink_crc(struct intel_dp *intel_dp, u8 *crc)
@@ -3325,11 +3179,7 @@
 	power_domain = intel_display_port_power_domain(intel_encoder);
 	intel_display_power_get(dev_priv, power_domain);
 
-<<<<<<< HEAD
-	ret = intel_dp_get_edid_modes(connector, &intel_dp->adapter);
-=======
 	ret = intel_dp_get_edid_modes(connector, &intel_dp->aux.ddc);
->>>>>>> 0b99836f
 	intel_display_power_put(dev_priv, power_domain);
 	if (ret)
 		return ret;
@@ -3362,11 +3212,7 @@
 	power_domain = intel_display_port_power_domain(intel_encoder);
 	intel_display_power_get(dev_priv, power_domain);
 
-<<<<<<< HEAD
-	edid = intel_dp_get_edid(connector, &intel_dp->adapter);
-=======
 	edid = intel_dp_get_edid(connector, &intel_dp->aux.ddc);
->>>>>>> 0b99836f
 	if (edid) {
 		has_audio = drm_detect_monitor_audio(edid);
 		kfree(edid);
@@ -3782,11 +3628,7 @@
 		return true;
 
 	/* Cache DPCD and EDID for edp. */
-<<<<<<< HEAD
 	intel_edp_panel_vdd_on(intel_dp);
-=======
-	edp_panel_vdd_on(intel_dp);
->>>>>>> 0b99836f
 	has_dpcd = intel_dp_get_dpcd(intel_dp);
 	edp_panel_vdd_off(intel_dp, false);
 
@@ -3852,24 +3694,7 @@
 	struct drm_i915_private *dev_priv = dev->dev_private;
 	enum port port = intel_dig_port->port;
 	struct edp_power_seq power_seq = { 0 };
-<<<<<<< HEAD
-	const char *name = NULL;
-	int type, error;
-=======
 	int type;
-
-	/* intel_dp vfuncs */
-	if (IS_VALLEYVIEW(dev))
-		intel_dp->get_aux_clock_divider = vlv_get_aux_clock_divider;
-	else if (IS_HASWELL(dev) || IS_BROADWELL(dev))
-		intel_dp->get_aux_clock_divider = hsw_get_aux_clock_divider;
-	else if (HAS_PCH_SPLIT(dev))
-		intel_dp->get_aux_clock_divider = ilk_get_aux_clock_divider;
-	else
-		intel_dp->get_aux_clock_divider = i9xx_get_aux_clock_divider;
-
-	intel_dp->get_aux_send_ctl = i9xx_get_aux_send_ctl;
->>>>>>> 0b99836f
 
 	/* intel_dp vfuncs */
 	if (IS_VALLEYVIEW(dev))
@@ -3945,22 +3770,12 @@
 		intel_dp_init_panel_power_sequencer(dev, intel_dp, &power_seq);
 	}
 
-<<<<<<< HEAD
-	error = intel_dp_i2c_init(intel_dp, intel_connector, name);
-	WARN(error, "intel_dp_i2c_init failed with error %d for port %c\n",
-	     error, port_name(port));
-=======
 	intel_dp_aux_init(intel_dp, intel_connector);
->>>>>>> 0b99836f
 
 	intel_dp->psr_setup_done = false;
 
 	if (!intel_edp_init_connector(intel_dp, intel_connector, &power_seq)) {
-<<<<<<< HEAD
-		i2c_del_adapter(&intel_dp->adapter);
-=======
 		drm_dp_aux_unregister_i2c_bus(&intel_dp->aux);
->>>>>>> 0b99836f
 		if (is_edp(intel_dp)) {
 			cancel_delayed_work_sync(&intel_dp->panel_vdd_work);
 			mutex_lock(&dev->mode_config.mutex);
