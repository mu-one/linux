/*
 * Copyright © 2008-2010 Intel Corporation
 *
 * Permission is hereby granted, free of charge, to any person obtaining a
 * copy of this software and associated documentation files (the "Software"),
 * to deal in the Software without restriction, including without limitation
 * the rights to use, copy, modify, merge, publish, distribute, sublicense,
 * and/or sell copies of the Software, and to permit persons to whom the
 * Software is furnished to do so, subject to the following conditions:
 *
 * The above copyright notice and this permission notice (including the next
 * paragraph) shall be included in all copies or substantial portions of the
 * Software.
 *
 * THE SOFTWARE IS PROVIDED "AS IS", WITHOUT WARRANTY OF ANY KIND, EXPRESS OR
 * IMPLIED, INCLUDING BUT NOT LIMITED TO THE WARRANTIES OF MERCHANTABILITY,
 * FITNESS FOR A PARTICULAR PURPOSE AND NONINFRINGEMENT.  IN NO EVENT SHALL
 * THE AUTHORS OR COPYRIGHT HOLDERS BE LIABLE FOR ANY CLAIM, DAMAGES OR OTHER
 * LIABILITY, WHETHER IN AN ACTION OF CONTRACT, TORT OR OTHERWISE, ARISING
 * FROM, OUT OF OR IN CONNECTION WITH THE SOFTWARE OR THE USE OR OTHER DEALINGS
 * IN THE SOFTWARE.
 *
 * Authors:
 *    Eric Anholt <eric@anholt.net>
 *    Zou Nan hai <nanhai.zou@intel.com>
 *    Xiang Hai hao<haihao.xiang@intel.com>
 *
 */

#include "drmP.h"
#include "drm.h"
#include "i915_drv.h"
#include "i915_drm.h"
#include "i915_trace.h"
#include "intel_drv.h"

/*
 * 965+ support PIPE_CONTROL commands, which provide finer grained control
 * over cache flushing.
 */
struct pipe_control {
	struct drm_i915_gem_object *obj;
	volatile u32 *cpu_page;
	u32 gtt_offset;
};

static inline int ring_space(struct intel_ring_buffer *ring)
{
	int space = (ring->head & HEAD_ADDR) - (ring->tail + 8);
	if (space < 0)
		space += ring->size;
	return space;
}

static int
gen2_render_ring_flush(struct intel_ring_buffer *ring,
		       u32	invalidate_domains,
		       u32	flush_domains)
{
	u32 cmd;
	int ret;

	cmd = MI_FLUSH;
	if (((invalidate_domains|flush_domains) & I915_GEM_DOMAIN_RENDER) == 0)
		cmd |= MI_NO_WRITE_FLUSH;

	if (invalidate_domains & I915_GEM_DOMAIN_SAMPLER)
		cmd |= MI_READ_FLUSH;

	ret = intel_ring_begin(ring, 2);
	if (ret)
		return ret;

	intel_ring_emit(ring, cmd);
	intel_ring_emit(ring, MI_NOOP);
	intel_ring_advance(ring);

	return 0;
}

static int
gen4_render_ring_flush(struct intel_ring_buffer *ring,
		       u32	invalidate_domains,
		       u32	flush_domains)
{
	struct drm_device *dev = ring->dev;
	u32 cmd;
	int ret;

	/*
	 * read/write caches:
	 *
	 * I915_GEM_DOMAIN_RENDER is always invalidated, but is
	 * only flushed if MI_NO_WRITE_FLUSH is unset.  On 965, it is
	 * also flushed at 2d versus 3d pipeline switches.
	 *
	 * read-only caches:
	 *
	 * I915_GEM_DOMAIN_SAMPLER is flushed on pre-965 if
	 * MI_READ_FLUSH is set, and is always flushed on 965.
	 *
	 * I915_GEM_DOMAIN_COMMAND may not exist?
	 *
	 * I915_GEM_DOMAIN_INSTRUCTION, which exists on 965, is
	 * invalidated when MI_EXE_FLUSH is set.
	 *
	 * I915_GEM_DOMAIN_VERTEX, which exists on 965, is
	 * invalidated with every MI_FLUSH.
	 *
	 * TLBs:
	 *
	 * On 965, TLBs associated with I915_GEM_DOMAIN_COMMAND
	 * and I915_GEM_DOMAIN_CPU in are invalidated at PTE write and
	 * I915_GEM_DOMAIN_RENDER and I915_GEM_DOMAIN_SAMPLER
	 * are flushed at any MI_FLUSH.
	 */

	cmd = MI_FLUSH | MI_NO_WRITE_FLUSH;
	if ((invalidate_domains|flush_domains) & I915_GEM_DOMAIN_RENDER)
		cmd &= ~MI_NO_WRITE_FLUSH;
	if (invalidate_domains & I915_GEM_DOMAIN_INSTRUCTION)
		cmd |= MI_EXE_FLUSH;

	if (invalidate_domains & I915_GEM_DOMAIN_COMMAND &&
	    (IS_G4X(dev) || IS_GEN5(dev)))
		cmd |= MI_INVALIDATE_ISP;

	ret = intel_ring_begin(ring, 2);
	if (ret)
		return ret;

	intel_ring_emit(ring, cmd);
	intel_ring_emit(ring, MI_NOOP);
	intel_ring_advance(ring);

	return 0;
}

/**
 * Emits a PIPE_CONTROL with a non-zero post-sync operation, for
 * implementing two workarounds on gen6.  From section 1.4.7.1
 * "PIPE_CONTROL" of the Sandy Bridge PRM volume 2 part 1:
 *
 * [DevSNB-C+{W/A}] Before any depth stall flush (including those
 * produced by non-pipelined state commands), software needs to first
 * send a PIPE_CONTROL with no bits set except Post-Sync Operation !=
 * 0.
 *
 * [Dev-SNB{W/A}]: Before a PIPE_CONTROL with Write Cache Flush Enable
 * =1, a PIPE_CONTROL with any non-zero post-sync-op is required.
 *
 * And the workaround for these two requires this workaround first:
 *
 * [Dev-SNB{W/A}]: Pipe-control with CS-stall bit set must be sent
 * BEFORE the pipe-control with a post-sync op and no write-cache
 * flushes.
 *
 * And this last workaround is tricky because of the requirements on
 * that bit.  From section 1.4.7.2.3 "Stall" of the Sandy Bridge PRM
 * volume 2 part 1:
 *
 *     "1 of the following must also be set:
 *      - Render Target Cache Flush Enable ([12] of DW1)
 *      - Depth Cache Flush Enable ([0] of DW1)
 *      - Stall at Pixel Scoreboard ([1] of DW1)
 *      - Depth Stall ([13] of DW1)
 *      - Post-Sync Operation ([13] of DW1)
 *      - Notify Enable ([8] of DW1)"
 *
 * The cache flushes require the workaround flush that triggered this
 * one, so we can't use it.  Depth stall would trigger the same.
 * Post-sync nonzero is what triggered this second workaround, so we
 * can't use that one either.  Notify enable is IRQs, which aren't
 * really our business.  That leaves only stall at scoreboard.
 */
static int
intel_emit_post_sync_nonzero_flush(struct intel_ring_buffer *ring)
{
	struct pipe_control *pc = ring->private;
	u32 scratch_addr = pc->gtt_offset + 128;
	int ret;


	ret = intel_ring_begin(ring, 6);
	if (ret)
		return ret;

	intel_ring_emit(ring, GFX_OP_PIPE_CONTROL(5));
	intel_ring_emit(ring, PIPE_CONTROL_CS_STALL |
			PIPE_CONTROL_STALL_AT_SCOREBOARD);
	intel_ring_emit(ring, scratch_addr | PIPE_CONTROL_GLOBAL_GTT); /* address */
	intel_ring_emit(ring, 0); /* low dword */
	intel_ring_emit(ring, 0); /* high dword */
	intel_ring_emit(ring, MI_NOOP);
	intel_ring_advance(ring);

	ret = intel_ring_begin(ring, 6);
	if (ret)
		return ret;

	intel_ring_emit(ring, GFX_OP_PIPE_CONTROL(5));
	intel_ring_emit(ring, PIPE_CONTROL_QW_WRITE);
	intel_ring_emit(ring, scratch_addr | PIPE_CONTROL_GLOBAL_GTT); /* address */
	intel_ring_emit(ring, 0);
	intel_ring_emit(ring, 0);
	intel_ring_emit(ring, MI_NOOP);
	intel_ring_advance(ring);

	return 0;
}

static int
gen6_render_ring_flush(struct intel_ring_buffer *ring,
                         u32 invalidate_domains, u32 flush_domains)
{
	u32 flags = 0;
	struct pipe_control *pc = ring->private;
	u32 scratch_addr = pc->gtt_offset + 128;
	int ret;

	/* Force SNB workarounds for PIPE_CONTROL flushes */
	intel_emit_post_sync_nonzero_flush(ring);

	/* Just flush everything.  Experiments have shown that reducing the
	 * number of bits based on the write domains has little performance
	 * impact.
	 */
	flags |= PIPE_CONTROL_RENDER_TARGET_CACHE_FLUSH;
	flags |= PIPE_CONTROL_INSTRUCTION_CACHE_INVALIDATE;
	flags |= PIPE_CONTROL_TEXTURE_CACHE_INVALIDATE;
	flags |= PIPE_CONTROL_DEPTH_CACHE_FLUSH;
	flags |= PIPE_CONTROL_VF_CACHE_INVALIDATE;
	flags |= PIPE_CONTROL_CONST_CACHE_INVALIDATE;
	flags |= PIPE_CONTROL_STATE_CACHE_INVALIDATE;

	ret = intel_ring_begin(ring, 6);
	if (ret)
		return ret;

	intel_ring_emit(ring, GFX_OP_PIPE_CONTROL(5));
	intel_ring_emit(ring, flags);
	intel_ring_emit(ring, scratch_addr | PIPE_CONTROL_GLOBAL_GTT);
	intel_ring_emit(ring, 0); /* lower dword */
	intel_ring_emit(ring, 0); /* uppwer dword */
	intel_ring_emit(ring, MI_NOOP);
	intel_ring_advance(ring);

	return 0;
}

static void ring_write_tail(struct intel_ring_buffer *ring,
			    u32 value)
{
	drm_i915_private_t *dev_priv = ring->dev->dev_private;
	I915_WRITE_TAIL(ring, value);
}

u32 intel_ring_get_active_head(struct intel_ring_buffer *ring)
{
	drm_i915_private_t *dev_priv = ring->dev->dev_private;
	u32 acthd_reg = INTEL_INFO(ring->dev)->gen >= 4 ?
			RING_ACTHD(ring->mmio_base) : ACTHD;

	return I915_READ(acthd_reg);
}

static int init_ring_common(struct intel_ring_buffer *ring)
{
	drm_i915_private_t *dev_priv = ring->dev->dev_private;
	struct drm_i915_gem_object *obj = ring->obj;
	u32 head;

	/* Stop the ring if it's running. */
	I915_WRITE_CTL(ring, 0);
	I915_WRITE_HEAD(ring, 0);
	ring->write_tail(ring, 0);

	/* Initialize the ring. */
	I915_WRITE_START(ring, obj->gtt_offset);
	head = I915_READ_HEAD(ring) & HEAD_ADDR;

	/* G45 ring initialization fails to reset head to zero */
	if (head != 0) {
		DRM_DEBUG_KMS("%s head not reset to zero "
			      "ctl %08x head %08x tail %08x start %08x\n",
			      ring->name,
			      I915_READ_CTL(ring),
			      I915_READ_HEAD(ring),
			      I915_READ_TAIL(ring),
			      I915_READ_START(ring));

		I915_WRITE_HEAD(ring, 0);

		if (I915_READ_HEAD(ring) & HEAD_ADDR) {
			DRM_ERROR("failed to set %s head to zero "
				  "ctl %08x head %08x tail %08x start %08x\n",
				  ring->name,
				  I915_READ_CTL(ring),
				  I915_READ_HEAD(ring),
				  I915_READ_TAIL(ring),
				  I915_READ_START(ring));
		}
	}

	I915_WRITE_CTL(ring,
			((ring->size - PAGE_SIZE) & RING_NR_PAGES)
			| RING_VALID);

	/* If the head is still not zero, the ring is dead */
	if (wait_for((I915_READ_CTL(ring) & RING_VALID) != 0 &&
		     I915_READ_START(ring) == obj->gtt_offset &&
		     (I915_READ_HEAD(ring) & HEAD_ADDR) == 0, 50)) {
		DRM_ERROR("%s initialization failed "
				"ctl %08x head %08x tail %08x start %08x\n",
				ring->name,
				I915_READ_CTL(ring),
				I915_READ_HEAD(ring),
				I915_READ_TAIL(ring),
				I915_READ_START(ring));
		return -EIO;
	}

	if (!drm_core_check_feature(ring->dev, DRIVER_MODESET))
		i915_kernel_lost_context(ring->dev);
	else {
		ring->head = I915_READ_HEAD(ring);
		ring->tail = I915_READ_TAIL(ring) & TAIL_ADDR;
		ring->space = ring_space(ring);
	}

	return 0;
}

static int
init_pipe_control(struct intel_ring_buffer *ring)
{
	struct pipe_control *pc;
	struct drm_i915_gem_object *obj;
	int ret;

	if (ring->private)
		return 0;

	pc = kmalloc(sizeof(*pc), GFP_KERNEL);
	if (!pc)
		return -ENOMEM;

	obj = i915_gem_alloc_object(ring->dev, 4096);
	if (obj == NULL) {
		DRM_ERROR("Failed to allocate seqno page\n");
		ret = -ENOMEM;
		goto err;
	}

	i915_gem_object_set_cache_level(obj, I915_CACHE_LLC);

	ret = i915_gem_object_pin(obj, 4096, true);
	if (ret)
		goto err_unref;

	pc->gtt_offset = obj->gtt_offset;
	pc->cpu_page =  kmap(obj->pages[0]);
	if (pc->cpu_page == NULL)
		goto err_unpin;

	pc->obj = obj;
	ring->private = pc;
	return 0;

err_unpin:
	i915_gem_object_unpin(obj);
err_unref:
	drm_gem_object_unreference(&obj->base);
err:
	kfree(pc);
	return ret;
}

static void
cleanup_pipe_control(struct intel_ring_buffer *ring)
{
	struct pipe_control *pc = ring->private;
	struct drm_i915_gem_object *obj;

	if (!ring->private)
		return;

	obj = pc->obj;
	kunmap(obj->pages[0]);
	i915_gem_object_unpin(obj);
	drm_gem_object_unreference(&obj->base);

	kfree(pc);
	ring->private = NULL;
}

static int init_render_ring(struct intel_ring_buffer *ring)
{
	struct drm_device *dev = ring->dev;
	struct drm_i915_private *dev_priv = dev->dev_private;
	int ret = init_ring_common(ring);

	if (INTEL_INFO(dev)->gen > 3) {
		I915_WRITE(MI_MODE, _MASKED_BIT_ENABLE(VS_TIMER_DISPATCH));
		if (IS_GEN7(dev))
			I915_WRITE(GFX_MODE_GEN7,
				   _MASKED_BIT_DISABLE(GFX_TLB_INVALIDATE_ALWAYS) |
				   _MASKED_BIT_ENABLE(GFX_REPLAY_MODE));
	}

	if (INTEL_INFO(dev)->gen >= 5) {
		ret = init_pipe_control(ring);
		if (ret)
			return ret;
	}

<<<<<<< HEAD

=======
>>>>>>> 8c914028
	if (IS_GEN6(dev)) {
		/* From the Sandybridge PRM, volume 1 part 3, page 24:
		 * "If this bit is set, STCunit will have LRA as replacement
		 *  policy. [...] This bit must be reset.  LRA replacement
		 *  policy is not supported."
		 */
		I915_WRITE(CACHE_MODE_0,
			   _MASKED_BIT_DISABLE(CM0_STC_EVICT_DISABLE_LRA_SNB));
	}

<<<<<<< HEAD
	if (INTEL_INFO(dev)->gen >= 6) {
		I915_WRITE(INSTPM,
			   INSTPM_FORCE_ORDERING << 16 | INSTPM_FORCE_ORDERING);
	}
=======
	if (INTEL_INFO(dev)->gen >= 6)
		I915_WRITE(INSTPM, _MASKED_BIT_ENABLE(INSTPM_FORCE_ORDERING));
>>>>>>> 8c914028

	return ret;
}

static void render_ring_cleanup(struct intel_ring_buffer *ring)
{
	if (!ring->private)
		return;

	cleanup_pipe_control(ring);
}

static void
update_mboxes(struct intel_ring_buffer *ring,
	    u32 seqno,
	    u32 mmio_offset)
{
	intel_ring_emit(ring, MI_SEMAPHORE_MBOX |
			      MI_SEMAPHORE_GLOBAL_GTT |
			      MI_SEMAPHORE_REGISTER |
			      MI_SEMAPHORE_UPDATE);
	intel_ring_emit(ring, seqno);
	intel_ring_emit(ring, mmio_offset);
}

/**
 * gen6_add_request - Update the semaphore mailbox registers
 * 
 * @ring - ring that is adding a request
 * @seqno - return seqno stuck into the ring
 *
 * Update the mailbox registers in the *other* rings with the current seqno.
 * This acts like a signal in the canonical semaphore.
 */
static int
gen6_add_request(struct intel_ring_buffer *ring,
		 u32 *seqno)
{
	u32 mbox1_reg;
	u32 mbox2_reg;
	int ret;

	ret = intel_ring_begin(ring, 10);
	if (ret)
		return ret;

	mbox1_reg = ring->signal_mbox[0];
	mbox2_reg = ring->signal_mbox[1];

	*seqno = i915_gem_next_request_seqno(ring);

	update_mboxes(ring, *seqno, mbox1_reg);
	update_mboxes(ring, *seqno, mbox2_reg);
	intel_ring_emit(ring, MI_STORE_DWORD_INDEX);
	intel_ring_emit(ring, I915_GEM_HWS_INDEX << MI_STORE_DWORD_INDEX_SHIFT);
	intel_ring_emit(ring, *seqno);
	intel_ring_emit(ring, MI_USER_INTERRUPT);
	intel_ring_advance(ring);

	return 0;
}

/**
 * intel_ring_sync - sync the waiter to the signaller on seqno
 *
 * @waiter - ring that is waiting
 * @signaller - ring which has, or will signal
 * @seqno - seqno which the waiter will block on
 */
static int
gen6_ring_sync(struct intel_ring_buffer *waiter,
	       struct intel_ring_buffer *signaller,
	       u32 seqno)
{
	int ret;
	u32 dw1 = MI_SEMAPHORE_MBOX |
		  MI_SEMAPHORE_COMPARE |
		  MI_SEMAPHORE_REGISTER;

	/* Throughout all of the GEM code, seqno passed implies our current
	 * seqno is >= the last seqno executed. However for hardware the
	 * comparison is strictly greater than.
	 */
	seqno -= 1;

	WARN_ON(signaller->semaphore_register[waiter->id] ==
		MI_SEMAPHORE_SYNC_INVALID);

	ret = intel_ring_begin(waiter, 4);
	if (ret)
		return ret;

	intel_ring_emit(waiter,
			dw1 | signaller->semaphore_register[waiter->id]);
	intel_ring_emit(waiter, seqno);
	intel_ring_emit(waiter, 0);
	intel_ring_emit(waiter, MI_NOOP);
	intel_ring_advance(waiter);

	return 0;
}

#define PIPE_CONTROL_FLUSH(ring__, addr__)					\
do {									\
	intel_ring_emit(ring__, GFX_OP_PIPE_CONTROL(4) | PIPE_CONTROL_QW_WRITE |		\
		 PIPE_CONTROL_DEPTH_STALL);				\
	intel_ring_emit(ring__, (addr__) | PIPE_CONTROL_GLOBAL_GTT);			\
	intel_ring_emit(ring__, 0);							\
	intel_ring_emit(ring__, 0);							\
} while (0)

static int
pc_render_add_request(struct intel_ring_buffer *ring,
		      u32 *result)
{
	u32 seqno = i915_gem_next_request_seqno(ring);
	struct pipe_control *pc = ring->private;
	u32 scratch_addr = pc->gtt_offset + 128;
	int ret;

	/* For Ironlake, MI_USER_INTERRUPT was deprecated and apparently
	 * incoherent with writes to memory, i.e. completely fubar,
	 * so we need to use PIPE_NOTIFY instead.
	 *
	 * However, we also need to workaround the qword write
	 * incoherence by flushing the 6 PIPE_NOTIFY buffers out to
	 * memory before requesting an interrupt.
	 */
	ret = intel_ring_begin(ring, 32);
	if (ret)
		return ret;

	intel_ring_emit(ring, GFX_OP_PIPE_CONTROL(4) | PIPE_CONTROL_QW_WRITE |
			PIPE_CONTROL_WRITE_FLUSH |
			PIPE_CONTROL_TEXTURE_CACHE_INVALIDATE);
	intel_ring_emit(ring, pc->gtt_offset | PIPE_CONTROL_GLOBAL_GTT);
	intel_ring_emit(ring, seqno);
	intel_ring_emit(ring, 0);
	PIPE_CONTROL_FLUSH(ring, scratch_addr);
	scratch_addr += 128; /* write to separate cachelines */
	PIPE_CONTROL_FLUSH(ring, scratch_addr);
	scratch_addr += 128;
	PIPE_CONTROL_FLUSH(ring, scratch_addr);
	scratch_addr += 128;
	PIPE_CONTROL_FLUSH(ring, scratch_addr);
	scratch_addr += 128;
	PIPE_CONTROL_FLUSH(ring, scratch_addr);
	scratch_addr += 128;
	PIPE_CONTROL_FLUSH(ring, scratch_addr);

	intel_ring_emit(ring, GFX_OP_PIPE_CONTROL(4) | PIPE_CONTROL_QW_WRITE |
			PIPE_CONTROL_WRITE_FLUSH |
			PIPE_CONTROL_TEXTURE_CACHE_INVALIDATE |
			PIPE_CONTROL_NOTIFY);
	intel_ring_emit(ring, pc->gtt_offset | PIPE_CONTROL_GLOBAL_GTT);
	intel_ring_emit(ring, seqno);
	intel_ring_emit(ring, 0);
	intel_ring_advance(ring);

	*result = seqno;
	return 0;
}

static u32
gen6_ring_get_seqno(struct intel_ring_buffer *ring)
{
	struct drm_device *dev = ring->dev;

	/* Workaround to force correct ordering between irq and seqno writes on
	 * ivb (and maybe also on snb) by reading from a CS register (like
	 * ACTHD) before reading the status page. */
	if (IS_GEN6(dev) || IS_GEN7(dev))
		intel_ring_get_active_head(ring);
	return intel_read_status_page(ring, I915_GEM_HWS_INDEX);
}

static u32
ring_get_seqno(struct intel_ring_buffer *ring)
{
	return intel_read_status_page(ring, I915_GEM_HWS_INDEX);
}

static u32
pc_render_get_seqno(struct intel_ring_buffer *ring)
{
	struct pipe_control *pc = ring->private;
	return pc->cpu_page[0];
}

static bool
gen5_ring_get_irq(struct intel_ring_buffer *ring)
{
	struct drm_device *dev = ring->dev;
	drm_i915_private_t *dev_priv = dev->dev_private;
	unsigned long flags;

	if (!dev->irq_enabled)
		return false;

	spin_lock_irqsave(&dev_priv->irq_lock, flags);
	if (ring->irq_refcount++ == 0) {
		dev_priv->gt_irq_mask &= ~ring->irq_enable_mask;
		I915_WRITE(GTIMR, dev_priv->gt_irq_mask);
		POSTING_READ(GTIMR);
	}
	spin_unlock_irqrestore(&dev_priv->irq_lock, flags);

	return true;
}

static void
gen5_ring_put_irq(struct intel_ring_buffer *ring)
{
	struct drm_device *dev = ring->dev;
	drm_i915_private_t *dev_priv = dev->dev_private;
	unsigned long flags;

	spin_lock_irqsave(&dev_priv->irq_lock, flags);
	if (--ring->irq_refcount == 0) {
		dev_priv->gt_irq_mask |= ring->irq_enable_mask;
		I915_WRITE(GTIMR, dev_priv->gt_irq_mask);
		POSTING_READ(GTIMR);
	}
	spin_unlock_irqrestore(&dev_priv->irq_lock, flags);
}

static bool
i9xx_ring_get_irq(struct intel_ring_buffer *ring)
{
	struct drm_device *dev = ring->dev;
	drm_i915_private_t *dev_priv = dev->dev_private;
	unsigned long flags;

	if (!dev->irq_enabled)
		return false;

	spin_lock_irqsave(&dev_priv->irq_lock, flags);
	if (ring->irq_refcount++ == 0) {
		dev_priv->irq_mask &= ~ring->irq_enable_mask;
		I915_WRITE(IMR, dev_priv->irq_mask);
		POSTING_READ(IMR);
	}
	spin_unlock_irqrestore(&dev_priv->irq_lock, flags);

	return true;
}

static void
i9xx_ring_put_irq(struct intel_ring_buffer *ring)
{
	struct drm_device *dev = ring->dev;
	drm_i915_private_t *dev_priv = dev->dev_private;
	unsigned long flags;

	spin_lock_irqsave(&dev_priv->irq_lock, flags);
	if (--ring->irq_refcount == 0) {
		dev_priv->irq_mask |= ring->irq_enable_mask;
		I915_WRITE(IMR, dev_priv->irq_mask);
		POSTING_READ(IMR);
	}
	spin_unlock_irqrestore(&dev_priv->irq_lock, flags);
}

static bool
i8xx_ring_get_irq(struct intel_ring_buffer *ring)
{
	struct drm_device *dev = ring->dev;
	drm_i915_private_t *dev_priv = dev->dev_private;
	unsigned long flags;

	if (!dev->irq_enabled)
		return false;

	spin_lock_irqsave(&dev_priv->irq_lock, flags);
	if (ring->irq_refcount++ == 0) {
		dev_priv->irq_mask &= ~ring->irq_enable_mask;
		I915_WRITE16(IMR, dev_priv->irq_mask);
		POSTING_READ16(IMR);
	}
	spin_unlock_irqrestore(&dev_priv->irq_lock, flags);

	return true;
}

static void
i8xx_ring_put_irq(struct intel_ring_buffer *ring)
{
	struct drm_device *dev = ring->dev;
	drm_i915_private_t *dev_priv = dev->dev_private;
	unsigned long flags;

	spin_lock_irqsave(&dev_priv->irq_lock, flags);
	if (--ring->irq_refcount == 0) {
		dev_priv->irq_mask |= ring->irq_enable_mask;
		I915_WRITE16(IMR, dev_priv->irq_mask);
		POSTING_READ16(IMR);
	}
	spin_unlock_irqrestore(&dev_priv->irq_lock, flags);
}

void intel_ring_setup_status_page(struct intel_ring_buffer *ring)
{
	struct drm_device *dev = ring->dev;
	drm_i915_private_t *dev_priv = ring->dev->dev_private;
	u32 mmio = 0;

	/* The ring status page addresses are no longer next to the rest of
	 * the ring registers as of gen7.
	 */
	if (IS_GEN7(dev)) {
		switch (ring->id) {
		case RCS:
			mmio = RENDER_HWS_PGA_GEN7;
			break;
		case BCS:
			mmio = BLT_HWS_PGA_GEN7;
			break;
		case VCS:
			mmio = BSD_HWS_PGA_GEN7;
			break;
		}
	} else if (IS_GEN6(ring->dev)) {
		mmio = RING_HWS_PGA_GEN6(ring->mmio_base);
	} else {
		mmio = RING_HWS_PGA(ring->mmio_base);
	}

	I915_WRITE(mmio, (u32)ring->status_page.gfx_addr);
	POSTING_READ(mmio);
}

static int
bsd_ring_flush(struct intel_ring_buffer *ring,
	       u32     invalidate_domains,
	       u32     flush_domains)
{
	int ret;

	ret = intel_ring_begin(ring, 2);
	if (ret)
		return ret;

	intel_ring_emit(ring, MI_FLUSH);
	intel_ring_emit(ring, MI_NOOP);
	intel_ring_advance(ring);
	return 0;
}

static int
i9xx_add_request(struct intel_ring_buffer *ring,
		 u32 *result)
{
	u32 seqno;
	int ret;

	ret = intel_ring_begin(ring, 4);
	if (ret)
		return ret;

	seqno = i915_gem_next_request_seqno(ring);

	intel_ring_emit(ring, MI_STORE_DWORD_INDEX);
	intel_ring_emit(ring, I915_GEM_HWS_INDEX << MI_STORE_DWORD_INDEX_SHIFT);
	intel_ring_emit(ring, seqno);
	intel_ring_emit(ring, MI_USER_INTERRUPT);
	intel_ring_advance(ring);

	*result = seqno;
	return 0;
}

static bool
gen6_ring_get_irq(struct intel_ring_buffer *ring)
{
	struct drm_device *dev = ring->dev;
	drm_i915_private_t *dev_priv = dev->dev_private;
	unsigned long flags;

	if (!dev->irq_enabled)
	       return false;

	/* It looks like we need to prevent the gt from suspending while waiting
	 * for an notifiy irq, otherwise irqs seem to get lost on at least the
	 * blt/bsd rings on ivb. */
	gen6_gt_force_wake_get(dev_priv);

	spin_lock_irqsave(&dev_priv->irq_lock, flags);
	if (ring->irq_refcount++ == 0) {
		I915_WRITE_IMR(ring, ~ring->irq_enable_mask);
		dev_priv->gt_irq_mask &= ~ring->irq_enable_mask;
		I915_WRITE(GTIMR, dev_priv->gt_irq_mask);
		POSTING_READ(GTIMR);
	}
	spin_unlock_irqrestore(&dev_priv->irq_lock, flags);

	return true;
}

static void
gen6_ring_put_irq(struct intel_ring_buffer *ring)
{
	struct drm_device *dev = ring->dev;
	drm_i915_private_t *dev_priv = dev->dev_private;
	unsigned long flags;

	spin_lock_irqsave(&dev_priv->irq_lock, flags);
	if (--ring->irq_refcount == 0) {
		I915_WRITE_IMR(ring, ~0);
		dev_priv->gt_irq_mask |= ring->irq_enable_mask;
		I915_WRITE(GTIMR, dev_priv->gt_irq_mask);
		POSTING_READ(GTIMR);
	}
	spin_unlock_irqrestore(&dev_priv->irq_lock, flags);

	gen6_gt_force_wake_put(dev_priv);
}

static int
i965_dispatch_execbuffer(struct intel_ring_buffer *ring, u32 offset, u32 length)
{
	int ret;

	ret = intel_ring_begin(ring, 2);
	if (ret)
		return ret;

	intel_ring_emit(ring,
			MI_BATCH_BUFFER_START |
			MI_BATCH_GTT |
			MI_BATCH_NON_SECURE_I965);
	intel_ring_emit(ring, offset);
	intel_ring_advance(ring);

	return 0;
}

static int
i830_dispatch_execbuffer(struct intel_ring_buffer *ring,
				u32 offset, u32 len)
{
	int ret;

	ret = intel_ring_begin(ring, 4);
	if (ret)
		return ret;

	intel_ring_emit(ring, MI_BATCH_BUFFER);
	intel_ring_emit(ring, offset | MI_BATCH_NON_SECURE);
	intel_ring_emit(ring, offset + len - 8);
	intel_ring_emit(ring, 0);
	intel_ring_advance(ring);

	return 0;
}

static int
i915_dispatch_execbuffer(struct intel_ring_buffer *ring,
				u32 offset, u32 len)
{
	int ret;

	ret = intel_ring_begin(ring, 2);
	if (ret)
		return ret;

	intel_ring_emit(ring, MI_BATCH_BUFFER_START | MI_BATCH_GTT);
	intel_ring_emit(ring, offset | MI_BATCH_NON_SECURE);
	intel_ring_advance(ring);

	return 0;
}

static void cleanup_status_page(struct intel_ring_buffer *ring)
{
	struct drm_i915_gem_object *obj;

	obj = ring->status_page.obj;
	if (obj == NULL)
		return;

	kunmap(obj->pages[0]);
	i915_gem_object_unpin(obj);
	drm_gem_object_unreference(&obj->base);
	ring->status_page.obj = NULL;
}

static int init_status_page(struct intel_ring_buffer *ring)
{
	struct drm_device *dev = ring->dev;
	struct drm_i915_gem_object *obj;
	int ret;

	obj = i915_gem_alloc_object(dev, 4096);
	if (obj == NULL) {
		DRM_ERROR("Failed to allocate status page\n");
		ret = -ENOMEM;
		goto err;
	}

	i915_gem_object_set_cache_level(obj, I915_CACHE_LLC);

	ret = i915_gem_object_pin(obj, 4096, true);
	if (ret != 0) {
		goto err_unref;
	}

	ring->status_page.gfx_addr = obj->gtt_offset;
	ring->status_page.page_addr = kmap(obj->pages[0]);
	if (ring->status_page.page_addr == NULL) {
		goto err_unpin;
	}
	ring->status_page.obj = obj;
	memset(ring->status_page.page_addr, 0, PAGE_SIZE);

	intel_ring_setup_status_page(ring);
	DRM_DEBUG_DRIVER("%s hws offset: 0x%08x\n",
			ring->name, ring->status_page.gfx_addr);

	return 0;

err_unpin:
	i915_gem_object_unpin(obj);
err_unref:
	drm_gem_object_unreference(&obj->base);
err:
	return ret;
}

static int intel_init_ring_buffer(struct drm_device *dev,
				  struct intel_ring_buffer *ring)
{
	struct drm_i915_gem_object *obj;
	int ret;

	ring->dev = dev;
	INIT_LIST_HEAD(&ring->active_list);
	INIT_LIST_HEAD(&ring->request_list);
	INIT_LIST_HEAD(&ring->gpu_write_list);
	ring->size = 32 * PAGE_SIZE;

	init_waitqueue_head(&ring->irq_queue);

	if (I915_NEED_GFX_HWS(dev)) {
		ret = init_status_page(ring);
		if (ret)
			return ret;
	}

	obj = i915_gem_alloc_object(dev, ring->size);
	if (obj == NULL) {
		DRM_ERROR("Failed to allocate ringbuffer\n");
		ret = -ENOMEM;
		goto err_hws;
	}

	ring->obj = obj;

	ret = i915_gem_object_pin(obj, PAGE_SIZE, true);
	if (ret)
		goto err_unref;

	ring->virtual_start = ioremap_wc(dev->agp->base + obj->gtt_offset,
					 ring->size);
	if (ring->virtual_start == NULL) {
		DRM_ERROR("Failed to map ringbuffer.\n");
		ret = -EINVAL;
		goto err_unpin;
	}

	ret = ring->init(ring);
	if (ret)
		goto err_unmap;

	/* Workaround an erratum on the i830 which causes a hang if
	 * the TAIL pointer points to within the last 2 cachelines
	 * of the buffer.
	 */
	ring->effective_size = ring->size;
	if (IS_I830(ring->dev) || IS_845G(ring->dev))
		ring->effective_size -= 128;

	return 0;

err_unmap:
	iounmap(ring->virtual_start);
err_unpin:
	i915_gem_object_unpin(obj);
err_unref:
	drm_gem_object_unreference(&obj->base);
	ring->obj = NULL;
err_hws:
	cleanup_status_page(ring);
	return ret;
}

void intel_cleanup_ring_buffer(struct intel_ring_buffer *ring)
{
	struct drm_i915_private *dev_priv;
	int ret;

	if (ring->obj == NULL)
		return;

	/* Disable the ring buffer. The ring must be idle at this point */
	dev_priv = ring->dev->dev_private;
	ret = intel_wait_ring_idle(ring);
	if (ret)
		DRM_ERROR("failed to quiesce %s whilst cleaning up: %d\n",
			  ring->name, ret);

	I915_WRITE_CTL(ring, 0);

	iounmap(ring->virtual_start);

	i915_gem_object_unpin(ring->obj);
	drm_gem_object_unreference(&ring->obj->base);
	ring->obj = NULL;

	if (ring->cleanup)
		ring->cleanup(ring);

	cleanup_status_page(ring);
}

static int intel_wrap_ring_buffer(struct intel_ring_buffer *ring)
{
	uint32_t __iomem *virt;
	int rem = ring->size - ring->tail;

	if (ring->space < rem) {
		int ret = intel_wait_ring_buffer(ring, rem);
		if (ret)
			return ret;
	}

	virt = ring->virtual_start + ring->tail;
	rem /= 4;
	while (rem--)
		iowrite32(MI_NOOP, virt++);

	ring->tail = 0;
	ring->space = ring_space(ring);

	return 0;
}

static int intel_ring_wait_seqno(struct intel_ring_buffer *ring, u32 seqno)
{
	struct drm_i915_private *dev_priv = ring->dev->dev_private;
	bool was_interruptible;
	int ret;

	/* XXX As we have not yet audited all the paths to check that
	 * they are ready for ERESTARTSYS from intel_ring_begin, do not
	 * allow us to be interruptible by a signal.
	 */
	was_interruptible = dev_priv->mm.interruptible;
	dev_priv->mm.interruptible = false;

	ret = i915_wait_request(ring, seqno);

	dev_priv->mm.interruptible = was_interruptible;
	if (!ret)
		i915_gem_retire_requests_ring(ring);

	return ret;
}

static int intel_ring_wait_request(struct intel_ring_buffer *ring, int n)
{
	struct drm_i915_gem_request *request;
	u32 seqno = 0;
	int ret;

	i915_gem_retire_requests_ring(ring);

	if (ring->last_retired_head != -1) {
		ring->head = ring->last_retired_head;
		ring->last_retired_head = -1;
		ring->space = ring_space(ring);
		if (ring->space >= n)
			return 0;
	}

	list_for_each_entry(request, &ring->request_list, list) {
		int space;

		if (request->tail == -1)
			continue;

		space = request->tail - (ring->tail + 8);
		if (space < 0)
			space += ring->size;
		if (space >= n) {
			seqno = request->seqno;
			break;
		}

		/* Consume this request in case we need more space than
		 * is available and so need to prevent a race between
		 * updating last_retired_head and direct reads of
		 * I915_RING_HEAD. It also provides a nice sanity check.
		 */
		request->tail = -1;
	}

	if (seqno == 0)
		return -ENOSPC;

	ret = intel_ring_wait_seqno(ring, seqno);
	if (ret)
		return ret;

	if (WARN_ON(ring->last_retired_head == -1))
		return -ENOSPC;

	ring->head = ring->last_retired_head;
	ring->last_retired_head = -1;
	ring->space = ring_space(ring);
	if (WARN_ON(ring->space < n))
		return -ENOSPC;

	return 0;
}

int intel_wait_ring_buffer(struct intel_ring_buffer *ring, int n)
{
	struct drm_device *dev = ring->dev;
	struct drm_i915_private *dev_priv = dev->dev_private;
	unsigned long end;
	int ret;

	ret = intel_ring_wait_request(ring, n);
	if (ret != -ENOSPC)
		return ret;

	trace_i915_ring_wait_begin(ring);
	/* With GEM the hangcheck timer should kick us out of the loop,
	 * leaving it early runs the risk of corrupting GEM state (due
	 * to running on almost untested codepaths). But on resume
	 * timers don't work yet, so prevent a complete hang in that
	 * case by choosing an insanely large timeout. */
	end = jiffies + 60 * HZ;

	do {
		ring->head = I915_READ_HEAD(ring);
		ring->space = ring_space(ring);
		if (ring->space >= n) {
			trace_i915_ring_wait_end(ring);
			return 0;
		}

		if (dev->primary->master) {
			struct drm_i915_master_private *master_priv = dev->primary->master->driver_priv;
			if (master_priv->sarea_priv)
				master_priv->sarea_priv->perf_boxes |= I915_BOX_WAIT;
		}

		msleep(1);
		if (atomic_read(&dev_priv->mm.wedged))
			return -EAGAIN;
	} while (!time_after(jiffies, end));
	trace_i915_ring_wait_end(ring);
	return -EBUSY;
}

int intel_ring_begin(struct intel_ring_buffer *ring,
		     int num_dwords)
{
	struct drm_i915_private *dev_priv = ring->dev->dev_private;
	int n = 4*num_dwords;
	int ret;

	if (unlikely(atomic_read(&dev_priv->mm.wedged)))
		return -EIO;

	if (unlikely(ring->tail + n > ring->effective_size)) {
		ret = intel_wrap_ring_buffer(ring);
		if (unlikely(ret))
			return ret;
	}

	if (unlikely(ring->space < n)) {
		ret = intel_wait_ring_buffer(ring, n);
		if (unlikely(ret))
			return ret;
	}

	ring->space -= n;
	return 0;
}

void intel_ring_advance(struct intel_ring_buffer *ring)
{
	struct drm_i915_private *dev_priv = ring->dev->dev_private;

	ring->tail &= ring->size - 1;
	if (dev_priv->stop_rings & intel_ring_flag(ring))
		return;
	ring->write_tail(ring, ring->tail);
}


static void gen6_bsd_ring_write_tail(struct intel_ring_buffer *ring,
				     u32 value)
{
	drm_i915_private_t *dev_priv = ring->dev->dev_private;

       /* Every tail move must follow the sequence below */
	I915_WRITE(GEN6_BSD_SLEEP_PSMI_CONTROL,
		GEN6_BSD_SLEEP_PSMI_CONTROL_RC_ILDL_MESSAGE_MODIFY_MASK |
		GEN6_BSD_SLEEP_PSMI_CONTROL_RC_ILDL_MESSAGE_DISABLE);
	I915_WRITE(GEN6_BSD_RNCID, 0x0);

	if (wait_for((I915_READ(GEN6_BSD_SLEEP_PSMI_CONTROL) &
		GEN6_BSD_SLEEP_PSMI_CONTROL_IDLE_INDICATOR) == 0,
		50))
	DRM_ERROR("timed out waiting for IDLE Indicator\n");

	I915_WRITE_TAIL(ring, value);
	I915_WRITE(GEN6_BSD_SLEEP_PSMI_CONTROL,
		GEN6_BSD_SLEEP_PSMI_CONTROL_RC_ILDL_MESSAGE_MODIFY_MASK |
		GEN6_BSD_SLEEP_PSMI_CONTROL_RC_ILDL_MESSAGE_ENABLE);
}

static int gen6_ring_flush(struct intel_ring_buffer *ring,
			   u32 invalidate, u32 flush)
{
	uint32_t cmd;
	int ret;

	ret = intel_ring_begin(ring, 4);
	if (ret)
		return ret;

	cmd = MI_FLUSH_DW;
	if (invalidate & I915_GEM_GPU_DOMAINS)
		cmd |= MI_INVALIDATE_TLB | MI_INVALIDATE_BSD;
	intel_ring_emit(ring, cmd);
	intel_ring_emit(ring, 0);
	intel_ring_emit(ring, 0);
	intel_ring_emit(ring, MI_NOOP);
	intel_ring_advance(ring);
	return 0;
}

static int
gen6_ring_dispatch_execbuffer(struct intel_ring_buffer *ring,
			      u32 offset, u32 len)
{
	int ret;

	ret = intel_ring_begin(ring, 2);
	if (ret)
		return ret;

	intel_ring_emit(ring, MI_BATCH_BUFFER_START | MI_BATCH_NON_SECURE_I965);
	/* bit0-7 is the length on GEN6+ */
	intel_ring_emit(ring, offset);
	intel_ring_advance(ring);

	return 0;
}

/* Blitter support (SandyBridge+) */

static int blt_ring_flush(struct intel_ring_buffer *ring,
			  u32 invalidate, u32 flush)
{
	uint32_t cmd;
	int ret;

	ret = intel_ring_begin(ring, 4);
	if (ret)
		return ret;

	cmd = MI_FLUSH_DW;
	if (invalidate & I915_GEM_DOMAIN_RENDER)
		cmd |= MI_INVALIDATE_TLB;
	intel_ring_emit(ring, cmd);
	intel_ring_emit(ring, 0);
	intel_ring_emit(ring, 0);
	intel_ring_emit(ring, MI_NOOP);
	intel_ring_advance(ring);
	return 0;
}

int intel_init_render_ring_buffer(struct drm_device *dev)
{
	drm_i915_private_t *dev_priv = dev->dev_private;
	struct intel_ring_buffer *ring = &dev_priv->ring[RCS];

	ring->name = "render ring";
	ring->id = RCS;
	ring->mmio_base = RENDER_RING_BASE;

	if (INTEL_INFO(dev)->gen >= 6) {
		ring->add_request = gen6_add_request;
		ring->flush = gen6_render_ring_flush;
		ring->irq_get = gen6_ring_get_irq;
		ring->irq_put = gen6_ring_put_irq;
		ring->irq_enable_mask = GT_USER_INTERRUPT;
		ring->get_seqno = gen6_ring_get_seqno;
		ring->sync_to = gen6_ring_sync;
		ring->semaphore_register[0] = MI_SEMAPHORE_SYNC_INVALID;
		ring->semaphore_register[1] = MI_SEMAPHORE_SYNC_RV;
		ring->semaphore_register[2] = MI_SEMAPHORE_SYNC_RB;
		ring->signal_mbox[0] = GEN6_VRSYNC;
		ring->signal_mbox[1] = GEN6_BRSYNC;
	} else if (IS_GEN5(dev)) {
		ring->add_request = pc_render_add_request;
		ring->flush = gen4_render_ring_flush;
		ring->get_seqno = pc_render_get_seqno;
		ring->irq_get = gen5_ring_get_irq;
		ring->irq_put = gen5_ring_put_irq;
		ring->irq_enable_mask = GT_USER_INTERRUPT | GT_PIPE_NOTIFY;
	} else {
		ring->add_request = i9xx_add_request;
		if (INTEL_INFO(dev)->gen < 4)
			ring->flush = gen2_render_ring_flush;
		else
			ring->flush = gen4_render_ring_flush;
		ring->get_seqno = ring_get_seqno;
		if (IS_GEN2(dev)) {
			ring->irq_get = i8xx_ring_get_irq;
			ring->irq_put = i8xx_ring_put_irq;
		} else {
			ring->irq_get = i9xx_ring_get_irq;
			ring->irq_put = i9xx_ring_put_irq;
		}
		ring->irq_enable_mask = I915_USER_INTERRUPT;
	}
	ring->write_tail = ring_write_tail;
	if (INTEL_INFO(dev)->gen >= 6)
		ring->dispatch_execbuffer = gen6_ring_dispatch_execbuffer;
	else if (INTEL_INFO(dev)->gen >= 4)
		ring->dispatch_execbuffer = i965_dispatch_execbuffer;
	else if (IS_I830(dev) || IS_845G(dev))
		ring->dispatch_execbuffer = i830_dispatch_execbuffer;
	else
		ring->dispatch_execbuffer = i915_dispatch_execbuffer;
	ring->init = init_render_ring;
	ring->cleanup = render_ring_cleanup;


	if (!I915_NEED_GFX_HWS(dev)) {
		ring->status_page.page_addr = dev_priv->status_page_dmah->vaddr;
		memset(ring->status_page.page_addr, 0, PAGE_SIZE);
	}

	return intel_init_ring_buffer(dev, ring);
}

int intel_render_ring_init_dri(struct drm_device *dev, u64 start, u32 size)
{
	drm_i915_private_t *dev_priv = dev->dev_private;
	struct intel_ring_buffer *ring = &dev_priv->ring[RCS];

	ring->name = "render ring";
	ring->id = RCS;
	ring->mmio_base = RENDER_RING_BASE;

	if (INTEL_INFO(dev)->gen >= 6) {
		/* non-kms not supported on gen6+ */
		return -ENODEV;
	}

	/* Note: gem is not supported on gen5/ilk without kms (the corresponding
	 * gem_init ioctl returns with -ENODEV). Hence we do not need to set up
	 * the special gen5 functions. */
	ring->add_request = i9xx_add_request;
	if (INTEL_INFO(dev)->gen < 4)
		ring->flush = gen2_render_ring_flush;
	else
		ring->flush = gen4_render_ring_flush;
	ring->get_seqno = ring_get_seqno;
	if (IS_GEN2(dev)) {
		ring->irq_get = i8xx_ring_get_irq;
		ring->irq_put = i8xx_ring_put_irq;
	} else {
		ring->irq_get = i9xx_ring_get_irq;
		ring->irq_put = i9xx_ring_put_irq;
	}
	ring->irq_enable_mask = I915_USER_INTERRUPT;
	ring->write_tail = ring_write_tail;
	if (INTEL_INFO(dev)->gen >= 4)
		ring->dispatch_execbuffer = i965_dispatch_execbuffer;
	else if (IS_I830(dev) || IS_845G(dev))
		ring->dispatch_execbuffer = i830_dispatch_execbuffer;
	else
		ring->dispatch_execbuffer = i915_dispatch_execbuffer;
	ring->init = init_render_ring;
	ring->cleanup = render_ring_cleanup;

	if (!I915_NEED_GFX_HWS(dev))
		ring->status_page.page_addr = dev_priv->status_page_dmah->vaddr;

	ring->dev = dev;
	INIT_LIST_HEAD(&ring->active_list);
	INIT_LIST_HEAD(&ring->request_list);
	INIT_LIST_HEAD(&ring->gpu_write_list);

	ring->size = size;
	ring->effective_size = ring->size;
	if (IS_I830(ring->dev))
		ring->effective_size -= 128;

	ring->virtual_start = ioremap_wc(start, size);
	if (ring->virtual_start == NULL) {
		DRM_ERROR("can not ioremap virtual address for"
			  " ring buffer\n");
		return -ENOMEM;
	}

	return 0;
}

int intel_init_bsd_ring_buffer(struct drm_device *dev)
{
	drm_i915_private_t *dev_priv = dev->dev_private;
	struct intel_ring_buffer *ring = &dev_priv->ring[VCS];

	ring->name = "bsd ring";
	ring->id = VCS;

	ring->write_tail = ring_write_tail;
	if (IS_GEN6(dev) || IS_GEN7(dev)) {
		ring->mmio_base = GEN6_BSD_RING_BASE;
		/* gen6 bsd needs a special wa for tail updates */
		if (IS_GEN6(dev))
			ring->write_tail = gen6_bsd_ring_write_tail;
		ring->flush = gen6_ring_flush;
		ring->add_request = gen6_add_request;
		ring->get_seqno = gen6_ring_get_seqno;
		ring->irq_enable_mask = GEN6_BSD_USER_INTERRUPT;
		ring->irq_get = gen6_ring_get_irq;
		ring->irq_put = gen6_ring_put_irq;
		ring->dispatch_execbuffer = gen6_ring_dispatch_execbuffer;
		ring->sync_to = gen6_ring_sync;
		ring->semaphore_register[0] = MI_SEMAPHORE_SYNC_VR;
		ring->semaphore_register[1] = MI_SEMAPHORE_SYNC_INVALID;
		ring->semaphore_register[2] = MI_SEMAPHORE_SYNC_VB;
		ring->signal_mbox[0] = GEN6_RVSYNC;
		ring->signal_mbox[1] = GEN6_BVSYNC;
	} else {
		ring->mmio_base = BSD_RING_BASE;
		ring->flush = bsd_ring_flush;
		ring->add_request = i9xx_add_request;
		ring->get_seqno = ring_get_seqno;
		if (IS_GEN5(dev)) {
			ring->irq_enable_mask = GT_BSD_USER_INTERRUPT;
			ring->irq_get = gen5_ring_get_irq;
			ring->irq_put = gen5_ring_put_irq;
		} else {
			ring->irq_enable_mask = I915_BSD_USER_INTERRUPT;
			ring->irq_get = i9xx_ring_get_irq;
			ring->irq_put = i9xx_ring_put_irq;
		}
		ring->dispatch_execbuffer = i965_dispatch_execbuffer;
	}
	ring->init = init_ring_common;


	return intel_init_ring_buffer(dev, ring);
}

int intel_init_blt_ring_buffer(struct drm_device *dev)
{
	drm_i915_private_t *dev_priv = dev->dev_private;
	struct intel_ring_buffer *ring = &dev_priv->ring[BCS];

	ring->name = "blitter ring";
	ring->id = BCS;

	ring->mmio_base = BLT_RING_BASE;
	ring->write_tail = ring_write_tail;
	ring->flush = blt_ring_flush;
	ring->add_request = gen6_add_request;
	ring->get_seqno = gen6_ring_get_seqno;
	ring->irq_enable_mask = GEN6_BLITTER_USER_INTERRUPT;
	ring->irq_get = gen6_ring_get_irq;
	ring->irq_put = gen6_ring_put_irq;
	ring->dispatch_execbuffer = gen6_ring_dispatch_execbuffer;
	ring->sync_to = gen6_ring_sync;
	ring->semaphore_register[0] = MI_SEMAPHORE_SYNC_BR;
	ring->semaphore_register[1] = MI_SEMAPHORE_SYNC_BV;
	ring->semaphore_register[2] = MI_SEMAPHORE_SYNC_INVALID;
	ring->signal_mbox[0] = GEN6_RBSYNC;
	ring->signal_mbox[1] = GEN6_VBSYNC;
	ring->init = init_ring_common;

	return intel_init_ring_buffer(dev, ring);
}<|MERGE_RESOLUTION|>--- conflicted
+++ resolved
@@ -414,10 +414,6 @@
 			return ret;
 	}
 
-<<<<<<< HEAD
-
-=======
->>>>>>> 8c914028
 	if (IS_GEN6(dev)) {
 		/* From the Sandybridge PRM, volume 1 part 3, page 24:
 		 * "If this bit is set, STCunit will have LRA as replacement
@@ -428,15 +424,8 @@
 			   _MASKED_BIT_DISABLE(CM0_STC_EVICT_DISABLE_LRA_SNB));
 	}
 
-<<<<<<< HEAD
-	if (INTEL_INFO(dev)->gen >= 6) {
-		I915_WRITE(INSTPM,
-			   INSTPM_FORCE_ORDERING << 16 | INSTPM_FORCE_ORDERING);
-	}
-=======
 	if (INTEL_INFO(dev)->gen >= 6)
 		I915_WRITE(INSTPM, _MASKED_BIT_ENABLE(INSTPM_FORCE_ORDERING));
->>>>>>> 8c914028
 
 	return ret;
 }
