// SPDX-License-Identifier: GPL-2.0
/*
 * Copyright (C) 2005-2007 by Texas Instruments
 * Some code has been taken from tusb6010.c
 * Copyrights for that are attributable to:
 * Copyright (C) 2006 Nokia Corporation
 * Tony Lindgren <tony@atomide.com>
 *
 * This file is part of the Inventra Controller Driver for Linux.
 */
#include <linux/module.h>
#include <linux/kernel.h>
#include <linux/sched.h>
#include <linux/init.h>
#include <linux/list.h>
#include <linux/io.h>
#include <linux/of.h>
#include <linux/platform_device.h>
#include <linux/dma-mapping.h>
#include <linux/pm_runtime.h>
#include <linux/err.h>
#include <linux/delay.h>
#include <linux/usb/musb.h>
#include <linux/phy/omap_control_phy.h>
#include <linux/of_platform.h>

#include "musb_core.h"
#include "omap2430.h"

struct omap2430_glue {
	struct device		*dev;
	struct platform_device	*musb;
	enum musb_vbus_id_status status;
	struct work_struct	omap_musb_mailbox_work;
	struct device		*control_otghs;
	unsigned int		is_runtime_suspended:1;
	unsigned int		needs_resume:1;
<<<<<<< HEAD
=======
	unsigned int		phy_suspended:1;
>>>>>>> f37d84f0
};
#define glue_to_musb(g)		platform_get_drvdata(g->musb)

static struct omap2430_glue	*_glue;

static inline void omap2430_low_level_exit(struct musb *musb)
{
	u32 l;

	/* in any role */
	l = musb_readl(musb->mregs, OTG_FORCESTDBY);
	l |= ENABLEFORCE;	/* enable MSTANDBY */
	musb_writel(musb->mregs, OTG_FORCESTDBY, l);
}

static inline void omap2430_low_level_init(struct musb *musb)
{
	u32 l;

	l = musb_readl(musb->mregs, OTG_FORCESTDBY);
	l &= ~ENABLEFORCE;	/* disable MSTANDBY */
	musb_writel(musb->mregs, OTG_FORCESTDBY, l);
}

static int omap2430_musb_mailbox(enum musb_vbus_id_status status)
{
	struct omap2430_glue	*glue = _glue;

	if (!glue) {
		pr_err("%s: musb core is not yet initialized\n", __func__);
		return -EPROBE_DEFER;
	}
	glue->status = status;

	if (!glue_to_musb(glue)) {
		pr_err("%s: musb core is not yet ready\n", __func__);
		return -EPROBE_DEFER;
	}

	schedule_work(&glue->omap_musb_mailbox_work);

	return 0;
}

/*
 * HDRC controls CPEN, but beware current surges during device connect.
 * They can trigger transient overcurrent conditions that must be ignored.
 *
 * Note that we're skipping A_WAIT_VFALL -> A_IDLE and jumping right to B_IDLE
 * as set by musb_set_peripheral().
 */
static void omap_musb_set_mailbox(struct omap2430_glue *glue)
{
	struct musb *musb = glue_to_musb(glue);
	int error;

	pm_runtime_get_sync(musb->controller);

	dev_dbg(musb->controller, "VBUS %s, devctl %02x\n",
		usb_otg_state_string(musb->xceiv->otg->state),
		musb_readb(musb->mregs, MUSB_DEVCTL));

	switch (glue->status) {
	case MUSB_ID_GROUND:
		dev_dbg(musb->controller, "ID GND\n");
		switch (musb->xceiv->otg->state) {
		case OTG_STATE_A_IDLE:
			error = musb_set_host(musb);
			if (error)
				break;
			musb->xceiv->otg->state = OTG_STATE_A_WAIT_VRISE;
			fallthrough;
		case OTG_STATE_A_WAIT_VRISE:
		case OTG_STATE_A_WAIT_BCON:
		case OTG_STATE_A_HOST:
			/*
			 * On multiple ID ground interrupts just keep enabling
			 * VBUS. At least cpcap VBUS shuts down otherwise.
			 */
			otg_set_vbus(musb->xceiv->otg, 1);
			break;
		default:
			musb->xceiv->otg->state = OTG_STATE_A_IDLE;
			musb->xceiv->last_event = USB_EVENT_ID;
			if (musb->gadget_driver) {
				omap_control_usb_set_mode(glue->control_otghs,
							  USB_MODE_HOST);
				otg_set_vbus(musb->xceiv->otg, 1);
			}
			break;
		}
		break;

	case MUSB_VBUS_VALID:
		dev_dbg(musb->controller, "VBUS Connect\n");

		musb->xceiv->otg->state = OTG_STATE_B_IDLE;
		musb->xceiv->last_event = USB_EVENT_VBUS;
		omap_control_usb_set_mode(glue->control_otghs, USB_MODE_DEVICE);
		break;

	case MUSB_ID_FLOAT:
	case MUSB_VBUS_OFF:
		dev_dbg(musb->controller, "VBUS Disconnect\n");

		musb->xceiv->last_event = USB_EVENT_NONE;
		musb_set_peripheral(musb);
		otg_set_vbus(musb->xceiv->otg, 0);
		omap_control_usb_set_mode(glue->control_otghs,
			USB_MODE_DISCONNECT);
		break;
	default:
		dev_dbg(musb->controller, "ID float\n");
	}
	pm_runtime_mark_last_busy(musb->controller);
	pm_runtime_put_autosuspend(musb->controller);
	atomic_notifier_call_chain(&musb->xceiv->notifier,
			musb->xceiv->last_event, NULL);
}


static void omap_musb_mailbox_work(struct work_struct *mailbox_work)
{
	struct omap2430_glue *glue = container_of(mailbox_work,
				struct omap2430_glue, omap_musb_mailbox_work);

	omap_musb_set_mailbox(glue);
}

static irqreturn_t omap2430_musb_interrupt(int irq, void *__hci)
{
	unsigned long   flags;
	irqreturn_t     retval = IRQ_NONE;
	struct musb     *musb = __hci;

	spin_lock_irqsave(&musb->lock, flags);

	musb->int_usb = musb_readb(musb->mregs, MUSB_INTRUSB);
	musb->int_tx = musb_readw(musb->mregs, MUSB_INTRTX);
	musb->int_rx = musb_readw(musb->mregs, MUSB_INTRRX);

	if (musb->int_usb || musb->int_tx || musb->int_rx)
		retval = musb_interrupt(musb);

	spin_unlock_irqrestore(&musb->lock, flags);

	return retval;
}

static int omap2430_musb_init(struct musb *musb)
{
	u32 l;
	int status = 0;
	struct device *dev = musb->controller;
	struct musb_hdrc_platform_data *plat = dev_get_platdata(dev);
	struct omap_musb_board_data *data = plat->board_data;

	/* We require some kind of external transceiver, hooked
	 * up through ULPI.  TWL4030-family PMICs include one,
	 * which needs a driver, drivers aren't always needed.
	 */
	musb->phy = devm_phy_get(dev->parent, "usb2-phy");

	/* We can't totally remove musb->xceiv as of now because
	 * musb core uses xceiv.state and xceiv.otg. Once we have
	 * a separate state machine to handle otg, these can be moved
	 * out of xceiv and then we can start using the generic PHY
	 * framework
	 */
	musb->xceiv = devm_usb_get_phy_by_phandle(dev->parent, "usb-phy", 0);

	if (IS_ERR(musb->xceiv)) {
		status = PTR_ERR(musb->xceiv);

		if (status == -ENXIO)
			return status;

		dev_dbg(dev, "HS USB OTG: no transceiver configured\n");
		return -EPROBE_DEFER;
	}

	if (IS_ERR(musb->phy)) {
		dev_err(dev, "HS USB OTG: no PHY configured\n");
		return PTR_ERR(musb->phy);
	}
	musb->isr = omap2430_musb_interrupt;
	phy_init(musb->phy);
	phy_power_on(musb->phy);

	l = musb_readl(musb->mregs, OTG_INTERFSEL);

	if (data->interface_type == MUSB_INTERFACE_UTMI) {
		/* OMAP4 uses Internal PHY GS70 which uses UTMI interface */
		l &= ~ULPI_12PIN;       /* Disable ULPI */
		l |= UTMI_8BIT;         /* Enable UTMI  */
	} else {
		l |= ULPI_12PIN;
	}

	musb_writel(musb->mregs, OTG_INTERFSEL, l);

	dev_dbg(dev, "HS USB OTG: revision 0x%x, sysconfig 0x%02x, "
			"sysstatus 0x%x, intrfsel 0x%x, simenable  0x%x\n",
			musb_readl(musb->mregs, OTG_REVISION),
			musb_readl(musb->mregs, OTG_SYSCONFIG),
			musb_readl(musb->mregs, OTG_SYSSTATUS),
			musb_readl(musb->mregs, OTG_INTERFSEL),
			musb_readl(musb->mregs, OTG_SIMENABLE));

	return 0;
}

static void omap2430_musb_enable(struct musb *musb)
{
	struct device *dev = musb->controller;
	struct omap2430_glue *glue = dev_get_drvdata(dev->parent);

	if (glue->status == MUSB_UNKNOWN)
		glue->status = MUSB_VBUS_OFF;
	omap_musb_set_mailbox(glue);
}

static void omap2430_musb_disable(struct musb *musb)
{
	struct device *dev = musb->controller;
	struct omap2430_glue *glue = dev_get_drvdata(dev->parent);

	if (glue->status != MUSB_UNKNOWN)
		omap_control_usb_set_mode(glue->control_otghs,
			USB_MODE_DISCONNECT);
}

static int omap2430_musb_exit(struct musb *musb)
{
	struct device *dev = musb->controller;
	struct omap2430_glue *glue = dev_get_drvdata(dev->parent);

	omap2430_low_level_exit(musb);
	phy_power_off(musb->phy);
	phy_exit(musb->phy);
	musb->phy = NULL;
	cancel_work_sync(&glue->omap_musb_mailbox_work);

	return 0;
}

static const struct musb_platform_ops omap2430_ops = {
	.quirks		= MUSB_DMA_INVENTRA,
#ifdef CONFIG_USB_INVENTRA_DMA
	.dma_init	= musbhs_dma_controller_create,
	.dma_exit	= musbhs_dma_controller_destroy,
#endif
	.init		= omap2430_musb_init,
	.exit		= omap2430_musb_exit,

	.enable		= omap2430_musb_enable,
	.disable	= omap2430_musb_disable,

	.phy_callback	= omap2430_musb_mailbox,
};

static u64 omap2430_dmamask = DMA_BIT_MASK(32);

static int omap2430_probe(struct platform_device *pdev)
{
	struct resource			musb_resources[3];
	struct musb_hdrc_platform_data	*pdata = dev_get_platdata(&pdev->dev);
	struct omap_musb_board_data	*data;
	struct platform_device		*musb;
	struct omap2430_glue		*glue;
	struct device_node		*np = pdev->dev.of_node;
	struct musb_hdrc_config		*config;
	struct device_node		*control_node;
	struct platform_device		*control_pdev;
	int				ret = -ENOMEM, val;

	if (!np)
		return -ENODEV;

	glue = devm_kzalloc(&pdev->dev, sizeof(*glue), GFP_KERNEL);
	if (!glue)
		goto err0;

	musb = platform_device_alloc("musb-hdrc", PLATFORM_DEVID_AUTO);
	if (!musb) {
		dev_err(&pdev->dev, "failed to allocate musb device\n");
		goto err0;
	}

	musb->dev.parent		= &pdev->dev;
	musb->dev.dma_mask		= &omap2430_dmamask;
	musb->dev.coherent_dma_mask	= omap2430_dmamask;

	glue->dev			= &pdev->dev;
	glue->musb			= musb;
	glue->status			= MUSB_UNKNOWN;
	glue->control_otghs = ERR_PTR(-ENODEV);

	pdata = devm_kzalloc(&pdev->dev, sizeof(*pdata), GFP_KERNEL);
	if (!pdata)
		goto err2;

	data = devm_kzalloc(&pdev->dev, sizeof(*data), GFP_KERNEL);
	if (!data)
		goto err2;

	config = devm_kzalloc(&pdev->dev, sizeof(*config), GFP_KERNEL);
	if (!config)
		goto err2;

	of_property_read_u32(np, "mode", (u32 *)&pdata->mode);
	of_property_read_u32(np, "interface-type",
			(u32 *)&data->interface_type);
	of_property_read_u32(np, "num-eps", (u32 *)&config->num_eps);
	of_property_read_u32(np, "ram-bits", (u32 *)&config->ram_bits);
	of_property_read_u32(np, "power", (u32 *)&pdata->power);

	ret = of_property_read_u32(np, "multipoint", &val);
	if (!ret && val)
		config->multipoint = true;

	pdata->board_data	= data;
	pdata->config		= config;

	control_node = of_parse_phandle(np, "ctrl-module", 0);
	if (control_node) {
		control_pdev = of_find_device_by_node(control_node);
		if (!control_pdev) {
			dev_err(&pdev->dev, "Failed to get control device\n");
			ret = -EINVAL;
			goto err2;
		}
		glue->control_otghs = &control_pdev->dev;
	}

	pdata->platform_ops		= &omap2430_ops;

	platform_set_drvdata(pdev, glue);

	/*
	 * REVISIT if we ever have two instances of the wrapper, we will be
	 * in big trouble
	 */
	_glue	= glue;

	INIT_WORK(&glue->omap_musb_mailbox_work, omap_musb_mailbox_work);

	memset(musb_resources, 0x00, sizeof(*musb_resources) *
			ARRAY_SIZE(musb_resources));

	musb_resources[0].name = pdev->resource[0].name;
	musb_resources[0].start = pdev->resource[0].start;
	musb_resources[0].end = pdev->resource[0].end;
	musb_resources[0].flags = pdev->resource[0].flags;

	musb_resources[1].name = pdev->resource[1].name;
	musb_resources[1].start = pdev->resource[1].start;
	musb_resources[1].end = pdev->resource[1].end;
	musb_resources[1].flags = pdev->resource[1].flags;

	musb_resources[2].name = pdev->resource[2].name;
	musb_resources[2].start = pdev->resource[2].start;
	musb_resources[2].end = pdev->resource[2].end;
	musb_resources[2].flags = pdev->resource[2].flags;

	ret = platform_device_add_resources(musb, musb_resources,
			ARRAY_SIZE(musb_resources));
	if (ret) {
		dev_err(&pdev->dev, "failed to add resources\n");
		goto err2;
	}

	ret = platform_device_add_data(musb, pdata, sizeof(*pdata));
	if (ret) {
		dev_err(&pdev->dev, "failed to add platform_data\n");
		goto err2;
	}

	pm_runtime_enable(glue->dev);

	ret = platform_device_add(musb);
	if (ret) {
		dev_err(&pdev->dev, "failed to register musb device\n");
		goto err3;
	}

	return 0;

err3:
	pm_runtime_disable(glue->dev);

err2:
	platform_device_put(musb);

err0:
	return ret;
}

static int omap2430_remove(struct platform_device *pdev)
{
	struct omap2430_glue *glue = platform_get_drvdata(pdev);

	platform_device_unregister(glue->musb);
	pm_runtime_disable(glue->dev);

	return 0;
}

#ifdef CONFIG_PM

static int omap2430_runtime_suspend(struct device *dev)
{
	struct omap2430_glue		*glue = dev_get_drvdata(dev);
	struct musb			*musb = glue_to_musb(glue);

	if (!musb)
		return 0;

	musb->context.otg_interfsel = musb_readl(musb->mregs,
						 OTG_INTERFSEL);

	omap2430_low_level_exit(musb);

	if (!glue->phy_suspended) {
		phy_power_off(musb->phy);
		phy_exit(musb->phy);
	}

	glue->is_runtime_suspended = 1;

	glue->is_runtime_suspended = 1;

	return 0;
}

static int omap2430_runtime_resume(struct device *dev)
{
	struct omap2430_glue		*glue = dev_get_drvdata(dev);
	struct musb			*musb = glue_to_musb(glue);

	if (!musb)
		return 0;

	if (!glue->phy_suspended) {
		phy_init(musb->phy);
		phy_power_on(musb->phy);
	}

	omap2430_low_level_init(musb);
	musb_writel(musb->mregs, OTG_INTERFSEL,
		    musb->context.otg_interfsel);

	/* Wait for musb to get oriented. Otherwise we can get babble */
	usleep_range(200000, 250000);

	glue->is_runtime_suspended = 0;

<<<<<<< HEAD
=======
	return 0;
}

/* I2C and SPI PHYs need to be suspended before the glue layer */
static int omap2430_suspend(struct device *dev)
{
	struct omap2430_glue *glue = dev_get_drvdata(dev);
	struct musb *musb = glue_to_musb(glue);

	phy_power_off(musb->phy);
	phy_exit(musb->phy);
	glue->phy_suspended = 1;

	return 0;
}

/* Glue layer needs to be suspended after musb_suspend() */
static int omap2430_suspend_late(struct device *dev)
{
	struct omap2430_glue *glue = dev_get_drvdata(dev);

	if (glue->is_runtime_suspended)
		return 0;

	glue->needs_resume = 1;

	return omap2430_runtime_suspend(dev);
}

static int omap2430_resume_early(struct device *dev)
{
	struct omap2430_glue *glue = dev_get_drvdata(dev);

	if (!glue->needs_resume)
		return 0;

	glue->needs_resume = 0;

	return omap2430_runtime_resume(dev);
}

static int omap2430_resume(struct device *dev)
{
	struct omap2430_glue *glue = dev_get_drvdata(dev);
	struct musb *musb = glue_to_musb(glue);

	phy_init(musb->phy);
	phy_power_on(musb->phy);
	glue->phy_suspended = 0;

>>>>>>> f37d84f0
	return 0;
}

static int omap2430_suspend(struct device *dev)
{
	struct omap2430_glue *glue = dev_get_drvdata(dev);

	if (glue->is_runtime_suspended)
		return 0;

	glue->needs_resume = 1;

	return omap2430_runtime_suspend(dev);
}

static int omap2430_resume(struct device *dev)
{
	struct omap2430_glue *glue = dev_get_drvdata(dev);

	if (!glue->needs_resume)
		return 0;

	glue->needs_resume = 0;

	return omap2430_runtime_resume(dev);
}

static const struct dev_pm_ops omap2430_pm_ops = {
	.runtime_suspend = omap2430_runtime_suspend,
	.runtime_resume = omap2430_runtime_resume,
	.suspend = omap2430_suspend,
<<<<<<< HEAD
=======
	.suspend_late = omap2430_suspend_late,
	.resume_early = omap2430_resume_early,
>>>>>>> f37d84f0
	.resume = omap2430_resume,
};

#define DEV_PM_OPS	(&omap2430_pm_ops)
#else
#define DEV_PM_OPS	NULL
#endif

#ifdef CONFIG_OF
static const struct of_device_id omap2430_id_table[] = {
	{
		.compatible = "ti,omap4-musb"
	},
	{
		.compatible = "ti,omap3-musb"
	},
	{},
};
MODULE_DEVICE_TABLE(of, omap2430_id_table);
#endif

static struct platform_driver omap2430_driver = {
	.probe		= omap2430_probe,
	.remove		= omap2430_remove,
	.driver		= {
		.name	= "musb-omap2430",
		.pm	= DEV_PM_OPS,
		.of_match_table = of_match_ptr(omap2430_id_table),
	},
};

module_platform_driver(omap2430_driver);

MODULE_DESCRIPTION("OMAP2PLUS MUSB Glue Layer");
MODULE_AUTHOR("Felipe Balbi <balbi@ti.com>");
MODULE_LICENSE("GPL v2");<|MERGE_RESOLUTION|>--- conflicted
+++ resolved
@@ -35,10 +35,7 @@
 	struct device		*control_otghs;
 	unsigned int		is_runtime_suspended:1;
 	unsigned int		needs_resume:1;
-<<<<<<< HEAD
-=======
 	unsigned int		phy_suspended:1;
->>>>>>> f37d84f0
 };
 #define glue_to_musb(g)		platform_get_drvdata(g->musb)
 
@@ -469,8 +466,6 @@
 
 	glue->is_runtime_suspended = 1;
 
-	glue->is_runtime_suspended = 1;
-
 	return 0;
 }
 
@@ -496,8 +491,6 @@
 
 	glue->is_runtime_suspended = 0;
 
-<<<<<<< HEAD
-=======
 	return 0;
 }
 
@@ -548,43 +541,15 @@
 	phy_power_on(musb->phy);
 	glue->phy_suspended = 0;
 
->>>>>>> f37d84f0
-	return 0;
-}
-
-static int omap2430_suspend(struct device *dev)
-{
-	struct omap2430_glue *glue = dev_get_drvdata(dev);
-
-	if (glue->is_runtime_suspended)
-		return 0;
-
-	glue->needs_resume = 1;
-
-	return omap2430_runtime_suspend(dev);
-}
-
-static int omap2430_resume(struct device *dev)
-{
-	struct omap2430_glue *glue = dev_get_drvdata(dev);
-
-	if (!glue->needs_resume)
-		return 0;
-
-	glue->needs_resume = 0;
-
-	return omap2430_runtime_resume(dev);
+	return 0;
 }
 
 static const struct dev_pm_ops omap2430_pm_ops = {
 	.runtime_suspend = omap2430_runtime_suspend,
 	.runtime_resume = omap2430_runtime_resume,
 	.suspend = omap2430_suspend,
-<<<<<<< HEAD
-=======
 	.suspend_late = omap2430_suspend_late,
 	.resume_early = omap2430_resume_early,
->>>>>>> f37d84f0
 	.resume = omap2430_resume,
 };
 
