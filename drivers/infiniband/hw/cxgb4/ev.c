/*
 * Copyright (c) 2009-2010 Chelsio, Inc. All rights reserved.
 *
 * This software is available to you under a choice of one of two
 * licenses.  You may choose to be licensed under the terms of the GNU
 * General Public License (GPL) Version 2, available from the file
 * COPYING in the main directory of this source tree, or the
 * OpenIB.org BSD license below:
 *
 *     Redistribution and use in source and binary forms, with or
 *     without modification, are permitted provided that the following
 *     conditions are met:
 *
 *      - Redistributions of source code must retain the above
 *        copyright notice, this list of conditions and the following
 *        disclaimer.
 *
 *      - Redistributions in binary form must reproduce the above
 *        copyright notice, this list of conditions and the following
 *        disclaimer in the documentation and/or other materials
 *        provided with the distribution.
 *
 * THE SOFTWARE IS PROVIDED "AS IS", WITHOUT WARRANTY OF ANY KIND,
 * EXPRESS OR IMPLIED, INCLUDING BUT NOT LIMITED TO THE WARRANTIES OF
 * MERCHANTABILITY, FITNESS FOR A PARTICULAR PURPOSE AND
 * NONINFRINGEMENT. IN NO EVENT SHALL THE AUTHORS OR COPYRIGHT HOLDERS
 * BE LIABLE FOR ANY CLAIM, DAMAGES OR OTHER LIABILITY, WHETHER IN AN
 * ACTION OF CONTRACT, TORT OR OTHERWISE, ARISING FROM, OUT OF OR IN
 * CONNECTION WITH THE SOFTWARE OR THE USE OR OTHER DEALINGS IN THE
 * SOFTWARE.
 */
#include <linux/slab.h>
#include <linux/mman.h>
#include <net/sock.h>

#include "iw_cxgb4.h"

static void print_tpte(struct c4iw_dev *dev, u32 stag)
{
	int ret;
	struct fw_ri_tpte tpte;

	ret = cxgb4_read_tpte(dev->rdev.lldi.ports[0], stag,
			      (__be32 *)&tpte);
	if (ret) {
		dev_err(&dev->rdev.lldi.pdev->dev,
			"%s cxgb4_read_tpte err %d\n", __func__, ret);
		return;
	}
	pr_debug("stag idx 0x%x valid %d key 0x%x state %d pdid %d perm 0x%x ps %d len 0x%llx va 0x%llx\n",
		 stag & 0xffffff00,
		 FW_RI_TPTE_VALID_G(ntohl(tpte.valid_to_pdid)),
		 FW_RI_TPTE_STAGKEY_G(ntohl(tpte.valid_to_pdid)),
		 FW_RI_TPTE_STAGSTATE_G(ntohl(tpte.valid_to_pdid)),
		 FW_RI_TPTE_PDID_G(ntohl(tpte.valid_to_pdid)),
		 FW_RI_TPTE_PERM_G(ntohl(tpte.locread_to_qpid)),
		 FW_RI_TPTE_PS_G(ntohl(tpte.locread_to_qpid)),
		 ((u64)ntohl(tpte.len_hi) << 32) | ntohl(tpte.len_lo),
		 ((u64)ntohl(tpte.va_hi) << 32) | ntohl(tpte.va_lo_fbo));
}

static void dump_err_cqe(struct c4iw_dev *dev, struct t4_cqe *err_cqe)
{
	__be64 *p = (void *)err_cqe;

	dev_err(&dev->rdev.lldi.pdev->dev,
		"AE qpid %d opcode %d status 0x%x "
		"type %d len 0x%x wrid.hi 0x%x wrid.lo 0x%x\n",
		CQE_QPID(err_cqe), CQE_OPCODE(err_cqe),
		CQE_STATUS(err_cqe), CQE_TYPE(err_cqe), ntohl(err_cqe->len),
		CQE_WRID_HI(err_cqe), CQE_WRID_LOW(err_cqe));

	pr_debug("%016llx %016llx %016llx %016llx - %016llx %016llx %016llx %016llx\n",
		 be64_to_cpu(p[0]), be64_to_cpu(p[1]), be64_to_cpu(p[2]),
		 be64_to_cpu(p[3]), be64_to_cpu(p[4]), be64_to_cpu(p[5]),
		 be64_to_cpu(p[6]), be64_to_cpu(p[7]));

	/*
	 * Ingress WRITE and READ_RESP errors provide
	 * the offending stag, so parse and log it.
	 */
	if (RQ_TYPE(err_cqe) && (CQE_OPCODE(err_cqe) == FW_RI_RDMA_WRITE ||
				 CQE_OPCODE(err_cqe) == FW_RI_READ_RESP))
		print_tpte(dev, CQE_WRID_STAG(err_cqe));
}

static void post_qp_event(struct c4iw_dev *dev, struct c4iw_cq *chp,
			  struct c4iw_qp *qhp,
			  struct t4_cqe *err_cqe,
			  enum ib_event_type ib_event)
{
	struct ib_event event;
	struct c4iw_qp_attributes attrs;
	unsigned long flag;

	dump_err_cqe(dev, err_cqe);

	if (qhp->attr.state == C4IW_QP_STATE_RTS) {
		attrs.next_state = C4IW_QP_STATE_TERMINATE;
		c4iw_modify_qp(qhp->rhp, qhp, C4IW_QP_ATTR_NEXT_STATE,
			       &attrs, 0);
	}

	event.event = ib_event;
	event.device = chp->ibcq.device;
	if (ib_event == IB_EVENT_CQ_ERR)
		event.element.cq = &chp->ibcq;
	else
		event.element.qp = &qhp->ibqp;
	if (qhp->ibqp.event_handler)
		(*qhp->ibqp.event_handler)(&event, qhp->ibqp.qp_context);

	if (t4_clear_cq_armed(&chp->cq)) {
		spin_lock_irqsave(&chp->comp_handler_lock, flag);
		(*chp->ibcq.comp_handler)(&chp->ibcq, chp->ibcq.cq_context);
		spin_unlock_irqrestore(&chp->comp_handler_lock, flag);
	}
}

void c4iw_ev_dispatch(struct c4iw_dev *dev, struct t4_cqe *err_cqe)
{
	struct c4iw_cq *chp;
	struct c4iw_qp *qhp;
	u32 cqid;

	xa_lock_irq(&dev->qps);
	qhp = xa_load(&dev->qps, CQE_QPID(err_cqe));
	if (!qhp) {
		pr_err("BAD AE qpid 0x%x opcode %d status 0x%x type %d wrid.hi 0x%x wrid.lo 0x%x\n",
		       CQE_QPID(err_cqe),
		       CQE_OPCODE(err_cqe), CQE_STATUS(err_cqe),
		       CQE_TYPE(err_cqe), CQE_WRID_HI(err_cqe),
		       CQE_WRID_LOW(err_cqe));
		xa_unlock_irq(&dev->qps);
		goto out;
	}

	if (SQ_TYPE(err_cqe))
		cqid = qhp->attr.scq;
	else
		cqid = qhp->attr.rcq;
	chp = get_chp(dev, cqid);
	if (!chp) {
		pr_err("BAD AE cqid 0x%x qpid 0x%x opcode %d status 0x%x type %d wrid.hi 0x%x wrid.lo 0x%x\n",
		       cqid, CQE_QPID(err_cqe),
		       CQE_OPCODE(err_cqe), CQE_STATUS(err_cqe),
		       CQE_TYPE(err_cqe), CQE_WRID_HI(err_cqe),
		       CQE_WRID_LOW(err_cqe));
		xa_unlock_irq(&dev->qps);
		goto out;
	}

	c4iw_qp_add_ref(&qhp->ibqp);
	refcount_inc(&chp->refcnt);
	xa_unlock_irq(&dev->qps);

	/* Bad incoming write */
	if (RQ_TYPE(err_cqe) &&
	    (CQE_OPCODE(err_cqe) == FW_RI_RDMA_WRITE)) {
		post_qp_event(dev, chp, qhp, err_cqe, IB_EVENT_QP_REQ_ERR);
		goto done;
	}

	switch (CQE_STATUS(err_cqe)) {

	/* Completion Events */
	case T4_ERR_SUCCESS:
		pr_err("AE with status 0!\n");
		break;

	case T4_ERR_STAG:
	case T4_ERR_PDID:
	case T4_ERR_QPID:
	case T4_ERR_ACCESS:
	case T4_ERR_WRAP:
	case T4_ERR_BOUND:
	case T4_ERR_INVALIDATE_SHARED_MR:
	case T4_ERR_INVALIDATE_MR_WITH_MW_BOUND:
		post_qp_event(dev, chp, qhp, err_cqe, IB_EVENT_QP_ACCESS_ERR);
		break;

	/* Device Fatal Errors */
	case T4_ERR_ECC:
	case T4_ERR_ECC_PSTAG:
	case T4_ERR_INTERNAL_ERR:
		post_qp_event(dev, chp, qhp, err_cqe, IB_EVENT_DEVICE_FATAL);
		break;

	/* QP Fatal Errors */
	case T4_ERR_OUT_OF_RQE:
	case T4_ERR_PBL_ADDR_BOUND:
	case T4_ERR_CRC:
	case T4_ERR_MARKER:
	case T4_ERR_PDU_LEN_ERR:
	case T4_ERR_DDP_VERSION:
	case T4_ERR_RDMA_VERSION:
	case T4_ERR_OPCODE:
	case T4_ERR_DDP_QUEUE_NUM:
	case T4_ERR_MSN:
	case T4_ERR_TBIT:
	case T4_ERR_MO:
	case T4_ERR_MSN_GAP:
	case T4_ERR_MSN_RANGE:
	case T4_ERR_RQE_ADDR_BOUND:
	case T4_ERR_IRD_OVERFLOW:
		post_qp_event(dev, chp, qhp, err_cqe, IB_EVENT_QP_FATAL);
		break;

	default:
		pr_err("Unknown T4 status 0x%x QPID 0x%x\n",
		       CQE_STATUS(err_cqe), qhp->wq.sq.qid);
		post_qp_event(dev, chp, qhp, err_cqe, IB_EVENT_QP_FATAL);
		break;
	}
done:
<<<<<<< HEAD
	if (refcount_dec_and_test(&chp->refcnt))
		wake_up(&chp->wait);
=======
	c4iw_cq_rem_ref(chp);
>>>>>>> f37d84f0
	c4iw_qp_rem_ref(&qhp->ibqp);
out:
	return;
}

int c4iw_ev_handler(struct c4iw_dev *dev, u32 qid)
{
	struct c4iw_cq *chp;
	unsigned long flag;

	xa_lock_irqsave(&dev->cqs, flag);
	chp = xa_load(&dev->cqs, qid);
	if (chp) {
		refcount_inc(&chp->refcnt);
		xa_unlock_irqrestore(&dev->cqs, flag);
		t4_clear_cq_armed(&chp->cq);
		spin_lock_irqsave(&chp->comp_handler_lock, flag);
		(*chp->ibcq.comp_handler)(&chp->ibcq, chp->ibcq.cq_context);
		spin_unlock_irqrestore(&chp->comp_handler_lock, flag);
<<<<<<< HEAD
		if (refcount_dec_and_test(&chp->refcnt))
			wake_up(&chp->wait);
=======
		c4iw_cq_rem_ref(chp);
>>>>>>> f37d84f0
	} else {
		pr_debug("unknown cqid 0x%x\n", qid);
		xa_unlock_irqrestore(&dev->cqs, flag);
	}
	return 0;
}<|MERGE_RESOLUTION|>--- conflicted
+++ resolved
@@ -213,12 +213,7 @@
 		break;
 	}
 done:
-<<<<<<< HEAD
-	if (refcount_dec_and_test(&chp->refcnt))
-		wake_up(&chp->wait);
-=======
 	c4iw_cq_rem_ref(chp);
->>>>>>> f37d84f0
 	c4iw_qp_rem_ref(&qhp->ibqp);
 out:
 	return;
@@ -238,12 +233,7 @@
 		spin_lock_irqsave(&chp->comp_handler_lock, flag);
 		(*chp->ibcq.comp_handler)(&chp->ibcq, chp->ibcq.cq_context);
 		spin_unlock_irqrestore(&chp->comp_handler_lock, flag);
-<<<<<<< HEAD
-		if (refcount_dec_and_test(&chp->refcnt))
-			wake_up(&chp->wait);
-=======
 		c4iw_cq_rem_ref(chp);
->>>>>>> f37d84f0
 	} else {
 		pr_debug("unknown cqid 0x%x\n", qid);
 		xa_unlock_irqrestore(&dev->cqs, flag);
