/*
 * Copyright (c) 2009-2010 Chelsio, Inc. All rights reserved.
 *
 * This software is available to you under a choice of one of two
 * licenses.  You may choose to be licensed under the terms of the GNU
 * General Public License (GPL) Version 2, available from the file
 * COPYING in the main directory of this source tree, or the
 * OpenIB.org BSD license below:
 *
 *     Redistribution and use in source and binary forms, with or
 *     without modification, are permitted provided that the following
 *     conditions are met:
 *
 *      - Redistributions of source code must retain the above
 *	  copyright notice, this list of conditions and the following
 *	  disclaimer.
 *
 *      - Redistributions in binary form must reproduce the above
 *	  copyright notice, this list of conditions and the following
 *	  disclaimer in the documentation and/or other materials
 *	  provided with the distribution.
 *
 * THE SOFTWARE IS PROVIDED "AS IS", WITHOUT WARRANTY OF ANY KIND,
 * EXPRESS OR IMPLIED, INCLUDING BUT NOT LIMITED TO THE WARRANTIES OF
 * MERCHANTABILITY, FITNESS FOR A PARTICULAR PURPOSE AND
 * NONINFRINGEMENT. IN NO EVENT SHALL THE AUTHORS OR COPYRIGHT HOLDERS
 * BE LIABLE FOR ANY CLAIM, DAMAGES OR OTHER LIABILITY, WHETHER IN AN
 * ACTION OF CONTRACT, TORT OR OTHERWISE, ARISING FROM, OUT OF OR IN
 * CONNECTION WITH THE SOFTWARE OR THE USE OR OTHER DEALINGS IN THE
 * SOFTWARE.
 */

#include <rdma/uverbs_ioctl.h>

#include "iw_cxgb4.h"

static void destroy_cq(struct c4iw_rdev *rdev, struct t4_cq *cq,
		       struct c4iw_dev_ucontext *uctx, struct sk_buff *skb,
		       struct c4iw_wr_wait *wr_waitp)
{
	struct fw_ri_res_wr *res_wr;
	struct fw_ri_res *res;
	int wr_len;

	wr_len = sizeof(*res_wr) + sizeof(*res);
	set_wr_txq(skb, CPL_PRIORITY_CONTROL, 0);

	res_wr = __skb_put_zero(skb, wr_len);
	res_wr->op_nres = cpu_to_be32(
			FW_WR_OP_V(FW_RI_RES_WR) |
			FW_RI_RES_WR_NRES_V(1) |
			FW_WR_COMPL_F);
	res_wr->len16_pkd = cpu_to_be32(DIV_ROUND_UP(wr_len, 16));
	res_wr->cookie = (uintptr_t)wr_waitp;
	res = res_wr->res;
	res->u.cq.restype = FW_RI_RES_TYPE_CQ;
	res->u.cq.op = FW_RI_RES_OP_RESET;
	res->u.cq.iqid = cpu_to_be32(cq->cqid);

	c4iw_init_wr_wait(wr_waitp);
	c4iw_ref_send_wait(rdev, skb, wr_waitp, 0, 0, __func__);

	kfree(cq->sw_queue);
	dma_free_coherent(&(rdev->lldi.pdev->dev),
			  cq->memsize, cq->queue,
			  dma_unmap_addr(cq, mapping));
	c4iw_put_cqid(rdev, cq->cqid, uctx);
}

static int create_cq(struct c4iw_rdev *rdev, struct t4_cq *cq,
		     struct c4iw_dev_ucontext *uctx,
		     struct c4iw_wr_wait *wr_waitp)
{
	struct fw_ri_res_wr *res_wr;
	struct fw_ri_res *res;
	int wr_len;
	int user = (uctx != &rdev->uctx);
	int ret;
	struct sk_buff *skb;
	struct c4iw_ucontext *ucontext = NULL;

	if (user)
		ucontext = container_of(uctx, struct c4iw_ucontext, uctx);

	cq->cqid = c4iw_get_cqid(rdev, uctx);
	if (!cq->cqid) {
		ret = -ENOMEM;
		goto err1;
	}

	if (!user) {
		cq->sw_queue = kzalloc(cq->memsize, GFP_KERNEL);
		if (!cq->sw_queue) {
			ret = -ENOMEM;
			goto err2;
		}
	}
	cq->queue = dma_alloc_coherent(&rdev->lldi.pdev->dev, cq->memsize,
				       &cq->dma_addr, GFP_KERNEL);
	if (!cq->queue) {
		ret = -ENOMEM;
		goto err3;
	}
	dma_unmap_addr_set(cq, mapping, cq->dma_addr);

	if (user && ucontext->is_32b_cqe) {
		cq->qp_errp = &((struct t4_status_page *)
		((u8 *)cq->queue + (cq->size - 1) *
		 (sizeof(*cq->queue) / 2)))->qp_err;
	} else {
		cq->qp_errp = &((struct t4_status_page *)
		((u8 *)cq->queue + (cq->size - 1) *
		 sizeof(*cq->queue)))->qp_err;
	}

	/* build fw_ri_res_wr */
	wr_len = sizeof(*res_wr) + sizeof(*res);

	skb = alloc_skb(wr_len, GFP_KERNEL);
	if (!skb) {
		ret = -ENOMEM;
		goto err4;
	}
	set_wr_txq(skb, CPL_PRIORITY_CONTROL, 0);

	res_wr = __skb_put_zero(skb, wr_len);
	res_wr->op_nres = cpu_to_be32(
			FW_WR_OP_V(FW_RI_RES_WR) |
			FW_RI_RES_WR_NRES_V(1) |
			FW_WR_COMPL_F);
	res_wr->len16_pkd = cpu_to_be32(DIV_ROUND_UP(wr_len, 16));
	res_wr->cookie = (uintptr_t)wr_waitp;
	res = res_wr->res;
	res->u.cq.restype = FW_RI_RES_TYPE_CQ;
	res->u.cq.op = FW_RI_RES_OP_WRITE;
	res->u.cq.iqid = cpu_to_be32(cq->cqid);
	res->u.cq.iqandst_to_iqandstindex = cpu_to_be32(
			FW_RI_RES_WR_IQANUS_V(0) |
			FW_RI_RES_WR_IQANUD_V(1) |
			FW_RI_RES_WR_IQANDST_F |
			FW_RI_RES_WR_IQANDSTINDEX_V(
				rdev->lldi.ciq_ids[cq->vector]));
	res->u.cq.iqdroprss_to_iqesize = cpu_to_be16(
			FW_RI_RES_WR_IQDROPRSS_F |
			FW_RI_RES_WR_IQPCIECH_V(2) |
			FW_RI_RES_WR_IQINTCNTTHRESH_V(0) |
			FW_RI_RES_WR_IQO_F |
			((user && ucontext->is_32b_cqe) ?
			 FW_RI_RES_WR_IQESIZE_V(1) :
			 FW_RI_RES_WR_IQESIZE_V(2)));
	res->u.cq.iqsize = cpu_to_be16(cq->size);
	res->u.cq.iqaddr = cpu_to_be64(cq->dma_addr);

	c4iw_init_wr_wait(wr_waitp);
	ret = c4iw_ref_send_wait(rdev, skb, wr_waitp, 0, 0, __func__);
	if (ret)
		goto err4;

	cq->gen = 1;
	cq->gts = rdev->lldi.gts_reg;
	cq->rdev = rdev;

	cq->bar2_va = c4iw_bar2_addrs(rdev, cq->cqid, CXGB4_BAR2_QTYPE_INGRESS,
				      &cq->bar2_qid,
				      user ? &cq->bar2_pa : NULL);
	if (user && !cq->bar2_pa) {
		pr_warn("%s: cqid %u not in BAR2 range\n",
			pci_name(rdev->lldi.pdev), cq->cqid);
		ret = -EINVAL;
		goto err4;
	}
	return 0;
err4:
	dma_free_coherent(&rdev->lldi.pdev->dev, cq->memsize, cq->queue,
			  dma_unmap_addr(cq, mapping));
err3:
	kfree(cq->sw_queue);
err2:
	c4iw_put_cqid(rdev, cq->cqid, uctx);
err1:
	return ret;
}

static void insert_recv_cqe(struct t4_wq *wq, struct t4_cq *cq, u32 srqidx)
{
	struct t4_cqe cqe;

	pr_debug("wq %p cq %p sw_cidx %u sw_pidx %u\n",
		 wq, cq, cq->sw_cidx, cq->sw_pidx);
	memset(&cqe, 0, sizeof(cqe));
	cqe.header = cpu_to_be32(CQE_STATUS_V(T4_ERR_SWFLUSH) |
				 CQE_OPCODE_V(FW_RI_SEND) |
				 CQE_TYPE_V(0) |
				 CQE_SWCQE_V(1) |
				 CQE_QPID_V(wq->sq.qid));
	cqe.bits_type_ts = cpu_to_be64(CQE_GENBIT_V((u64)cq->gen));
	if (srqidx)
		cqe.u.srcqe.abs_rqe_idx = cpu_to_be32(srqidx);
	cq->sw_queue[cq->sw_pidx] = cqe;
	t4_swcq_produce(cq);
}

int c4iw_flush_rq(struct t4_wq *wq, struct t4_cq *cq, int count)
{
	int flushed = 0;
	int in_use = wq->rq.in_use - count;

	pr_debug("wq %p cq %p rq.in_use %u skip count %u\n",
		 wq, cq, wq->rq.in_use, count);
	while (in_use--) {
		insert_recv_cqe(wq, cq, 0);
		flushed++;
	}
	return flushed;
}

static void insert_sq_cqe(struct t4_wq *wq, struct t4_cq *cq,
			  struct t4_swsqe *swcqe)
{
	struct t4_cqe cqe;

	pr_debug("wq %p cq %p sw_cidx %u sw_pidx %u\n",
		 wq, cq, cq->sw_cidx, cq->sw_pidx);
	memset(&cqe, 0, sizeof(cqe));
	cqe.header = cpu_to_be32(CQE_STATUS_V(T4_ERR_SWFLUSH) |
				 CQE_OPCODE_V(swcqe->opcode) |
				 CQE_TYPE_V(1) |
				 CQE_SWCQE_V(1) |
				 CQE_QPID_V(wq->sq.qid));
	CQE_WRID_SQ_IDX(&cqe) = swcqe->idx;
	cqe.bits_type_ts = cpu_to_be64(CQE_GENBIT_V((u64)cq->gen));
	cq->sw_queue[cq->sw_pidx] = cqe;
	t4_swcq_produce(cq);
}

static void advance_oldest_read(struct t4_wq *wq);

int c4iw_flush_sq(struct c4iw_qp *qhp)
{
	int flushed = 0;
	struct t4_wq *wq = &qhp->wq;
	struct c4iw_cq *chp = to_c4iw_cq(qhp->ibqp.send_cq);
	struct t4_cq *cq = &chp->cq;
	int idx;
	struct t4_swsqe *swsqe;

	if (wq->sq.flush_cidx == -1)
		wq->sq.flush_cidx = wq->sq.cidx;
	idx = wq->sq.flush_cidx;
	while (idx != wq->sq.pidx) {
		swsqe = &wq->sq.sw_sq[idx];
		swsqe->flushed = 1;
		insert_sq_cqe(wq, cq, swsqe);
		if (wq->sq.oldest_read == swsqe) {
			advance_oldest_read(wq);
		}
		flushed++;
		if (++idx == wq->sq.size)
			idx = 0;
	}
	wq->sq.flush_cidx += flushed;
	if (wq->sq.flush_cidx >= wq->sq.size)
		wq->sq.flush_cidx -= wq->sq.size;
	return flushed;
}

static void flush_completed_wrs(struct t4_wq *wq, struct t4_cq *cq)
{
	struct t4_swsqe *swsqe;
	int cidx;

	if (wq->sq.flush_cidx == -1)
		wq->sq.flush_cidx = wq->sq.cidx;
	cidx = wq->sq.flush_cidx;

	while (cidx != wq->sq.pidx) {
		swsqe = &wq->sq.sw_sq[cidx];
		if (!swsqe->signaled) {
			if (++cidx == wq->sq.size)
				cidx = 0;
		} else if (swsqe->complete) {

			/*
			 * Insert this completed cqe into the swcq.
			 */
			pr_debug("moving cqe into swcq sq idx %u cq idx %u\n",
				 cidx, cq->sw_pidx);
			swsqe->cqe.header |= htonl(CQE_SWCQE_V(1));
			cq->sw_queue[cq->sw_pidx] = swsqe->cqe;
			t4_swcq_produce(cq);
			swsqe->flushed = 1;
			if (++cidx == wq->sq.size)
				cidx = 0;
			wq->sq.flush_cidx = cidx;
		} else
			break;
	}
}

static void create_read_req_cqe(struct t4_wq *wq, struct t4_cqe *hw_cqe,
		struct t4_cqe *read_cqe)
{
	read_cqe->u.scqe.cidx = wq->sq.oldest_read->idx;
	read_cqe->len = htonl(wq->sq.oldest_read->read_len);
	read_cqe->header = htonl(CQE_QPID_V(CQE_QPID(hw_cqe)) |
			CQE_SWCQE_V(SW_CQE(hw_cqe)) |
			CQE_OPCODE_V(FW_RI_READ_REQ) |
			CQE_TYPE_V(1));
	read_cqe->bits_type_ts = hw_cqe->bits_type_ts;
}

static void advance_oldest_read(struct t4_wq *wq)
{

	u32 rptr = wq->sq.oldest_read - wq->sq.sw_sq + 1;

	if (rptr == wq->sq.size)
		rptr = 0;
	while (rptr != wq->sq.pidx) {
		wq->sq.oldest_read = &wq->sq.sw_sq[rptr];

		if (wq->sq.oldest_read->opcode == FW_RI_READ_REQ)
			return;
		if (++rptr == wq->sq.size)
			rptr = 0;
	}
	wq->sq.oldest_read = NULL;
}

/*
 * Move all CQEs from the HWCQ into the SWCQ.
 * Deal with out-of-order and/or completions that complete
 * prior unsignalled WRs.
 */
void c4iw_flush_hw_cq(struct c4iw_cq *chp, struct c4iw_qp *flush_qhp)
{
	struct t4_cqe *hw_cqe, *swcqe, read_cqe;
	struct c4iw_qp *qhp;
	struct t4_swsqe *swsqe;
	int ret;

	pr_debug("cqid 0x%x\n", chp->cq.cqid);
	ret = t4_next_hw_cqe(&chp->cq, &hw_cqe);

	/*
	 * This logic is similar to poll_cq(), but not quite the same
	 * unfortunately.  Need to move pertinent HW CQEs to the SW CQ but
	 * also do any translation magic that poll_cq() normally does.
	 */
	while (!ret) {
		qhp = get_qhp(chp->rhp, CQE_QPID(hw_cqe));

		/*
		 * drop CQEs with no associated QP
		 */
		if (qhp == NULL)
			goto next_cqe;

		if (flush_qhp != qhp) {
			spin_lock(&qhp->lock);

			if (qhp->wq.flushed == 1)
				goto next_cqe;
		}

		if (CQE_OPCODE(hw_cqe) == FW_RI_TERMINATE)
			goto next_cqe;

		if (CQE_OPCODE(hw_cqe) == FW_RI_READ_RESP) {

			/* If we have reached here because of async
			 * event or other error, and have egress error
			 * then drop
			 */
			if (CQE_TYPE(hw_cqe) == 1)
				goto next_cqe;

			/* drop peer2peer RTR reads.
			 */
			if (CQE_WRID_STAG(hw_cqe) == 1)
				goto next_cqe;

			/*
			 * Eat completions for unsignaled read WRs.
			 */
			if (!qhp->wq.sq.oldest_read->signaled) {
				advance_oldest_read(&qhp->wq);
				goto next_cqe;
			}

			/*
			 * Don't write to the HWCQ, create a new read req CQE
			 * in local memory and move it into the swcq.
			 */
			create_read_req_cqe(&qhp->wq, hw_cqe, &read_cqe);
			hw_cqe = &read_cqe;
			advance_oldest_read(&qhp->wq);
		}

		/* if its a SQ completion, then do the magic to move all the
		 * unsignaled and now in-order completions into the swcq.
		 */
		if (SQ_TYPE(hw_cqe)) {
			swsqe = &qhp->wq.sq.sw_sq[CQE_WRID_SQ_IDX(hw_cqe)];
			swsqe->cqe = *hw_cqe;
			swsqe->complete = 1;
			flush_completed_wrs(&qhp->wq, &chp->cq);
		} else {
			swcqe = &chp->cq.sw_queue[chp->cq.sw_pidx];
			*swcqe = *hw_cqe;
			swcqe->header |= cpu_to_be32(CQE_SWCQE_V(1));
			t4_swcq_produce(&chp->cq);
		}
next_cqe:
		t4_hwcq_consume(&chp->cq);
		ret = t4_next_hw_cqe(&chp->cq, &hw_cqe);
		if (qhp && flush_qhp != qhp)
			spin_unlock(&qhp->lock);
	}
}

static int cqe_completes_wr(struct t4_cqe *cqe, struct t4_wq *wq)
{
	if (DRAIN_CQE(cqe)) {
		WARN_ONCE(1, "Unexpected DRAIN CQE qp id %u!\n", wq->sq.qid);
		return 0;
	}

	if (CQE_OPCODE(cqe) == FW_RI_TERMINATE)
		return 0;

	if ((CQE_OPCODE(cqe) == FW_RI_RDMA_WRITE) && RQ_TYPE(cqe))
		return 0;

	if ((CQE_OPCODE(cqe) == FW_RI_READ_RESP) && SQ_TYPE(cqe))
		return 0;

	if (CQE_SEND_OPCODE(cqe) && RQ_TYPE(cqe) && t4_rq_empty(wq))
		return 0;
	return 1;
}

void c4iw_count_rcqes(struct t4_cq *cq, struct t4_wq *wq, int *count)
{
	struct t4_cqe *cqe;
	u32 ptr;

	*count = 0;
	pr_debug("count zero %d\n", *count);
	ptr = cq->sw_cidx;
	while (ptr != cq->sw_pidx) {
		cqe = &cq->sw_queue[ptr];
		if (RQ_TYPE(cqe) && (CQE_OPCODE(cqe) != FW_RI_READ_RESP) &&
		    (CQE_QPID(cqe) == wq->sq.qid) && cqe_completes_wr(cqe, wq))
			(*count)++;
		if (++ptr == cq->size)
			ptr = 0;
	}
	pr_debug("cq %p count %d\n", cq, *count);
}

static void post_pending_srq_wrs(struct t4_srq *srq)
{
	struct t4_srq_pending_wr *pwr;
	u16 idx = 0;

	while (srq->pending_in_use) {
		pwr = &srq->pending_wrs[srq->pending_cidx];
		srq->sw_rq[srq->pidx].wr_id = pwr->wr_id;
		srq->sw_rq[srq->pidx].valid = 1;

		pr_debug("%s posting pending cidx %u pidx %u wq_pidx %u in_use %u rq_size %u wr_id %llx\n",
			 __func__,
			 srq->cidx, srq->pidx, srq->wq_pidx,
			 srq->in_use, srq->size,
			 (unsigned long long)pwr->wr_id);

		c4iw_copy_wr_to_srq(srq, &pwr->wqe, pwr->len16);
		t4_srq_consume_pending_wr(srq);
		t4_srq_produce(srq, pwr->len16);
		idx += DIV_ROUND_UP(pwr->len16 * 16, T4_EQ_ENTRY_SIZE);
	}

	if (idx) {
		t4_ring_srq_db(srq, idx, pwr->len16, &pwr->wqe);
		srq->queue[srq->size].status.host_wq_pidx =
			srq->wq_pidx;
	}
}

static u64 reap_srq_cqe(struct t4_cqe *hw_cqe, struct t4_srq *srq)
{
	int rel_idx = CQE_ABS_RQE_IDX(hw_cqe) - srq->rqt_abs_idx;
	u64 wr_id;

	srq->sw_rq[rel_idx].valid = 0;
	wr_id = srq->sw_rq[rel_idx].wr_id;

	if (rel_idx == srq->cidx) {
		pr_debug("%s in order cqe rel_idx %u cidx %u pidx %u wq_pidx %u in_use %u rq_size %u wr_id %llx\n",
			 __func__, rel_idx, srq->cidx, srq->pidx,
			 srq->wq_pidx, srq->in_use, srq->size,
			 (unsigned long long)srq->sw_rq[rel_idx].wr_id);
		t4_srq_consume(srq);
		while (srq->ooo_count && !srq->sw_rq[srq->cidx].valid) {
			pr_debug("%s eat ooo cidx %u pidx %u wq_pidx %u in_use %u rq_size %u ooo_count %u wr_id %llx\n",
				 __func__, srq->cidx, srq->pidx,
				 srq->wq_pidx, srq->in_use,
				 srq->size, srq->ooo_count,
				 (unsigned long long)
				 srq->sw_rq[srq->cidx].wr_id);
			t4_srq_consume_ooo(srq);
		}
		if (srq->ooo_count == 0 && srq->pending_in_use)
			post_pending_srq_wrs(srq);
	} else {
		pr_debug("%s ooo cqe rel_idx %u cidx %u pidx %u wq_pidx %u in_use %u rq_size %u ooo_count %u wr_id %llx\n",
			 __func__, rel_idx, srq->cidx,
			 srq->pidx, srq->wq_pidx,
			 srq->in_use, srq->size,
			 srq->ooo_count,
			 (unsigned long long)srq->sw_rq[rel_idx].wr_id);
		t4_srq_produce_ooo(srq);
	}
	return wr_id;
}

/*
 * poll_cq
 *
 * Caller must:
 *     check the validity of the first CQE,
 *     supply the wq assicated with the qpid.
 *
 * credit: cq credit to return to sge.
 * cqe_flushed: 1 iff the CQE is flushed.
 * cqe: copy of the polled CQE.
 *
 * return value:
 *    0		    CQE returned ok.
 *    -EAGAIN       CQE skipped, try again.
 *    -EOVERFLOW    CQ overflow detected.
 */
static int poll_cq(struct t4_wq *wq, struct t4_cq *cq, struct t4_cqe *cqe,
		   u8 *cqe_flushed, u64 *cookie, u32 *credit,
		   struct t4_srq *srq)
{
	int ret = 0;
	struct t4_cqe *hw_cqe, read_cqe;

	*cqe_flushed = 0;
	*credit = 0;
	ret = t4_next_cqe(cq, &hw_cqe);
	if (ret)
		return ret;

	pr_debug("CQE OVF %u qpid 0x%0x genbit %u type %u status 0x%0x opcode 0x%0x len 0x%0x wrid_hi_stag 0x%x wrid_low_msn 0x%x\n",
		 CQE_OVFBIT(hw_cqe), CQE_QPID(hw_cqe),
		 CQE_GENBIT(hw_cqe), CQE_TYPE(hw_cqe), CQE_STATUS(hw_cqe),
		 CQE_OPCODE(hw_cqe), CQE_LEN(hw_cqe), CQE_WRID_HI(hw_cqe),
		 CQE_WRID_LOW(hw_cqe));

	/*
	 * skip cqe's not affiliated with a QP.
	 */
	if (wq == NULL) {
		ret = -EAGAIN;
		goto skip_cqe;
	}

	/*
	* skip hw cqe's if the wq is flushed.
	*/
	if (wq->flushed && !SW_CQE(hw_cqe)) {
		ret = -EAGAIN;
		goto skip_cqe;
	}

	/*
	 * skip TERMINATE cqes...
	 */
	if (CQE_OPCODE(hw_cqe) == FW_RI_TERMINATE) {
		ret = -EAGAIN;
		goto skip_cqe;
	}

	/*
	 * Special cqe for drain WR completions...
	 */
	if (DRAIN_CQE(hw_cqe)) {
		*cookie = CQE_DRAIN_COOKIE(hw_cqe);
		*cqe = *hw_cqe;
		goto skip_cqe;
	}

	/*
	 * Gotta tweak READ completions:
	 *	1) the cqe doesn't contain the sq_wptr from the wr.
	 *	2) opcode not reflected from the wr.
	 *	3) read_len not reflected from the wr.
	 *	4) cq_type is RQ_TYPE not SQ_TYPE.
	 */
	if (RQ_TYPE(hw_cqe) && (CQE_OPCODE(hw_cqe) == FW_RI_READ_RESP)) {

		/* If we have reached here because of async
		 * event or other error, and have egress error
		 * then drop
		 */
		if (CQE_TYPE(hw_cqe) == 1) {
			if (CQE_STATUS(hw_cqe))
				t4_set_wq_in_error(wq, 0);
			ret = -EAGAIN;
			goto skip_cqe;
		}

		/* If this is an unsolicited read response, then the read
		 * was generated by the kernel driver as part of peer-2-peer
		 * connection setup.  So ignore the completion.
		 */
		if (CQE_WRID_STAG(hw_cqe) == 1) {
			if (CQE_STATUS(hw_cqe))
				t4_set_wq_in_error(wq, 0);
			ret = -EAGAIN;
			goto skip_cqe;
		}

		/*
		 * Eat completions for unsignaled read WRs.
		 */
		if (!wq->sq.oldest_read->signaled) {
			advance_oldest_read(wq);
			ret = -EAGAIN;
			goto skip_cqe;
		}

		/*
		 * Don't write to the HWCQ, so create a new read req CQE
		 * in local memory.
		 */
		create_read_req_cqe(wq, hw_cqe, &read_cqe);
		hw_cqe = &read_cqe;
		advance_oldest_read(wq);
	}

	if (CQE_STATUS(hw_cqe) || t4_wq_in_error(wq)) {
		*cqe_flushed = (CQE_STATUS(hw_cqe) == T4_ERR_SWFLUSH);
		t4_set_wq_in_error(wq, 0);
	}

	/*
	 * RECV completion.
	 */
	if (RQ_TYPE(hw_cqe)) {

		/*
		 * HW only validates 4 bits of MSN.  So we must validate that
		 * the MSN in the SEND is the next expected MSN.  If its not,
		 * then we complete this with T4_ERR_MSN and mark the wq in
		 * error.
		 */
		if (unlikely(!CQE_STATUS(hw_cqe) &&
			     CQE_WRID_MSN(hw_cqe) != wq->rq.msn)) {
			t4_set_wq_in_error(wq, 0);
			hw_cqe->header |= cpu_to_be32(CQE_STATUS_V(T4_ERR_MSN));
		}
		goto proc_cqe;
	}

	/*
	 * If we get here its a send completion.
	 *
	 * Handle out of order completion. These get stuffed
	 * in the SW SQ. Then the SW SQ is walked to move any
	 * now in-order completions into the SW CQ.  This handles
	 * 2 cases:
	 *	1) reaping unsignaled WRs when the first subsequent
	 *	   signaled WR is completed.
	 *	2) out of order read completions.
	 */
	if (!SW_CQE(hw_cqe) && (CQE_WRID_SQ_IDX(hw_cqe) != wq->sq.cidx)) {
		struct t4_swsqe *swsqe;

		pr_debug("out of order completion going in sw_sq at idx %u\n",
			 CQE_WRID_SQ_IDX(hw_cqe));
		swsqe = &wq->sq.sw_sq[CQE_WRID_SQ_IDX(hw_cqe)];
		swsqe->cqe = *hw_cqe;
		swsqe->complete = 1;
		ret = -EAGAIN;
		goto flush_wq;
	}

proc_cqe:
	*cqe = *hw_cqe;

	/*
	 * Reap the associated WR(s) that are freed up with this
	 * completion.
	 */
	if (SQ_TYPE(hw_cqe)) {
		int idx = CQE_WRID_SQ_IDX(hw_cqe);

		/*
		* Account for any unsignaled completions completed by
		* this signaled completion.  In this case, cidx points
		* to the first unsignaled one, and idx points to the
		* signaled one.  So adjust in_use based on this delta.
		* if this is not completing any unsigned wrs, then the
		* delta will be 0. Handle wrapping also!
		*/
		if (idx < wq->sq.cidx)
			wq->sq.in_use -= wq->sq.size + idx - wq->sq.cidx;
		else
			wq->sq.in_use -= idx - wq->sq.cidx;

		wq->sq.cidx = (uint16_t)idx;
		pr_debug("completing sq idx %u\n", wq->sq.cidx);
		*cookie = wq->sq.sw_sq[wq->sq.cidx].wr_id;
		if (c4iw_wr_log)
			c4iw_log_wr_stats(wq, hw_cqe);
		t4_sq_consume(wq);
	} else {
		if (!srq) {
			pr_debug("completing rq idx %u\n", wq->rq.cidx);
			*cookie = wq->rq.sw_rq[wq->rq.cidx].wr_id;
			if (c4iw_wr_log)
				c4iw_log_wr_stats(wq, hw_cqe);
			t4_rq_consume(wq);
		} else {
			*cookie = reap_srq_cqe(hw_cqe, srq);
		}
		wq->rq.msn++;
		goto skip_cqe;
	}

flush_wq:
	/*
	 * Flush any completed cqes that are now in-order.
	 */
	flush_completed_wrs(wq, cq);

skip_cqe:
	if (SW_CQE(hw_cqe)) {
		pr_debug("cq %p cqid 0x%x skip sw cqe cidx %u\n",
			 cq, cq->cqid, cq->sw_cidx);
		t4_swcq_consume(cq);
	} else {
		pr_debug("cq %p cqid 0x%x skip hw cqe cidx %u\n",
			 cq, cq->cqid, cq->cidx);
		t4_hwcq_consume(cq);
	}
	return ret;
}

static int __c4iw_poll_cq_one(struct c4iw_cq *chp, struct c4iw_qp *qhp,
			      struct ib_wc *wc, struct c4iw_srq *srq)
{
	struct t4_cqe cqe;
	struct t4_wq *wq = qhp ? &qhp->wq : NULL;
	u32 credit = 0;
	u8 cqe_flushed;
	u64 cookie = 0;
	int ret;

	ret = poll_cq(wq, &(chp->cq), &cqe, &cqe_flushed, &cookie, &credit,
		      srq ? &srq->wq : NULL);
	if (ret)
		goto out;

	wc->wr_id = cookie;
	wc->qp = qhp ? &qhp->ibqp : NULL;
	wc->vendor_err = CQE_STATUS(&cqe);
	wc->wc_flags = 0;

	/*
	 * Simulate a SRQ_LIMIT_REACHED HW notification if required.
	 */
	if (srq && !(srq->flags & T4_SRQ_LIMIT_SUPPORT) && srq->armed &&
	    srq->wq.in_use < srq->srq_limit)
		c4iw_dispatch_srq_limit_reached_event(srq);

	pr_debug("qpid 0x%x type %d opcode %d status 0x%x len %u wrid hi 0x%x lo 0x%x cookie 0x%llx\n",
		 CQE_QPID(&cqe),
		 CQE_TYPE(&cqe), CQE_OPCODE(&cqe),
		 CQE_STATUS(&cqe), CQE_LEN(&cqe),
		 CQE_WRID_HI(&cqe), CQE_WRID_LOW(&cqe),
		 (unsigned long long)cookie);

	if (CQE_TYPE(&cqe) == 0) {
		if (!CQE_STATUS(&cqe))
			wc->byte_len = CQE_LEN(&cqe);
		else
			wc->byte_len = 0;

		switch (CQE_OPCODE(&cqe)) {
		case FW_RI_SEND:
			wc->opcode = IB_WC_RECV;
			break;
		case FW_RI_SEND_WITH_INV:
		case FW_RI_SEND_WITH_SE_INV:
			wc->opcode = IB_WC_RECV;
			wc->ex.invalidate_rkey = CQE_WRID_STAG(&cqe);
			wc->wc_flags |= IB_WC_WITH_INVALIDATE;
			c4iw_invalidate_mr(qhp->rhp, wc->ex.invalidate_rkey);
			break;
		case FW_RI_WRITE_IMMEDIATE:
			wc->opcode = IB_WC_RECV_RDMA_WITH_IMM;
			wc->ex.imm_data = CQE_IMM_DATA(&cqe);
			wc->wc_flags |= IB_WC_WITH_IMM;
			break;
		default:
			pr_err("Unexpected opcode %d in the CQE received for QPID=0x%0x\n",
			       CQE_OPCODE(&cqe), CQE_QPID(&cqe));
			ret = -EINVAL;
			goto out;
		}
	} else {
		switch (CQE_OPCODE(&cqe)) {
		case FW_RI_WRITE_IMMEDIATE:
		case FW_RI_RDMA_WRITE:
			wc->opcode = IB_WC_RDMA_WRITE;
			break;
		case FW_RI_READ_REQ:
			wc->opcode = IB_WC_RDMA_READ;
			wc->byte_len = CQE_LEN(&cqe);
			break;
		case FW_RI_SEND_WITH_INV:
		case FW_RI_SEND_WITH_SE_INV:
			wc->opcode = IB_WC_SEND;
			wc->wc_flags |= IB_WC_WITH_INVALIDATE;
			break;
		case FW_RI_SEND:
		case FW_RI_SEND_WITH_SE:
			wc->opcode = IB_WC_SEND;
			break;

		case FW_RI_LOCAL_INV:
			wc->opcode = IB_WC_LOCAL_INV;
			break;
		case FW_RI_FAST_REGISTER:
			wc->opcode = IB_WC_REG_MR;

			/* Invalidate the MR if the fastreg failed */
			if (CQE_STATUS(&cqe) != T4_ERR_SUCCESS)
				c4iw_invalidate_mr(qhp->rhp,
						   CQE_WRID_FR_STAG(&cqe));
			break;
		default:
			pr_err("Unexpected opcode %d in the CQE received for QPID=0x%0x\n",
			       CQE_OPCODE(&cqe), CQE_QPID(&cqe));
			ret = -EINVAL;
			goto out;
		}
	}

	if (cqe_flushed)
		wc->status = IB_WC_WR_FLUSH_ERR;
	else {

		switch (CQE_STATUS(&cqe)) {
		case T4_ERR_SUCCESS:
			wc->status = IB_WC_SUCCESS;
			break;
		case T4_ERR_STAG:
			wc->status = IB_WC_LOC_ACCESS_ERR;
			break;
		case T4_ERR_PDID:
			wc->status = IB_WC_LOC_PROT_ERR;
			break;
		case T4_ERR_QPID:
		case T4_ERR_ACCESS:
			wc->status = IB_WC_LOC_ACCESS_ERR;
			break;
		case T4_ERR_WRAP:
			wc->status = IB_WC_GENERAL_ERR;
			break;
		case T4_ERR_BOUND:
			wc->status = IB_WC_LOC_LEN_ERR;
			break;
		case T4_ERR_INVALIDATE_SHARED_MR:
		case T4_ERR_INVALIDATE_MR_WITH_MW_BOUND:
			wc->status = IB_WC_MW_BIND_ERR;
			break;
		case T4_ERR_CRC:
		case T4_ERR_MARKER:
		case T4_ERR_PDU_LEN_ERR:
		case T4_ERR_OUT_OF_RQE:
		case T4_ERR_DDP_VERSION:
		case T4_ERR_RDMA_VERSION:
		case T4_ERR_DDP_QUEUE_NUM:
		case T4_ERR_MSN:
		case T4_ERR_TBIT:
		case T4_ERR_MO:
		case T4_ERR_MSN_RANGE:
		case T4_ERR_IRD_OVERFLOW:
		case T4_ERR_OPCODE:
		case T4_ERR_INTERNAL_ERR:
			wc->status = IB_WC_FATAL_ERR;
			break;
		case T4_ERR_SWFLUSH:
			wc->status = IB_WC_WR_FLUSH_ERR;
			break;
		default:
			pr_err("Unexpected cqe_status 0x%x for QPID=0x%0x\n",
			       CQE_STATUS(&cqe), CQE_QPID(&cqe));
			wc->status = IB_WC_FATAL_ERR;
		}
	}
out:
	return ret;
}

/*
 * Get one cq entry from c4iw and map it to openib.
 *
 * Returns:
 *	0			cqe returned
 *	-ENODATA		EMPTY;
 *	-EAGAIN			caller must try again
 *	any other -errno	fatal error
 */
static int c4iw_poll_cq_one(struct c4iw_cq *chp, struct ib_wc *wc)
{
	struct c4iw_srq *srq = NULL;
	struct c4iw_qp *qhp = NULL;
	struct t4_cqe *rd_cqe;
	int ret;

	ret = t4_next_cqe(&chp->cq, &rd_cqe);

	if (ret)
		return ret;

	qhp = get_qhp(chp->rhp, CQE_QPID(rd_cqe));
	if (qhp) {
		spin_lock(&qhp->lock);
		srq = qhp->srq;
		if (srq)
			spin_lock(&srq->lock);
		ret = __c4iw_poll_cq_one(chp, qhp, wc, srq);
		spin_unlock(&qhp->lock);
		if (srq)
			spin_unlock(&srq->lock);
	} else {
		ret = __c4iw_poll_cq_one(chp, NULL, wc, NULL);
	}
	return ret;
}

int c4iw_poll_cq(struct ib_cq *ibcq, int num_entries, struct ib_wc *wc)
{
	struct c4iw_cq *chp;
	unsigned long flags;
	int npolled;
	int err = 0;

	chp = to_c4iw_cq(ibcq);

	spin_lock_irqsave(&chp->lock, flags);
	for (npolled = 0; npolled < num_entries; ++npolled) {
		do {
			err = c4iw_poll_cq_one(chp, wc + npolled);
		} while (err == -EAGAIN);
		if (err)
			break;
	}
	spin_unlock_irqrestore(&chp->lock, flags);
	return !err || err == -ENODATA ? npolled : err;
}

void c4iw_cq_rem_ref(struct c4iw_cq *chp)
{
	if (refcount_dec_and_test(&chp->refcnt))
		complete(&chp->cq_rel_comp);
}

int c4iw_destroy_cq(struct ib_cq *ib_cq, struct ib_udata *udata)
{
	struct c4iw_cq *chp;
	struct c4iw_ucontext *ucontext;

	pr_debug("ib_cq %p\n", ib_cq);
	chp = to_c4iw_cq(ib_cq);

	xa_erase_irq(&chp->rhp->cqs, chp->cq.cqid);
<<<<<<< HEAD
	refcount_dec(&chp->refcnt);
	wait_event(chp->wait, !refcount_read(&chp->refcnt));
=======
	c4iw_cq_rem_ref(chp);
	wait_for_completion(&chp->cq_rel_comp);
>>>>>>> f37d84f0

	ucontext = rdma_udata_to_drv_context(udata, struct c4iw_ucontext,
					     ibucontext);
	destroy_cq(&chp->rhp->rdev, &chp->cq,
		   ucontext ? &ucontext->uctx : &chp->cq.rdev->uctx,
		   chp->destroy_skb, chp->wr_waitp);
	c4iw_put_wr_wait(chp->wr_waitp);
	return 0;
}

int c4iw_create_cq(struct ib_cq *ibcq, const struct ib_cq_init_attr *attr,
		   struct ib_udata *udata)
{
	struct ib_device *ibdev = ibcq->device;
	int entries = attr->cqe;
	int vector = attr->comp_vector;
	struct c4iw_dev *rhp = to_c4iw_dev(ibcq->device);
	struct c4iw_cq *chp = to_c4iw_cq(ibcq);
	struct c4iw_create_cq ucmd;
	struct c4iw_create_cq_resp uresp;
	int ret, wr_len;
	size_t memsize, hwentries;
	struct c4iw_mm_entry *mm, *mm2;
	struct c4iw_ucontext *ucontext = rdma_udata_to_drv_context(
		udata, struct c4iw_ucontext, ibucontext);

	pr_debug("ib_dev %p entries %d\n", ibdev, entries);
	if (attr->flags)
		return -EOPNOTSUPP;

	if (entries < 1 || entries > ibdev->attrs.max_cqe)
		return -EINVAL;

	if (vector >= rhp->rdev.lldi.nciq)
		return -EINVAL;

	if (udata) {
		if (udata->inlen < sizeof(ucmd))
			ucontext->is_32b_cqe = 1;
	}

	chp->wr_waitp = c4iw_alloc_wr_wait(GFP_KERNEL);
	if (!chp->wr_waitp) {
		ret = -ENOMEM;
		goto err_free_chp;
	}
	c4iw_init_wr_wait(chp->wr_waitp);

	wr_len = sizeof(struct fw_ri_res_wr) + sizeof(struct fw_ri_res);
	chp->destroy_skb = alloc_skb(wr_len, GFP_KERNEL);
	if (!chp->destroy_skb) {
		ret = -ENOMEM;
		goto err_free_wr_wait;
	}

	/* account for the status page. */
	entries++;

	/* IQ needs one extra entry to differentiate full vs empty. */
	entries++;

	/*
	 * entries must be multiple of 16 for HW.
	 */
	entries = roundup(entries, 16);

	/*
	 * Make actual HW queue 2x to avoid cdix_inc overflows.
	 */
	hwentries = min(entries * 2, rhp->rdev.hw_queue.t4_max_iq_size);

	/*
	 * Make HW queue at least 64 entries so GTS updates aren't too
	 * frequent.
	 */
	if (hwentries < 64)
		hwentries = 64;

	memsize = hwentries * ((ucontext && ucontext->is_32b_cqe) ?
			(sizeof(*chp->cq.queue) / 2) : sizeof(*chp->cq.queue));

	/*
	 * memsize must be a multiple of the page size if its a user cq.
	 */
	if (udata)
		memsize = roundup(memsize, PAGE_SIZE);

	chp->cq.size = hwentries;
	chp->cq.memsize = memsize;
	chp->cq.vector = vector;

	ret = create_cq(&rhp->rdev, &chp->cq,
			ucontext ? &ucontext->uctx : &rhp->rdev.uctx,
			chp->wr_waitp);
	if (ret)
		goto err_free_skb;

	chp->rhp = rhp;
	chp->cq.size--;				/* status page */
	chp->ibcq.cqe = entries - 2;
	spin_lock_init(&chp->lock);
	spin_lock_init(&chp->comp_handler_lock);
	refcount_set(&chp->refcnt, 1);
<<<<<<< HEAD
	init_waitqueue_head(&chp->wait);
=======
	init_completion(&chp->cq_rel_comp);
>>>>>>> f37d84f0
	ret = xa_insert_irq(&rhp->cqs, chp->cq.cqid, chp, GFP_KERNEL);
	if (ret)
		goto err_destroy_cq;

	if (ucontext) {
		ret = -ENOMEM;
		mm = kmalloc(sizeof(*mm), GFP_KERNEL);
		if (!mm)
			goto err_remove_handle;
		mm2 = kmalloc(sizeof(*mm2), GFP_KERNEL);
		if (!mm2)
			goto err_free_mm;

		memset(&uresp, 0, sizeof(uresp));
		uresp.qid_mask = rhp->rdev.cqmask;
		uresp.cqid = chp->cq.cqid;
		uresp.size = chp->cq.size;
		uresp.memsize = chp->cq.memsize;
		spin_lock(&ucontext->mmap_lock);
		uresp.key = ucontext->key;
		ucontext->key += PAGE_SIZE;
		uresp.gts_key = ucontext->key;
		ucontext->key += PAGE_SIZE;
		/* communicate to the userspace that
		 * kernel driver supports 64B CQE
		 */
		uresp.flags |= C4IW_64B_CQE;

		spin_unlock(&ucontext->mmap_lock);
		ret = ib_copy_to_udata(udata, &uresp,
				       ucontext->is_32b_cqe ?
				       sizeof(uresp) - sizeof(uresp.flags) :
				       sizeof(uresp));
		if (ret)
			goto err_free_mm2;

		mm->key = uresp.key;
		mm->addr = virt_to_phys(chp->cq.queue);
		mm->len = chp->cq.memsize;
		insert_mmap(ucontext, mm);

		mm2->key = uresp.gts_key;
		mm2->addr = chp->cq.bar2_pa;
		mm2->len = PAGE_SIZE;
		insert_mmap(ucontext, mm2);
	}

	pr_debug("cqid 0x%0x chp %p size %u memsize %zu, dma_addr %pad\n",
		 chp->cq.cqid, chp, chp->cq.size, chp->cq.memsize,
		 &chp->cq.dma_addr);
	return 0;
err_free_mm2:
	kfree(mm2);
err_free_mm:
	kfree(mm);
err_remove_handle:
	xa_erase_irq(&rhp->cqs, chp->cq.cqid);
err_destroy_cq:
	destroy_cq(&chp->rhp->rdev, &chp->cq,
		   ucontext ? &ucontext->uctx : &rhp->rdev.uctx,
		   chp->destroy_skb, chp->wr_waitp);
err_free_skb:
	kfree_skb(chp->destroy_skb);
err_free_wr_wait:
	c4iw_put_wr_wait(chp->wr_waitp);
err_free_chp:
	return ret;
}

int c4iw_arm_cq(struct ib_cq *ibcq, enum ib_cq_notify_flags flags)
{
	struct c4iw_cq *chp;
	int ret = 0;
	unsigned long flag;

	chp = to_c4iw_cq(ibcq);
	spin_lock_irqsave(&chp->lock, flag);
	t4_arm_cq(&chp->cq,
		  (flags & IB_CQ_SOLICITED_MASK) == IB_CQ_SOLICITED);
	if (flags & IB_CQ_REPORT_MISSED_EVENTS)
		ret = t4_cq_notempty(&chp->cq);
	spin_unlock_irqrestore(&chp->lock, flag);
	return ret;
}

void c4iw_flush_srqidx(struct c4iw_qp *qhp, u32 srqidx)
{
	struct c4iw_cq *rchp = to_c4iw_cq(qhp->ibqp.recv_cq);
	unsigned long flag;

	/* locking heirarchy: cq lock first, then qp lock. */
	spin_lock_irqsave(&rchp->lock, flag);
	spin_lock(&qhp->lock);

	/* create a SRQ RECV CQE for srqidx */
	insert_recv_cqe(&qhp->wq, &rchp->cq, srqidx);

	spin_unlock(&qhp->lock);
	spin_unlock_irqrestore(&rchp->lock, flag);
}<|MERGE_RESOLUTION|>--- conflicted
+++ resolved
@@ -982,13 +982,8 @@
 	chp = to_c4iw_cq(ib_cq);
 
 	xa_erase_irq(&chp->rhp->cqs, chp->cq.cqid);
-<<<<<<< HEAD
-	refcount_dec(&chp->refcnt);
-	wait_event(chp->wait, !refcount_read(&chp->refcnt));
-=======
 	c4iw_cq_rem_ref(chp);
 	wait_for_completion(&chp->cq_rel_comp);
->>>>>>> f37d84f0
 
 	ucontext = rdma_udata_to_drv_context(udata, struct c4iw_ucontext,
 					     ibucontext);
@@ -1092,11 +1087,7 @@
 	spin_lock_init(&chp->lock);
 	spin_lock_init(&chp->comp_handler_lock);
 	refcount_set(&chp->refcnt, 1);
-<<<<<<< HEAD
-	init_waitqueue_head(&chp->wait);
-=======
 	init_completion(&chp->cq_rel_comp);
->>>>>>> f37d84f0
 	ret = xa_insert_irq(&rhp->cqs, chp->cq.cqid, chp, GFP_KERNEL);
 	if (ret)
 		goto err_destroy_cq;
