--- conflicted
+++ resolved
@@ -318,11 +318,7 @@
 		pr_warn("%s: invalid num_sge in SRQ entry\n", __func__);
 		return RESPST_ERR_MALFORMED_WQE;
 	}
-<<<<<<< HEAD
-	size = sizeof(wqe) + wqe->dma.num_sge*sizeof(struct rxe_sge);
-=======
 	size = sizeof(*wqe) + wqe->dma.num_sge*sizeof(struct rxe_sge);
->>>>>>> f37d84f0
 	memcpy(&qp->resp.srq_wqe, wqe, size);
 
 	qp->resp.wqe = &qp->resp.srq_wqe.wqe;
