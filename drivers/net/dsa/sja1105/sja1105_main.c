--- conflicted
+++ resolved
@@ -206,7 +206,6 @@
 			if (!priv->info->supports_sgmii[i])
 				goto unsupported;
 
-<<<<<<< HEAD
 			mii->xmii_mode[i] = XMII_MODE_SGMII;
 			mii->special[i] = true;
 			break;
@@ -217,18 +216,6 @@
 			mii->xmii_mode[i] = XMII_MODE_SGMII;
 			mii->special[i] = true;
 			break;
-=======
-			mii->xmii_mode[i] = XMII_MODE_SGMII;
-			mii->special[i] = true;
-			break;
-		case PHY_INTERFACE_MODE_2500BASEX:
-			if (!priv->info->supports_2500basex[i])
-				goto unsupported;
-
-			mii->xmii_mode[i] = XMII_MODE_SGMII;
-			mii->special[i] = true;
-			break;
->>>>>>> f37d84f0
 unsupported:
 		default:
 			dev_err(dev, "Unsupported PHY mode %s on port %d!\n",
@@ -2019,19 +2006,11 @@
 			mode = MLO_AN_FIXED;
 		else
 			mode = MLO_AN_PHY;
-<<<<<<< HEAD
 
 		rc = xpcs_do_config(xpcs, priv->phy_mode[i], mode);
 		if (rc < 0)
 			goto out;
 
-=======
-
-		rc = xpcs_do_config(xpcs, priv->phy_mode[i], mode);
-		if (rc < 0)
-			goto out;
-
->>>>>>> f37d84f0
 		if (!phylink_autoneg_inband(mode)) {
 			int speed = SPEED_UNKNOWN;
 
