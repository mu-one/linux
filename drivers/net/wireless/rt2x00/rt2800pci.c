/*
	Copyright (C) 2009 - 2010 Ivo van Doorn <IvDoorn@gmail.com>
	Copyright (C) 2009 Alban Browaeys <prahal@yahoo.com>
	Copyright (C) 2009 Felix Fietkau <nbd@openwrt.org>
	Copyright (C) 2009 Luis Correia <luis.f.correia@gmail.com>
	Copyright (C) 2009 Mattias Nissler <mattias.nissler@gmx.de>
	Copyright (C) 2009 Mark Asselstine <asselsm@gmail.com>
	Copyright (C) 2009 Xose Vazquez Perez <xose.vazquez@gmail.com>
	Copyright (C) 2009 Bart Zolnierkiewicz <bzolnier@gmail.com>
	<http://rt2x00.serialmonkey.com>

	This program is free software; you can redistribute it and/or modify
	it under the terms of the GNU General Public License as published by
	the Free Software Foundation; either version 2 of the License, or
	(at your option) any later version.

	This program is distributed in the hope that it will be useful,
	but WITHOUT ANY WARRANTY; without even the implied warranty of
	MERCHANTABILITY or FITNESS FOR A PARTICULAR PURPOSE. See the
	GNU General Public License for more details.

	You should have received a copy of the GNU General Public License
	along with this program; if not, write to the
	Free Software Foundation, Inc.,
	59 Temple Place - Suite 330, Boston, MA 02111-1307, USA.
 */

/*
	Module: rt2800pci
	Abstract: rt2800pci device specific routines.
	Supported chipsets: RT2800E & RT2800ED.
 */

#include <linux/delay.h>
#include <linux/etherdevice.h>
#include <linux/init.h>
#include <linux/kernel.h>
#include <linux/module.h>
#include <linux/pci.h>
#include <linux/platform_device.h>
#include <linux/eeprom_93cx6.h>

#include "rt2x00.h"
#include "rt2x00mmio.h"
#include "rt2x00pci.h"
#include "rt2x00soc.h"
#include "rt2800lib.h"
#include "rt2800.h"
#include "rt2800pci.h"

/*
 * Allow hardware encryption to be disabled.
 */
static bool modparam_nohwcrypt = false;
module_param_named(nohwcrypt, modparam_nohwcrypt, bool, S_IRUGO);
MODULE_PARM_DESC(nohwcrypt, "Disable hardware encryption.");

static bool rt2800pci_hwcrypt_disabled(struct rt2x00_dev *rt2x00dev)
{
	return modparam_nohwcrypt;
}

static void rt2800pci_mcu_status(struct rt2x00_dev *rt2x00dev, const u8 token)
{
	unsigned int i;
	u32 reg;

	/*
	 * SOC devices don't support MCU requests.
	 */
	if (rt2x00_is_soc(rt2x00dev))
		return;

	for (i = 0; i < 200; i++) {
		rt2x00mmio_register_read(rt2x00dev, H2M_MAILBOX_CID, &reg);

		if ((rt2x00_get_field32(reg, H2M_MAILBOX_CID_CMD0) == token) ||
		    (rt2x00_get_field32(reg, H2M_MAILBOX_CID_CMD1) == token) ||
		    (rt2x00_get_field32(reg, H2M_MAILBOX_CID_CMD2) == token) ||
		    (rt2x00_get_field32(reg, H2M_MAILBOX_CID_CMD3) == token))
			break;

		udelay(REGISTER_BUSY_DELAY);
	}

	if (i == 200)
		rt2x00_err(rt2x00dev, "MCU request failed, no response from hardware\n");

	rt2x00mmio_register_write(rt2x00dev, H2M_MAILBOX_STATUS, ~0);
	rt2x00mmio_register_write(rt2x00dev, H2M_MAILBOX_CID, ~0);
}

#if defined(CONFIG_SOC_RT288X) || defined(CONFIG_SOC_RT305X)
static int rt2800pci_read_eeprom_soc(struct rt2x00_dev *rt2x00dev)
{
	void __iomem *base_addr = ioremap(0x1F040000, EEPROM_SIZE);

	if (!base_addr)
		return -ENOMEM;

	memcpy_fromio(rt2x00dev->eeprom, base_addr, EEPROM_SIZE);

	iounmap(base_addr);
	return 0;
}
#else
static inline int rt2800pci_read_eeprom_soc(struct rt2x00_dev *rt2x00dev)
{
	return -ENOMEM;
}
#endif /* CONFIG_SOC_RT288X || CONFIG_SOC_RT305X */

#ifdef CONFIG_PCI
static void rt2800pci_eepromregister_read(struct eeprom_93cx6 *eeprom)
{
	struct rt2x00_dev *rt2x00dev = eeprom->data;
	u32 reg;

	rt2x00mmio_register_read(rt2x00dev, E2PROM_CSR, &reg);

	eeprom->reg_data_in = !!rt2x00_get_field32(reg, E2PROM_CSR_DATA_IN);
	eeprom->reg_data_out = !!rt2x00_get_field32(reg, E2PROM_CSR_DATA_OUT);
	eeprom->reg_data_clock =
	    !!rt2x00_get_field32(reg, E2PROM_CSR_DATA_CLOCK);
	eeprom->reg_chip_select =
	    !!rt2x00_get_field32(reg, E2PROM_CSR_CHIP_SELECT);
}

static void rt2800pci_eepromregister_write(struct eeprom_93cx6 *eeprom)
{
	struct rt2x00_dev *rt2x00dev = eeprom->data;
	u32 reg = 0;

	rt2x00_set_field32(&reg, E2PROM_CSR_DATA_IN, !!eeprom->reg_data_in);
	rt2x00_set_field32(&reg, E2PROM_CSR_DATA_OUT, !!eeprom->reg_data_out);
	rt2x00_set_field32(&reg, E2PROM_CSR_DATA_CLOCK,
			   !!eeprom->reg_data_clock);
	rt2x00_set_field32(&reg, E2PROM_CSR_CHIP_SELECT,
			   !!eeprom->reg_chip_select);

	rt2x00mmio_register_write(rt2x00dev, E2PROM_CSR, reg);
}

static int rt2800pci_read_eeprom_pci(struct rt2x00_dev *rt2x00dev)
{
	struct eeprom_93cx6 eeprom;
	u32 reg;

	rt2x00mmio_register_read(rt2x00dev, E2PROM_CSR, &reg);

	eeprom.data = rt2x00dev;
	eeprom.register_read = rt2800pci_eepromregister_read;
	eeprom.register_write = rt2800pci_eepromregister_write;
	switch (rt2x00_get_field32(reg, E2PROM_CSR_TYPE))
	{
	case 0:
		eeprom.width = PCI_EEPROM_WIDTH_93C46;
		break;
	case 1:
		eeprom.width = PCI_EEPROM_WIDTH_93C66;
		break;
	default:
		eeprom.width = PCI_EEPROM_WIDTH_93C86;
		break;
	}
	eeprom.reg_data_in = 0;
	eeprom.reg_data_out = 0;
	eeprom.reg_data_clock = 0;
	eeprom.reg_chip_select = 0;

	eeprom_93cx6_multiread(&eeprom, EEPROM_BASE, rt2x00dev->eeprom,
			       EEPROM_SIZE / sizeof(u16));

	return 0;
}

static int rt2800pci_efuse_detect(struct rt2x00_dev *rt2x00dev)
{
	return rt2800_efuse_detect(rt2x00dev);
}

static inline int rt2800pci_read_eeprom_efuse(struct rt2x00_dev *rt2x00dev)
{
	return rt2800_read_eeprom_efuse(rt2x00dev);
}
#else
static inline int rt2800pci_read_eeprom_pci(struct rt2x00_dev *rt2x00dev)
{
	return -EOPNOTSUPP;
}

static inline int rt2800pci_efuse_detect(struct rt2x00_dev *rt2x00dev)
{
	return 0;
}

static inline int rt2800pci_read_eeprom_efuse(struct rt2x00_dev *rt2x00dev)
{
	return -EOPNOTSUPP;
}
#endif /* CONFIG_PCI */

/*
 * Queue handlers.
 */
static void rt2800pci_start_queue(struct data_queue *queue)
{
	struct rt2x00_dev *rt2x00dev = queue->rt2x00dev;
	u32 reg;

	switch (queue->qid) {
	case QID_RX:
		rt2x00mmio_register_read(rt2x00dev, MAC_SYS_CTRL, &reg);
		rt2x00_set_field32(&reg, MAC_SYS_CTRL_ENABLE_RX, 1);
		rt2x00mmio_register_write(rt2x00dev, MAC_SYS_CTRL, reg);
		break;
	case QID_BEACON:
		rt2x00mmio_register_read(rt2x00dev, BCN_TIME_CFG, &reg);
		rt2x00_set_field32(&reg, BCN_TIME_CFG_TSF_TICKING, 1);
		rt2x00_set_field32(&reg, BCN_TIME_CFG_TBTT_ENABLE, 1);
		rt2x00_set_field32(&reg, BCN_TIME_CFG_BEACON_GEN, 1);
		rt2x00mmio_register_write(rt2x00dev, BCN_TIME_CFG, reg);

		rt2x00mmio_register_read(rt2x00dev, INT_TIMER_EN, &reg);
		rt2x00_set_field32(&reg, INT_TIMER_EN_PRE_TBTT_TIMER, 1);
		rt2x00mmio_register_write(rt2x00dev, INT_TIMER_EN, reg);
		break;
	default:
		break;
	}
}

static void rt2800pci_kick_queue(struct data_queue *queue)
{
	struct rt2x00_dev *rt2x00dev = queue->rt2x00dev;
	struct queue_entry *entry;

	switch (queue->qid) {
	case QID_AC_VO:
	case QID_AC_VI:
	case QID_AC_BE:
	case QID_AC_BK:
		entry = rt2x00queue_get_entry(queue, Q_INDEX);
		rt2x00mmio_register_write(rt2x00dev, TX_CTX_IDX(queue->qid),
					  entry->entry_idx);
		break;
	case QID_MGMT:
		entry = rt2x00queue_get_entry(queue, Q_INDEX);
		rt2x00mmio_register_write(rt2x00dev, TX_CTX_IDX(5),
					  entry->entry_idx);
		break;
	default:
		break;
	}
}

static void rt2800pci_stop_queue(struct data_queue *queue)
{
	struct rt2x00_dev *rt2x00dev = queue->rt2x00dev;
	u32 reg;

	switch (queue->qid) {
	case QID_RX:
		rt2x00mmio_register_read(rt2x00dev, MAC_SYS_CTRL, &reg);
		rt2x00_set_field32(&reg, MAC_SYS_CTRL_ENABLE_RX, 0);
		rt2x00mmio_register_write(rt2x00dev, MAC_SYS_CTRL, reg);
		break;
	case QID_BEACON:
		rt2x00mmio_register_read(rt2x00dev, BCN_TIME_CFG, &reg);
		rt2x00_set_field32(&reg, BCN_TIME_CFG_TSF_TICKING, 0);
		rt2x00_set_field32(&reg, BCN_TIME_CFG_TBTT_ENABLE, 0);
		rt2x00_set_field32(&reg, BCN_TIME_CFG_BEACON_GEN, 0);
		rt2x00mmio_register_write(rt2x00dev, BCN_TIME_CFG, reg);

		rt2x00mmio_register_read(rt2x00dev, INT_TIMER_EN, &reg);
		rt2x00_set_field32(&reg, INT_TIMER_EN_PRE_TBTT_TIMER, 0);
		rt2x00mmio_register_write(rt2x00dev, INT_TIMER_EN, reg);

		/*
		 * Wait for current invocation to finish. The tasklet
		 * won't be scheduled anymore afterwards since we disabled
		 * the TBTT and PRE TBTT timer.
		 */
		tasklet_kill(&rt2x00dev->tbtt_tasklet);
		tasklet_kill(&rt2x00dev->pretbtt_tasklet);

		break;
	default:
		break;
	}
}

/*
 * Firmware functions
 */
static char *rt2800pci_get_firmware_name(struct rt2x00_dev *rt2x00dev)
{
	/*
	 * Chip rt3290 use specific 4KB firmware named rt3290.bin.
	 */
	if (rt2x00_rt(rt2x00dev, RT3290))
		return FIRMWARE_RT3290;
	else
		return FIRMWARE_RT2860;
}

static int rt2800pci_write_firmware(struct rt2x00_dev *rt2x00dev,
				    const u8 *data, const size_t len)
{
	u32 reg;

	/*
	 * enable Host program ram write selection
	 */
	reg = 0;
	rt2x00_set_field32(&reg, PBF_SYS_CTRL_HOST_RAM_WRITE, 1);
	rt2x00mmio_register_write(rt2x00dev, PBF_SYS_CTRL, reg);

	/*
	 * Write firmware to device.
	 */
	rt2x00mmio_register_multiwrite(rt2x00dev, FIRMWARE_IMAGE_BASE,
				       data, len);

	rt2x00mmio_register_write(rt2x00dev, PBF_SYS_CTRL, 0x00000);
	rt2x00mmio_register_write(rt2x00dev, PBF_SYS_CTRL, 0x00001);

	rt2x00mmio_register_write(rt2x00dev, H2M_BBP_AGENT, 0);
	rt2x00mmio_register_write(rt2x00dev, H2M_MAILBOX_CSR, 0);

	return 0;
}

/*
 * Initialization functions.
 */
static bool rt2800pci_get_entry_state(struct queue_entry *entry)
{
	struct queue_entry_priv_mmio *entry_priv = entry->priv_data;
	u32 word;

	if (entry->queue->qid == QID_RX) {
		rt2x00_desc_read(entry_priv->desc, 1, &word);

		return (!rt2x00_get_field32(word, RXD_W1_DMA_DONE));
	} else {
		rt2x00_desc_read(entry_priv->desc, 1, &word);

		return (!rt2x00_get_field32(word, TXD_W1_DMA_DONE));
	}
}

static void rt2800pci_clear_entry(struct queue_entry *entry)
{
	struct queue_entry_priv_mmio *entry_priv = entry->priv_data;
	struct skb_frame_desc *skbdesc = get_skb_frame_desc(entry->skb);
	struct rt2x00_dev *rt2x00dev = entry->queue->rt2x00dev;
	u32 word;

	if (entry->queue->qid == QID_RX) {
		rt2x00_desc_read(entry_priv->desc, 0, &word);
		rt2x00_set_field32(&word, RXD_W0_SDP0, skbdesc->skb_dma);
		rt2x00_desc_write(entry_priv->desc, 0, word);

		rt2x00_desc_read(entry_priv->desc, 1, &word);
		rt2x00_set_field32(&word, RXD_W1_DMA_DONE, 0);
		rt2x00_desc_write(entry_priv->desc, 1, word);

		/*
		 * Set RX IDX in register to inform hardware that we have
		 * handled this entry and it is available for reuse again.
		 */
		rt2x00mmio_register_write(rt2x00dev, RX_CRX_IDX,
					  entry->entry_idx);
	} else {
		rt2x00_desc_read(entry_priv->desc, 1, &word);
		rt2x00_set_field32(&word, TXD_W1_DMA_DONE, 1);
		rt2x00_desc_write(entry_priv->desc, 1, word);
	}
}

static int rt2800pci_init_queues(struct rt2x00_dev *rt2x00dev)
{
	struct queue_entry_priv_mmio *entry_priv;

	/*
	 * Initialize registers.
	 */
	entry_priv = rt2x00dev->tx[0].entries[0].priv_data;
	rt2x00mmio_register_write(rt2x00dev, TX_BASE_PTR0,
				  entry_priv->desc_dma);
	rt2x00mmio_register_write(rt2x00dev, TX_MAX_CNT0,
				  rt2x00dev->tx[0].limit);
	rt2x00mmio_register_write(rt2x00dev, TX_CTX_IDX0, 0);
	rt2x00mmio_register_write(rt2x00dev, TX_DTX_IDX0, 0);

	entry_priv = rt2x00dev->tx[1].entries[0].priv_data;
	rt2x00mmio_register_write(rt2x00dev, TX_BASE_PTR1,
				  entry_priv->desc_dma);
	rt2x00mmio_register_write(rt2x00dev, TX_MAX_CNT1,
				  rt2x00dev->tx[1].limit);
	rt2x00mmio_register_write(rt2x00dev, TX_CTX_IDX1, 0);
	rt2x00mmio_register_write(rt2x00dev, TX_DTX_IDX1, 0);

	entry_priv = rt2x00dev->tx[2].entries[0].priv_data;
	rt2x00mmio_register_write(rt2x00dev, TX_BASE_PTR2,
				  entry_priv->desc_dma);
	rt2x00mmio_register_write(rt2x00dev, TX_MAX_CNT2,
				  rt2x00dev->tx[2].limit);
	rt2x00mmio_register_write(rt2x00dev, TX_CTX_IDX2, 0);
	rt2x00mmio_register_write(rt2x00dev, TX_DTX_IDX2, 0);

	entry_priv = rt2x00dev->tx[3].entries[0].priv_data;
	rt2x00mmio_register_write(rt2x00dev, TX_BASE_PTR3,
				  entry_priv->desc_dma);
	rt2x00mmio_register_write(rt2x00dev, TX_MAX_CNT3,
				  rt2x00dev->tx[3].limit);
	rt2x00mmio_register_write(rt2x00dev, TX_CTX_IDX3, 0);
	rt2x00mmio_register_write(rt2x00dev, TX_DTX_IDX3, 0);

	rt2x00mmio_register_write(rt2x00dev, TX_BASE_PTR4, 0);
	rt2x00mmio_register_write(rt2x00dev, TX_MAX_CNT4, 0);
	rt2x00mmio_register_write(rt2x00dev, TX_CTX_IDX4, 0);
	rt2x00mmio_register_write(rt2x00dev, TX_DTX_IDX4, 0);

	rt2x00mmio_register_write(rt2x00dev, TX_BASE_PTR5, 0);
	rt2x00mmio_register_write(rt2x00dev, TX_MAX_CNT5, 0);
	rt2x00mmio_register_write(rt2x00dev, TX_CTX_IDX5, 0);
	rt2x00mmio_register_write(rt2x00dev, TX_DTX_IDX5, 0);

	entry_priv = rt2x00dev->rx->entries[0].priv_data;
	rt2x00mmio_register_write(rt2x00dev, RX_BASE_PTR,
				  entry_priv->desc_dma);
	rt2x00mmio_register_write(rt2x00dev, RX_MAX_CNT,
				  rt2x00dev->rx[0].limit);
	rt2x00mmio_register_write(rt2x00dev, RX_CRX_IDX,
				  rt2x00dev->rx[0].limit - 1);
	rt2x00mmio_register_write(rt2x00dev, RX_DRX_IDX, 0);

	rt2800_disable_wpdma(rt2x00dev);

	rt2x00mmio_register_write(rt2x00dev, DELAY_INT_CFG, 0);

	return 0;
}

/*
 * Device state switch handlers.
 */
static void rt2800pci_toggle_irq(struct rt2x00_dev *rt2x00dev,
				 enum dev_state state)
{
	u32 reg;
	unsigned long flags;

	/*
	 * When interrupts are being enabled, the interrupt registers
	 * should clear the register to assure a clean state.
	 */
	if (state == STATE_RADIO_IRQ_ON) {
		rt2x00mmio_register_read(rt2x00dev, INT_SOURCE_CSR, &reg);
		rt2x00mmio_register_write(rt2x00dev, INT_SOURCE_CSR, reg);
	}

	spin_lock_irqsave(&rt2x00dev->irqmask_lock, flags);
	reg = 0;
	if (state == STATE_RADIO_IRQ_ON) {
		rt2x00_set_field32(&reg, INT_MASK_CSR_RX_DONE, 1);
		rt2x00_set_field32(&reg, INT_MASK_CSR_TBTT, 1);
		rt2x00_set_field32(&reg, INT_MASK_CSR_PRE_TBTT, 1);
		rt2x00_set_field32(&reg, INT_MASK_CSR_TX_FIFO_STATUS, 1);
		rt2x00_set_field32(&reg, INT_MASK_CSR_AUTO_WAKEUP, 1);
	}
	rt2x00mmio_register_write(rt2x00dev, INT_MASK_CSR, reg);
	spin_unlock_irqrestore(&rt2x00dev->irqmask_lock, flags);

	if (state == STATE_RADIO_IRQ_OFF) {
		/*
		 * Wait for possibly running tasklets to finish.
		 */
		tasklet_kill(&rt2x00dev->txstatus_tasklet);
		tasklet_kill(&rt2x00dev->rxdone_tasklet);
		tasklet_kill(&rt2x00dev->autowake_tasklet);
		tasklet_kill(&rt2x00dev->tbtt_tasklet);
		tasklet_kill(&rt2x00dev->pretbtt_tasklet);
	}
}

static int rt2800pci_init_registers(struct rt2x00_dev *rt2x00dev)
{
	u32 reg;

	/*
	 * Reset DMA indexes
	 */
	rt2x00mmio_register_read(rt2x00dev, WPDMA_RST_IDX, &reg);
	rt2x00_set_field32(&reg, WPDMA_RST_IDX_DTX_IDX0, 1);
	rt2x00_set_field32(&reg, WPDMA_RST_IDX_DTX_IDX1, 1);
	rt2x00_set_field32(&reg, WPDMA_RST_IDX_DTX_IDX2, 1);
	rt2x00_set_field32(&reg, WPDMA_RST_IDX_DTX_IDX3, 1);
	rt2x00_set_field32(&reg, WPDMA_RST_IDX_DTX_IDX4, 1);
	rt2x00_set_field32(&reg, WPDMA_RST_IDX_DTX_IDX5, 1);
	rt2x00_set_field32(&reg, WPDMA_RST_IDX_DRX_IDX0, 1);
	rt2x00mmio_register_write(rt2x00dev, WPDMA_RST_IDX, reg);

	rt2x00mmio_register_write(rt2x00dev, PBF_SYS_CTRL, 0x00000e1f);
	rt2x00mmio_register_write(rt2x00dev, PBF_SYS_CTRL, 0x00000e00);

	if (rt2x00_is_pcie(rt2x00dev) &&
	    (rt2x00_rt(rt2x00dev, RT3572) ||
	     rt2x00_rt(rt2x00dev, RT5390) ||
	     rt2x00_rt(rt2x00dev, RT5392))) {
		rt2x00mmio_register_read(rt2x00dev, AUX_CTRL, &reg);
		rt2x00_set_field32(&reg, AUX_CTRL_FORCE_PCIE_CLK, 1);
		rt2x00_set_field32(&reg, AUX_CTRL_WAKE_PCIE_EN, 1);
		rt2x00mmio_register_write(rt2x00dev, AUX_CTRL, reg);
	}

	rt2x00mmio_register_write(rt2x00dev, PWR_PIN_CFG, 0x00000003);

	reg = 0;
	rt2x00_set_field32(&reg, MAC_SYS_CTRL_RESET_CSR, 1);
	rt2x00_set_field32(&reg, MAC_SYS_CTRL_RESET_BBP, 1);
	rt2x00mmio_register_write(rt2x00dev, MAC_SYS_CTRL, reg);

	rt2x00mmio_register_write(rt2x00dev, MAC_SYS_CTRL, 0x00000000);

	return 0;
}

static int rt2800pci_enable_radio(struct rt2x00_dev *rt2x00dev)
{
	int retval;

	/* Wait for DMA, ignore error until we initialize queues. */
	rt2800_wait_wpdma_ready(rt2x00dev);

	if (unlikely(rt2800pci_init_queues(rt2x00dev)))
		return -EIO;

	retval = rt2800_enable_radio(rt2x00dev);
	if (retval)
		return retval;

	/* After resume MCU_BOOT_SIGNAL will trash these. */
	rt2x00mmio_register_write(rt2x00dev, H2M_MAILBOX_STATUS, ~0);
	rt2x00mmio_register_write(rt2x00dev, H2M_MAILBOX_CID, ~0);

	rt2800_mcu_request(rt2x00dev, MCU_SLEEP, TOKEN_RADIO_OFF, 0xff, 0x02);
	rt2800pci_mcu_status(rt2x00dev, TOKEN_RADIO_OFF);

	rt2800_mcu_request(rt2x00dev, MCU_WAKEUP, TOKEN_WAKEUP, 0, 0);
	rt2800pci_mcu_status(rt2x00dev, TOKEN_WAKEUP);

	return retval;
}

static void rt2800pci_disable_radio(struct rt2x00_dev *rt2x00dev)
{
	if (rt2x00_is_soc(rt2x00dev)) {
		rt2800_disable_radio(rt2x00dev);
		rt2x00mmio_register_write(rt2x00dev, PWR_PIN_CFG, 0);
		rt2x00mmio_register_write(rt2x00dev, TX_PIN_CFG, 0);
	}
}

static int rt2800pci_set_state(struct rt2x00_dev *rt2x00dev,
			       enum dev_state state)
{
	if (state == STATE_AWAKE) {
		rt2800_mcu_request(rt2x00dev, MCU_WAKEUP, TOKEN_WAKEUP,
				   0, 0x02);
		rt2800pci_mcu_status(rt2x00dev, TOKEN_WAKEUP);
	} else if (state == STATE_SLEEP) {
		rt2x00mmio_register_write(rt2x00dev, H2M_MAILBOX_STATUS,
					  0xffffffff);
		rt2x00mmio_register_write(rt2x00dev, H2M_MAILBOX_CID,
					  0xffffffff);
		rt2800_mcu_request(rt2x00dev, MCU_SLEEP, TOKEN_SLEEP,
				   0xff, 0x01);
	}

	return 0;
}

static int rt2800pci_set_device_state(struct rt2x00_dev *rt2x00dev,
				      enum dev_state state)
{
	int retval = 0;

	switch (state) {
	case STATE_RADIO_ON:
		retval = rt2800pci_enable_radio(rt2x00dev);
		break;
	case STATE_RADIO_OFF:
		/*
		 * After the radio has been disabled, the device should
		 * be put to sleep for powersaving.
		 */
		rt2800pci_disable_radio(rt2x00dev);
		rt2800pci_set_state(rt2x00dev, STATE_SLEEP);
		break;
	case STATE_RADIO_IRQ_ON:
	case STATE_RADIO_IRQ_OFF:
		rt2800pci_toggle_irq(rt2x00dev, state);
		break;
	case STATE_DEEP_SLEEP:
	case STATE_SLEEP:
	case STATE_STANDBY:
	case STATE_AWAKE:
		retval = rt2800pci_set_state(rt2x00dev, state);
		break;
	default:
		retval = -ENOTSUPP;
		break;
	}

	if (unlikely(retval))
		rt2x00_err(rt2x00dev, "Device failed to enter state %d (%d)\n",
			   state, retval);

	return retval;
}

/*
 * TX descriptor initialization
 */
static __le32 *rt2800pci_get_txwi(struct queue_entry *entry)
{
	return (__le32 *) entry->skb->data;
}

static void rt2800pci_write_tx_desc(struct queue_entry *entry,
				    struct txentry_desc *txdesc)
{
	struct skb_frame_desc *skbdesc = get_skb_frame_desc(entry->skb);
	struct queue_entry_priv_mmio *entry_priv = entry->priv_data;
	__le32 *txd = entry_priv->desc;
	u32 word;

	/*
	 * The buffers pointed by SD_PTR0/SD_LEN0 and SD_PTR1/SD_LEN1
	 * must contains a TXWI structure + 802.11 header + padding + 802.11
	 * data. We choose to have SD_PTR0/SD_LEN0 only contains TXWI and
	 * SD_PTR1/SD_LEN1 contains 802.11 header + padding + 802.11
	 * data. It means that LAST_SEC0 is always 0.
	 */

	/*
	 * Initialize TX descriptor
	 */
	word = 0;
	rt2x00_set_field32(&word, TXD_W0_SD_PTR0, skbdesc->skb_dma);
	rt2x00_desc_write(txd, 0, word);

	word = 0;
	rt2x00_set_field32(&word, TXD_W1_SD_LEN1, entry->skb->len);
	rt2x00_set_field32(&word, TXD_W1_LAST_SEC1,
			   !test_bit(ENTRY_TXD_MORE_FRAG, &txdesc->flags));
	rt2x00_set_field32(&word, TXD_W1_BURST,
			   test_bit(ENTRY_TXD_BURST, &txdesc->flags));
	rt2x00_set_field32(&word, TXD_W1_SD_LEN0, TXWI_DESC_SIZE);
	rt2x00_set_field32(&word, TXD_W1_LAST_SEC0, 0);
	rt2x00_set_field32(&word, TXD_W1_DMA_DONE, 0);
	rt2x00_desc_write(txd, 1, word);

	word = 0;
	rt2x00_set_field32(&word, TXD_W2_SD_PTR1,
			   skbdesc->skb_dma + TXWI_DESC_SIZE);
	rt2x00_desc_write(txd, 2, word);

	word = 0;
	rt2x00_set_field32(&word, TXD_W3_WIV,
			   !test_bit(ENTRY_TXD_ENCRYPT_IV, &txdesc->flags));
	rt2x00_set_field32(&word, TXD_W3_QSEL, 2);
	rt2x00_desc_write(txd, 3, word);

	/*
	 * Register descriptor details in skb frame descriptor.
	 */
	skbdesc->desc = txd;
	skbdesc->desc_len = TXD_DESC_SIZE;
}

/*
 * RX control handlers
 */
static void rt2800pci_fill_rxdone(struct queue_entry *entry,
				  struct rxdone_entry_desc *rxdesc)
{
	struct queue_entry_priv_mmio *entry_priv = entry->priv_data;
	__le32 *rxd = entry_priv->desc;
	u32 word;

	rt2x00_desc_read(rxd, 3, &word);

	if (rt2x00_get_field32(word, RXD_W3_CRC_ERROR))
		rxdesc->flags |= RX_FLAG_FAILED_FCS_CRC;

	/*
	 * Unfortunately we don't know the cipher type used during
	 * decryption. This prevents us from correct providing
	 * correct statistics through debugfs.
	 */
	rxdesc->cipher_status = rt2x00_get_field32(word, RXD_W3_CIPHER_ERROR);

	if (rt2x00_get_field32(word, RXD_W3_DECRYPTED)) {
		/*
		 * Hardware has stripped IV/EIV data from 802.11 frame during
		 * decryption. Unfortunately the descriptor doesn't contain
		 * any fields with the EIV/IV data either, so they can't
		 * be restored by rt2x00lib.
		 */
		rxdesc->flags |= RX_FLAG_IV_STRIPPED;

		/*
		 * The hardware has already checked the Michael Mic and has
		 * stripped it from the frame. Signal this to mac80211.
		 */
		rxdesc->flags |= RX_FLAG_MMIC_STRIPPED;

		if (rxdesc->cipher_status == RX_CRYPTO_SUCCESS)
			rxdesc->flags |= RX_FLAG_DECRYPTED;
		else if (rxdesc->cipher_status == RX_CRYPTO_FAIL_MIC)
			rxdesc->flags |= RX_FLAG_MMIC_ERROR;
	}

	if (rt2x00_get_field32(word, RXD_W3_MY_BSS))
		rxdesc->dev_flags |= RXDONE_MY_BSS;

	if (rt2x00_get_field32(word, RXD_W3_L2PAD))
		rxdesc->dev_flags |= RXDONE_L2PAD;

	/*
	 * Process the RXWI structure that is at the start of the buffer.
	 */
	rt2800_process_rxwi(entry, rxdesc);

	/*
	 * Remove RXWI descriptor from start of buffer.
	 */
	skb_pull(entry->skb, RXWI_DESC_SIZE);
}

/*
 * Interrupt functions.
 */
static void rt2800pci_wakeup(struct rt2x00_dev *rt2x00dev)
{
	struct ieee80211_conf conf = { .flags = 0 };
	struct rt2x00lib_conf libconf = { .conf = &conf };

	rt2800_config(rt2x00dev, &libconf, IEEE80211_CONF_CHANGE_PS);
}

static bool rt2800pci_txdone_entry_check(struct queue_entry *entry, u32 status)
{
	__le32 *txwi;
	u32 word;
	int wcid, tx_wcid;

	wcid = rt2x00_get_field32(status, TX_STA_FIFO_WCID);

	txwi = rt2800_drv_get_txwi(entry);
	rt2x00_desc_read(txwi, 1, &word);
	tx_wcid = rt2x00_get_field32(word, TXWI_W1_WIRELESS_CLI_ID);

	return (tx_wcid == wcid);
}

static bool rt2800pci_txdone_find_entry(struct queue_entry *entry, void *data)
{
	u32 status = *(u32 *)data;

	/*
	 * rt2800pci hardware might reorder frames when exchanging traffic
	 * with multiple BA enabled STAs.
	 *
	 * For example, a tx queue
	 *    [ STA1 | STA2 | STA1 | STA2 ]
	 * can result in tx status reports
	 *    [ STA1 | STA1 | STA2 | STA2 ]
	 * when the hw decides to aggregate the frames for STA1 into one AMPDU.
	 *
	 * To mitigate this effect, associate the tx status to the first frame
	 * in the tx queue with a matching wcid.
	 */
	if (rt2800pci_txdone_entry_check(entry, status) &&
	    !test_bit(ENTRY_DATA_STATUS_SET, &entry->flags)) {
		/*
		 * Got a matching frame, associate the tx status with
		 * the frame
		 */
		entry->status = status;
		set_bit(ENTRY_DATA_STATUS_SET, &entry->flags);
		return true;
	}

	/* Check the next frame */
	return false;
}

static bool rt2800pci_txdone_match_first(struct queue_entry *entry, void *data)
{
	u32 status = *(u32 *)data;

	/*
	 * Find the first frame without tx status and assign this status to it
	 * regardless if it matches or not.
	 */
	if (!test_bit(ENTRY_DATA_STATUS_SET, &entry->flags)) {
		/*
		 * Got a matching frame, associate the tx status with
		 * the frame
		 */
		entry->status = status;
		set_bit(ENTRY_DATA_STATUS_SET, &entry->flags);
		return true;
	}

	/* Check the next frame */
	return false;
}
static bool rt2800pci_txdone_release_entries(struct queue_entry *entry,
					     void *data)
{
	if (test_bit(ENTRY_DATA_STATUS_SET, &entry->flags)) {
		rt2800_txdone_entry(entry, entry->status,
				    rt2800pci_get_txwi(entry));
		return false;
	}

	/* No more frames to release */
	return true;
}

static bool rt2800pci_txdone(struct rt2x00_dev *rt2x00dev)
{
	struct data_queue *queue;
	u32 status;
	u8 qid;
	int max_tx_done = 16;

	while (kfifo_get(&rt2x00dev->txstatus_fifo, &status)) {
		qid = rt2x00_get_field32(status, TX_STA_FIFO_PID_QUEUE);
		if (unlikely(qid >= QID_RX)) {
			/*
			 * Unknown queue, this shouldn't happen. Just drop
			 * this tx status.
			 */
			rt2x00_warn(rt2x00dev, "Got TX status report with unexpected pid %u, dropping\n",
				    qid);
			break;
		}

		queue = rt2x00queue_get_tx_queue(rt2x00dev, qid);
		if (unlikely(queue == NULL)) {
			/*
			 * The queue is NULL, this shouldn't happen. Stop
			 * processing here and drop the tx status
			 */
			rt2x00_warn(rt2x00dev, "Got TX status for an unavailable queue %u, dropping\n",
				    qid);
			break;
		}

		if (unlikely(rt2x00queue_empty(queue))) {
			/*
			 * The queue is empty. Stop processing here
			 * and drop the tx status.
			 */
			rt2x00_warn(rt2x00dev, "Got TX status for an empty queue %u, dropping\n",
				    qid);
			break;
		}

		/*
		 * Let's associate this tx status with the first
		 * matching frame.
		 */
		if (!rt2x00queue_for_each_entry(queue, Q_INDEX_DONE,
						Q_INDEX, &status,
						rt2800pci_txdone_find_entry)) {
			/*
			 * We cannot match the tx status to any frame, so just
			 * use the first one.
			 */
			if (!rt2x00queue_for_each_entry(queue, Q_INDEX_DONE,
							Q_INDEX, &status,
							rt2800pci_txdone_match_first)) {
<<<<<<< HEAD
				WARNING(rt2x00dev, "No frame found for TX "
						   "status on queue %u, dropping\n",
						   qid);
=======
				rt2x00_warn(rt2x00dev, "No frame found for TX status on queue %u, dropping\n",
					    qid);
>>>>>>> b006ed54
				break;
			}
		}

		/*
		 * Release all frames with a valid tx status.
		 */
		rt2x00queue_for_each_entry(queue, Q_INDEX_DONE,
					   Q_INDEX, NULL,
					   rt2800pci_txdone_release_entries);

		if (--max_tx_done == 0)
			break;
	}

	return !max_tx_done;
}

static inline void rt2800pci_enable_interrupt(struct rt2x00_dev *rt2x00dev,
					      struct rt2x00_field32 irq_field)
{
	u32 reg;

	/*
	 * Enable a single interrupt. The interrupt mask register
	 * access needs locking.
	 */
	spin_lock_irq(&rt2x00dev->irqmask_lock);
	rt2x00mmio_register_read(rt2x00dev, INT_MASK_CSR, &reg);
	rt2x00_set_field32(&reg, irq_field, 1);
	rt2x00mmio_register_write(rt2x00dev, INT_MASK_CSR, reg);
	spin_unlock_irq(&rt2x00dev->irqmask_lock);
}

static void rt2800pci_txstatus_tasklet(unsigned long data)
{
	struct rt2x00_dev *rt2x00dev = (struct rt2x00_dev *)data;
	if (rt2800pci_txdone(rt2x00dev))
		tasklet_schedule(&rt2x00dev->txstatus_tasklet);

	/*
	 * No need to enable the tx status interrupt here as we always
	 * leave it enabled to minimize the possibility of a tx status
	 * register overflow. See comment in interrupt handler.
	 */
}

static void rt2800pci_pretbtt_tasklet(unsigned long data)
{
	struct rt2x00_dev *rt2x00dev = (struct rt2x00_dev *)data;
	rt2x00lib_pretbtt(rt2x00dev);
	if (test_bit(DEVICE_STATE_ENABLED_RADIO, &rt2x00dev->flags))
		rt2800pci_enable_interrupt(rt2x00dev, INT_MASK_CSR_PRE_TBTT);
}

static void rt2800pci_tbtt_tasklet(unsigned long data)
{
	struct rt2x00_dev *rt2x00dev = (struct rt2x00_dev *)data;
	struct rt2800_drv_data *drv_data = rt2x00dev->drv_data;
	u32 reg;

	rt2x00lib_beacondone(rt2x00dev);

	if (rt2x00dev->intf_ap_count) {
		/*
		 * The rt2800pci hardware tbtt timer is off by 1us per tbtt
		 * causing beacon skew and as a result causing problems with
		 * some powersaving clients over time. Shorten the beacon
		 * interval every 64 beacons by 64us to mitigate this effect.
		 */
		if (drv_data->tbtt_tick == (BCN_TBTT_OFFSET - 2)) {
			rt2x00mmio_register_read(rt2x00dev, BCN_TIME_CFG, &reg);
			rt2x00_set_field32(&reg, BCN_TIME_CFG_BEACON_INTERVAL,
					   (rt2x00dev->beacon_int * 16) - 1);
			rt2x00mmio_register_write(rt2x00dev, BCN_TIME_CFG, reg);
		} else if (drv_data->tbtt_tick == (BCN_TBTT_OFFSET - 1)) {
			rt2x00mmio_register_read(rt2x00dev, BCN_TIME_CFG, &reg);
			rt2x00_set_field32(&reg, BCN_TIME_CFG_BEACON_INTERVAL,
					   (rt2x00dev->beacon_int * 16));
			rt2x00mmio_register_write(rt2x00dev, BCN_TIME_CFG, reg);
		}
		drv_data->tbtt_tick++;
		drv_data->tbtt_tick %= BCN_TBTT_OFFSET;
	}

	if (test_bit(DEVICE_STATE_ENABLED_RADIO, &rt2x00dev->flags))
		rt2800pci_enable_interrupt(rt2x00dev, INT_MASK_CSR_TBTT);
}

static void rt2800pci_rxdone_tasklet(unsigned long data)
{
	struct rt2x00_dev *rt2x00dev = (struct rt2x00_dev *)data;
	if (rt2x00mmio_rxdone(rt2x00dev))
		tasklet_schedule(&rt2x00dev->rxdone_tasklet);
	else if (test_bit(DEVICE_STATE_ENABLED_RADIO, &rt2x00dev->flags))
		rt2800pci_enable_interrupt(rt2x00dev, INT_MASK_CSR_RX_DONE);
}

static void rt2800pci_autowake_tasklet(unsigned long data)
{
	struct rt2x00_dev *rt2x00dev = (struct rt2x00_dev *)data;
	rt2800pci_wakeup(rt2x00dev);
	if (test_bit(DEVICE_STATE_ENABLED_RADIO, &rt2x00dev->flags))
		rt2800pci_enable_interrupt(rt2x00dev, INT_MASK_CSR_AUTO_WAKEUP);
}

static void rt2800pci_txstatus_interrupt(struct rt2x00_dev *rt2x00dev)
{
	u32 status;
	int i;

	/*
	 * The TX_FIFO_STATUS interrupt needs special care. We should
	 * read TX_STA_FIFO but we should do it immediately as otherwise
	 * the register can overflow and we would lose status reports.
	 *
	 * Hence, read the TX_STA_FIFO register and copy all tx status
	 * reports into a kernel FIFO which is handled in the txstatus
	 * tasklet. We use a tasklet to process the tx status reports
	 * because we can schedule the tasklet multiple times (when the
	 * interrupt fires again during tx status processing).
	 *
	 * Furthermore we don't disable the TX_FIFO_STATUS
	 * interrupt here but leave it enabled so that the TX_STA_FIFO
	 * can also be read while the tx status tasklet gets executed.
	 *
	 * Since we have only one producer and one consumer we don't
	 * need to lock the kfifo.
	 */
	for (i = 0; i < rt2x00dev->ops->tx->entry_num; i++) {
		rt2x00mmio_register_read(rt2x00dev, TX_STA_FIFO, &status);

		if (!rt2x00_get_field32(status, TX_STA_FIFO_VALID))
			break;

		if (!kfifo_put(&rt2x00dev->txstatus_fifo, &status)) {
			rt2x00_warn(rt2x00dev, "TX status FIFO overrun, drop tx status report\n");
			break;
		}
	}

	/* Schedule the tasklet for processing the tx status. */
	tasklet_schedule(&rt2x00dev->txstatus_tasklet);
}

static irqreturn_t rt2800pci_interrupt(int irq, void *dev_instance)
{
	struct rt2x00_dev *rt2x00dev = dev_instance;
	u32 reg, mask;

	/* Read status and ACK all interrupts */
	rt2x00mmio_register_read(rt2x00dev, INT_SOURCE_CSR, &reg);
	rt2x00mmio_register_write(rt2x00dev, INT_SOURCE_CSR, reg);

	if (!reg)
		return IRQ_NONE;

	if (!test_bit(DEVICE_STATE_ENABLED_RADIO, &rt2x00dev->flags))
		return IRQ_HANDLED;

	/*
	 * Since INT_MASK_CSR and INT_SOURCE_CSR use the same bits
	 * for interrupts and interrupt masks we can just use the value of
	 * INT_SOURCE_CSR to create the interrupt mask.
	 */
	mask = ~reg;

	if (rt2x00_get_field32(reg, INT_SOURCE_CSR_TX_FIFO_STATUS)) {
		rt2800pci_txstatus_interrupt(rt2x00dev);
		/*
		 * Never disable the TX_FIFO_STATUS interrupt.
		 */
		rt2x00_set_field32(&mask, INT_MASK_CSR_TX_FIFO_STATUS, 1);
	}

	if (rt2x00_get_field32(reg, INT_SOURCE_CSR_PRE_TBTT))
		tasklet_hi_schedule(&rt2x00dev->pretbtt_tasklet);

	if (rt2x00_get_field32(reg, INT_SOURCE_CSR_TBTT))
		tasklet_hi_schedule(&rt2x00dev->tbtt_tasklet);

	if (rt2x00_get_field32(reg, INT_SOURCE_CSR_RX_DONE))
		tasklet_schedule(&rt2x00dev->rxdone_tasklet);

	if (rt2x00_get_field32(reg, INT_SOURCE_CSR_AUTO_WAKEUP))
		tasklet_schedule(&rt2x00dev->autowake_tasklet);

	/*
	 * Disable all interrupts for which a tasklet was scheduled right now,
	 * the tasklet will reenable the appropriate interrupts.
	 */
	spin_lock(&rt2x00dev->irqmask_lock);
	rt2x00mmio_register_read(rt2x00dev, INT_MASK_CSR, &reg);
	reg &= mask;
	rt2x00mmio_register_write(rt2x00dev, INT_MASK_CSR, reg);
	spin_unlock(&rt2x00dev->irqmask_lock);

	return IRQ_HANDLED;
}

/*
 * Device probe functions.
 */
static int rt2800pci_read_eeprom(struct rt2x00_dev *rt2x00dev)
{
	int retval;

	if (rt2x00_is_soc(rt2x00dev))
		retval = rt2800pci_read_eeprom_soc(rt2x00dev);
	else if (rt2800pci_efuse_detect(rt2x00dev))
		retval = rt2800pci_read_eeprom_efuse(rt2x00dev);
	else
		retval = rt2800pci_read_eeprom_pci(rt2x00dev);

	return retval;
}

static const struct ieee80211_ops rt2800pci_mac80211_ops = {
	.tx			= rt2x00mac_tx,
	.start			= rt2x00mac_start,
	.stop			= rt2x00mac_stop,
	.add_interface		= rt2x00mac_add_interface,
	.remove_interface	= rt2x00mac_remove_interface,
	.config			= rt2x00mac_config,
	.configure_filter	= rt2x00mac_configure_filter,
	.set_key		= rt2x00mac_set_key,
	.sw_scan_start		= rt2x00mac_sw_scan_start,
	.sw_scan_complete	= rt2x00mac_sw_scan_complete,
	.get_stats		= rt2x00mac_get_stats,
	.get_tkip_seq		= rt2800_get_tkip_seq,
	.set_rts_threshold	= rt2800_set_rts_threshold,
	.sta_add		= rt2x00mac_sta_add,
	.sta_remove		= rt2x00mac_sta_remove,
	.bss_info_changed	= rt2x00mac_bss_info_changed,
	.conf_tx		= rt2800_conf_tx,
	.get_tsf		= rt2800_get_tsf,
	.rfkill_poll		= rt2x00mac_rfkill_poll,
	.ampdu_action		= rt2800_ampdu_action,
	.flush			= rt2x00mac_flush,
	.get_survey		= rt2800_get_survey,
	.get_ringparam		= rt2x00mac_get_ringparam,
	.tx_frames_pending	= rt2x00mac_tx_frames_pending,
};

static const struct rt2800_ops rt2800pci_rt2800_ops = {
	.register_read		= rt2x00mmio_register_read,
	.register_read_lock	= rt2x00mmio_register_read, /* same for PCI */
	.register_write		= rt2x00mmio_register_write,
	.register_write_lock	= rt2x00mmio_register_write, /* same for PCI */
	.register_multiread	= rt2x00mmio_register_multiread,
	.register_multiwrite	= rt2x00mmio_register_multiwrite,
	.regbusy_read		= rt2x00mmio_regbusy_read,
	.read_eeprom		= rt2800pci_read_eeprom,
	.hwcrypt_disabled	= rt2800pci_hwcrypt_disabled,
	.drv_write_firmware	= rt2800pci_write_firmware,
	.drv_init_registers	= rt2800pci_init_registers,
	.drv_get_txwi		= rt2800pci_get_txwi,
};

static const struct rt2x00lib_ops rt2800pci_rt2x00_ops = {
	.irq_handler		= rt2800pci_interrupt,
	.txstatus_tasklet	= rt2800pci_txstatus_tasklet,
	.pretbtt_tasklet	= rt2800pci_pretbtt_tasklet,
	.tbtt_tasklet		= rt2800pci_tbtt_tasklet,
	.rxdone_tasklet		= rt2800pci_rxdone_tasklet,
	.autowake_tasklet	= rt2800pci_autowake_tasklet,
	.probe_hw		= rt2800_probe_hw,
	.get_firmware_name	= rt2800pci_get_firmware_name,
	.check_firmware		= rt2800_check_firmware,
	.load_firmware		= rt2800_load_firmware,
	.initialize		= rt2x00mmio_initialize,
	.uninitialize		= rt2x00mmio_uninitialize,
	.get_entry_state	= rt2800pci_get_entry_state,
	.clear_entry		= rt2800pci_clear_entry,
	.set_device_state	= rt2800pci_set_device_state,
	.rfkill_poll		= rt2800_rfkill_poll,
	.link_stats		= rt2800_link_stats,
	.reset_tuner		= rt2800_reset_tuner,
	.link_tuner		= rt2800_link_tuner,
	.gain_calibration	= rt2800_gain_calibration,
	.vco_calibration	= rt2800_vco_calibration,
	.start_queue		= rt2800pci_start_queue,
	.kick_queue		= rt2800pci_kick_queue,
	.stop_queue		= rt2800pci_stop_queue,
	.flush_queue		= rt2x00mmio_flush_queue,
	.write_tx_desc		= rt2800pci_write_tx_desc,
	.write_tx_data		= rt2800_write_tx_data,
	.write_beacon		= rt2800_write_beacon,
	.clear_beacon		= rt2800_clear_beacon,
	.fill_rxdone		= rt2800pci_fill_rxdone,
	.config_shared_key	= rt2800_config_shared_key,
	.config_pairwise_key	= rt2800_config_pairwise_key,
	.config_filter		= rt2800_config_filter,
	.config_intf		= rt2800_config_intf,
	.config_erp		= rt2800_config_erp,
	.config_ant		= rt2800_config_ant,
	.config			= rt2800_config,
	.sta_add		= rt2800_sta_add,
	.sta_remove		= rt2800_sta_remove,
};

static const struct data_queue_desc rt2800pci_queue_rx = {
	.entry_num		= 128,
	.data_size		= AGGREGATION_SIZE,
	.desc_size		= RXD_DESC_SIZE,
	.winfo_size		= RXWI_DESC_SIZE,
	.priv_size		= sizeof(struct queue_entry_priv_mmio),
};

static const struct data_queue_desc rt2800pci_queue_tx = {
	.entry_num		= 64,
	.data_size		= AGGREGATION_SIZE,
	.desc_size		= TXD_DESC_SIZE,
	.winfo_size		= TXWI_DESC_SIZE,
	.priv_size		= sizeof(struct queue_entry_priv_mmio),
};

static const struct data_queue_desc rt2800pci_queue_bcn = {
	.entry_num		= 8,
	.data_size		= 0, /* No DMA required for beacons */
	.desc_size		= TXD_DESC_SIZE,
	.winfo_size		= TXWI_DESC_SIZE,
	.priv_size		= sizeof(struct queue_entry_priv_mmio),
};

static const struct rt2x00_ops rt2800pci_ops = {
	.name			= KBUILD_MODNAME,
	.drv_data_size		= sizeof(struct rt2800_drv_data),
	.max_ap_intf		= 8,
	.eeprom_size		= EEPROM_SIZE,
	.rf_size		= RF_SIZE,
	.tx_queues		= NUM_TX_QUEUES,
	.extra_tx_headroom	= TXWI_DESC_SIZE,
	.rx			= &rt2800pci_queue_rx,
	.tx			= &rt2800pci_queue_tx,
	.bcn			= &rt2800pci_queue_bcn,
	.lib			= &rt2800pci_rt2x00_ops,
	.drv			= &rt2800pci_rt2800_ops,
	.hw			= &rt2800pci_mac80211_ops,
#ifdef CONFIG_RT2X00_LIB_DEBUGFS
	.debugfs		= &rt2800_rt2x00debug,
#endif /* CONFIG_RT2X00_LIB_DEBUGFS */
};

/*
 * RT2800pci module information.
 */
#ifdef CONFIG_PCI
static DEFINE_PCI_DEVICE_TABLE(rt2800pci_device_table) = {
	{ PCI_DEVICE(0x1814, 0x0601) },
	{ PCI_DEVICE(0x1814, 0x0681) },
	{ PCI_DEVICE(0x1814, 0x0701) },
	{ PCI_DEVICE(0x1814, 0x0781) },
	{ PCI_DEVICE(0x1814, 0x3090) },
	{ PCI_DEVICE(0x1814, 0x3091) },
	{ PCI_DEVICE(0x1814, 0x3092) },
	{ PCI_DEVICE(0x1432, 0x7708) },
	{ PCI_DEVICE(0x1432, 0x7727) },
	{ PCI_DEVICE(0x1432, 0x7728) },
	{ PCI_DEVICE(0x1432, 0x7738) },
	{ PCI_DEVICE(0x1432, 0x7748) },
	{ PCI_DEVICE(0x1432, 0x7758) },
	{ PCI_DEVICE(0x1432, 0x7768) },
	{ PCI_DEVICE(0x1462, 0x891a) },
	{ PCI_DEVICE(0x1a3b, 0x1059) },
#ifdef CONFIG_RT2800PCI_RT3290
	{ PCI_DEVICE(0x1814, 0x3290) },
#endif
#ifdef CONFIG_RT2800PCI_RT33XX
	{ PCI_DEVICE(0x1814, 0x3390) },
#endif
#ifdef CONFIG_RT2800PCI_RT35XX
	{ PCI_DEVICE(0x1432, 0x7711) },
	{ PCI_DEVICE(0x1432, 0x7722) },
	{ PCI_DEVICE(0x1814, 0x3060) },
	{ PCI_DEVICE(0x1814, 0x3062) },
	{ PCI_DEVICE(0x1814, 0x3562) },
	{ PCI_DEVICE(0x1814, 0x3592) },
	{ PCI_DEVICE(0x1814, 0x3593) },
	{ PCI_DEVICE(0x1814, 0x359f) },
#endif
#ifdef CONFIG_RT2800PCI_RT53XX
	{ PCI_DEVICE(0x1814, 0x5360) },
	{ PCI_DEVICE(0x1814, 0x5362) },
	{ PCI_DEVICE(0x1814, 0x5390) },
	{ PCI_DEVICE(0x1814, 0x5392) },
	{ PCI_DEVICE(0x1814, 0x539a) },
	{ PCI_DEVICE(0x1814, 0x539b) },
	{ PCI_DEVICE(0x1814, 0x539f) },
#endif
	{ 0, }
};
#endif /* CONFIG_PCI */

MODULE_AUTHOR(DRV_PROJECT);
MODULE_VERSION(DRV_VERSION);
MODULE_DESCRIPTION("Ralink RT2800 PCI & PCMCIA Wireless LAN driver.");
MODULE_SUPPORTED_DEVICE("Ralink RT2860 PCI & PCMCIA chipset based cards");
#ifdef CONFIG_PCI
MODULE_FIRMWARE(FIRMWARE_RT2860);
MODULE_DEVICE_TABLE(pci, rt2800pci_device_table);
#endif /* CONFIG_PCI */
MODULE_LICENSE("GPL");

#if defined(CONFIG_SOC_RT288X) || defined(CONFIG_SOC_RT305X)
static int rt2800soc_probe(struct platform_device *pdev)
{
	return rt2x00soc_probe(pdev, &rt2800pci_ops);
}

static struct platform_driver rt2800soc_driver = {
	.driver		= {
		.name		= "rt2800_wmac",
		.owner		= THIS_MODULE,
		.mod_name	= KBUILD_MODNAME,
	},
	.probe		= rt2800soc_probe,
	.remove		= rt2x00soc_remove,
	.suspend	= rt2x00soc_suspend,
	.resume		= rt2x00soc_resume,
};
#endif /* CONFIG_SOC_RT288X || CONFIG_SOC_RT305X */

#ifdef CONFIG_PCI
static int rt2800pci_probe(struct pci_dev *pci_dev,
			   const struct pci_device_id *id)
{
	return rt2x00pci_probe(pci_dev, &rt2800pci_ops);
}

static struct pci_driver rt2800pci_driver = {
	.name		= KBUILD_MODNAME,
	.id_table	= rt2800pci_device_table,
	.probe		= rt2800pci_probe,
	.remove		= rt2x00pci_remove,
	.suspend	= rt2x00pci_suspend,
	.resume		= rt2x00pci_resume,
};
#endif /* CONFIG_PCI */

static int __init rt2800pci_init(void)
{
	int ret = 0;

#if defined(CONFIG_SOC_RT288X) || defined(CONFIG_SOC_RT305X)
	ret = platform_driver_register(&rt2800soc_driver);
	if (ret)
		return ret;
#endif
#ifdef CONFIG_PCI
	ret = pci_register_driver(&rt2800pci_driver);
	if (ret) {
#if defined(CONFIG_SOC_RT288X) || defined(CONFIG_SOC_RT305X)
		platform_driver_unregister(&rt2800soc_driver);
#endif
		return ret;
	}
#endif

	return ret;
}

static void __exit rt2800pci_exit(void)
{
#ifdef CONFIG_PCI
	pci_unregister_driver(&rt2800pci_driver);
#endif
#if defined(CONFIG_SOC_RT288X) || defined(CONFIG_SOC_RT305X)
	platform_driver_unregister(&rt2800soc_driver);
#endif
}

module_init(rt2800pci_init);
module_exit(rt2800pci_exit);<|MERGE_RESOLUTION|>--- conflicted
+++ resolved
@@ -735,11 +735,6 @@
 	 * Process the RXWI structure that is at the start of the buffer.
 	 */
 	rt2800_process_rxwi(entry, rxdesc);
-
-	/*
-	 * Remove RXWI descriptor from start of buffer.
-	 */
-	skb_pull(entry->skb, RXWI_DESC_SIZE);
 }
 
 /*
@@ -888,14 +883,8 @@
 			if (!rt2x00queue_for_each_entry(queue, Q_INDEX_DONE,
 							Q_INDEX, &status,
 							rt2800pci_txdone_match_first)) {
-<<<<<<< HEAD
-				WARNING(rt2x00dev, "No frame found for TX "
-						   "status on queue %u, dropping\n",
-						   qid);
-=======
 				rt2x00_warn(rt2x00dev, "No frame found for TX status on queue %u, dropping\n",
 					    qid);
->>>>>>> b006ed54
 				break;
 			}
 		}
