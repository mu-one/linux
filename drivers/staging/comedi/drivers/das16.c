/*
 * das16.c
 * DAS16 driver
 *
 * COMEDI - Linux Control and Measurement Device Interface
 * Copyright (C) 2000 David A. Schleef <ds@schleef.org>
 * Copyright (C) 2000 Chris R. Baugher <baugher@enteract.com>
 * Copyright (C) 2001,2002 Frank Mori Hess <fmhess@users.sourceforge.net>
 *
 * This program is free software; you can redistribute it and/or modify
 * it under the terms of the GNU General Public License as published by
 * the Free Software Foundation; either version 2 of the License, or
 * (at your option) any later version.
 *
 * This program is distributed in the hope that it will be useful,
 * but WITHOUT ANY WARRANTY; without even the implied warranty of
 * MERCHANTABILITY or FITNESS FOR A PARTICULAR PURPOSE.  See the
 * GNU General Public License for more details.
 */

/*
 * Driver: das16
 * Description: DAS16 compatible boards
 * Author: Sam Moore, Warren Jasper, ds, Chris Baugher, Frank Hess, Roman Fietze
 * Devices: (Keithley Metrabyte) DAS-16 [das-16]
 *	    (Keithley Metrabyte) DAS-16G [das-16g]
 *	    (Keithley Metrabyte) DAS-16F [das-16f]
 *	    (Keithley Metrabyte) DAS-1201 [das-1201]
 *	    (Keithley Metrabyte) DAS-1202 [das-1202]
 *	    (Keithley Metrabyte) DAS-1401 [das-1401]
 *	    (Keithley Metrabyte) DAS-1402 [das-1402]
 *	    (Keithley Metrabyte) DAS-1601 [das-1601]
 *	    (Keithley Metrabyte) DAS-1602 [das-1602]
 *	    (ComputerBoards) PC104-DAS16/JR [pc104-das16jr]
 *	    (ComputerBoards) PC104-DAS16JR/16 [pc104-das16jr/16]
 *	    (ComputerBoards) CIO-DAS16 [cio-das16]
 *	    (ComputerBoards) CIO-DAS16F [cio-das16/f]
 *	    (ComputerBoards) CIO-DAS16/JR [cio-das16/jr]
 *	    (ComputerBoards) CIO-DAS16JR/16 [cio-das16jr/16]
 *	    (ComputerBoards) CIO-DAS1401/12 [cio-das1401/12]
 *	    (ComputerBoards) CIO-DAS1402/12 [cio-das1402/12]
 *	    (ComputerBoards) CIO-DAS1402/16 [cio-das1402/16]
 *	    (ComputerBoards) CIO-DAS1601/12 [cio-das1601/12]
 *	    (ComputerBoards) CIO-DAS1602/12 [cio-das1602/12]
 *	    (ComputerBoards) CIO-DAS1602/16 [cio-das1602/16]
 *	    (ComputerBoards) CIO-DAS16/330 [cio-das16/330]
 * Status: works
 * Updated: 2003-10-12
 *
 * A rewrite of the das16 and das1600 drivers.
 *
 * Options:
 *	[0] - base io address
 *	[1] - irq (does nothing, irq is not used anymore)
 *	[2] - dma channel (optional, required for comedi_command support)
 *	[3] - master clock speed in MHz (optional, 1 or 10, ignored if
 *		board can probe clock, defaults to 1)
 *	[4] - analog input range lowest voltage in microvolts (optional,
 *		only useful if your board does not have software
 *		programmable gain)
 *	[5] - analog input range highest voltage in microvolts (optional,
 *		only useful if board does not have software programmable
 *		gain)
 *	[6] - analog output range lowest voltage in microvolts (optional)
 *	[7] - analog output range highest voltage in microvolts (optional)
 *
 * Passing a zero for an option is the same as leaving it unspecified.
 */

/*
 * Testing and debugging help provided by Daniel Koch.
 *
 * Keithley Manuals:
 *	2309.PDF (das16)
 *	4919.PDF (das1400, 1600)
 *	4922.PDF (das-1400)
 *	4923.PDF (das1200, 1400, 1600)
 *
 * Computer boards manuals also available from their website
 * www.measurementcomputing.com
 */

#include <linux/module.h>
#include <linux/slab.h>
#include <linux/delay.h>
#include <linux/pci.h>
#include <linux/interrupt.h>

#include <asm/dma.h>

#include "../comedidev.h"

#include "8253.h"
#include "8255.h"
#include "comedi_fc.h"

#define DAS16_DMA_SIZE 0xff00	/*  size in bytes of allocated dma buffer */

/*
 * Register I/O map
 */
#define DAS16_TRIG_REG			0x00
#define DAS16_AI_LSB_REG		0x00
#define DAS16_AI_MSB_REG		0x01
#define DAS16_MUX_REG			0x02
#define DAS16_DIO_REG			0x03
#define DAS16_AO_LSB_REG(x)		((x) ? 0x06 : 0x04)
#define DAS16_AO_MSB_REG(x)		((x) ? 0x07 : 0x05)
#define DAS16_STATUS_REG		0x08
#define DAS16_STATUS_BUSY		(1 << 7)
#define DAS16_STATUS_UNIPOLAR		(1 << 6)
#define DAS16_STATUS_MUXBIT		(1 << 5)
#define DAS16_STATUS_INT		(1 << 4)
#define DAS16_CTRL_REG			0x09
#define DAS16_CTRL_INTE			(1 << 7)
#define DAS16_CTRL_IRQ(x)		(((x) & 0x7) << 4)
#define DAS16_CTRL_DMAE			(1 << 2)
#define DAS16_CTRL_PACING_MASK		(3 << 0)
#define DAS16_CTRL_INT_PACER		(3 << 0)
#define DAS16_CTRL_EXT_PACER		(2 << 0)
#define DAS16_CTRL_SOFT_PACER		(0 << 0)
#define DAS16_PACER_REG			0x0a
#define DAS16_PACER_BURST_LEN(x)	(((x) & 0xf) << 4)
#define DAS16_PACER_CTR0		(1 << 1)
#define DAS16_PACER_TRIG0		(1 << 0)
#define DAS16_GAIN_REG			0x0b
#define DAS16_TIMER_BASE_REG		0x0c	/* to 0x0f */

#define DAS1600_CONV_REG		0x404
#define DAS1600_CONV_DISABLE		(1 << 6)
#define DAS1600_BURST_REG		0x405
#define DAS1600_BURST_VAL		(1 << 6)
#define DAS1600_ENABLE_REG		0x406
#define DAS1600_ENABLE_VAL		(1 << 6)
#define DAS1600_STATUS_REG		0x407
#define DAS1600_STATUS_BME		(1 << 6)
#define DAS1600_STATUS_ME		(1 << 5)
#define DAS1600_STATUS_CD		(1 << 4)
#define DAS1600_STATUS_WS		(1 << 1)
#define DAS1600_STATUS_CLK_10MHZ	(1 << 0)

static const struct comedi_lrange range_das1x01_bip = {
	4, {
		BIP_RANGE(10),
		BIP_RANGE(1),
		BIP_RANGE(0.1),
		BIP_RANGE(0.01)
	}
};

static const struct comedi_lrange range_das1x01_unip = {
	4, {
		UNI_RANGE(10),
		UNI_RANGE(1),
		UNI_RANGE(0.1),
		UNI_RANGE(0.01)
	}
};

static const struct comedi_lrange range_das1x02_bip = {
	4, {
		BIP_RANGE(10),
		BIP_RANGE(5),
		BIP_RANGE(2.5),
		BIP_RANGE(1.25)
	}
};

static const struct comedi_lrange range_das1x02_unip = {
	4, {
		UNI_RANGE(10),
		UNI_RANGE(5),
		UNI_RANGE(2.5),
		UNI_RANGE(1.25)
	}
};

static const struct comedi_lrange range_das16jr = {
	9, {
		BIP_RANGE(10),
		BIP_RANGE(5),
		BIP_RANGE(2.5),
		BIP_RANGE(1.25),
		BIP_RANGE(0.625),
		UNI_RANGE(10),
		UNI_RANGE(5),
		UNI_RANGE(2.5),
		UNI_RANGE(1.25)
	}
};

static const struct comedi_lrange range_das16jr_16 = {
	8, {
		BIP_RANGE(10),
		BIP_RANGE(5),
		BIP_RANGE(2.5),
		BIP_RANGE(1.25),
		UNI_RANGE(10),
		UNI_RANGE(5),
		UNI_RANGE(2.5),
		UNI_RANGE(1.25)
	}
};

static const int das16jr_gainlist[] = { 8, 0, 1, 2, 3, 4, 5, 6, 7 };
static const int das16jr_16_gainlist[] = { 0, 1, 2, 3, 4, 5, 6, 7 };
static const int das1600_gainlist[] = { 0, 1, 2, 3 };

enum {
	das16_pg_none = 0,
	das16_pg_16jr,
	das16_pg_16jr_16,
	das16_pg_1601,
	das16_pg_1602,
};
static const int *const das16_gainlists[] = {
	NULL,
	das16jr_gainlist,
	das16jr_16_gainlist,
	das1600_gainlist,
	das1600_gainlist,
};

static const struct comedi_lrange *const das16_ai_uni_lranges[] = {
	&range_unknown,
	&range_das16jr,
	&range_das16jr_16,
	&range_das1x01_unip,
	&range_das1x02_unip,
};

static const struct comedi_lrange *const das16_ai_bip_lranges[] = {
	&range_unknown,
	&range_das16jr,
	&range_das16jr_16,
	&range_das1x01_bip,
	&range_das1x02_bip,
};

struct das16_board {
	const char *name;
	unsigned int ai_maxdata;
	unsigned int ai_speed;	/*  max conversion speed in nanosec */
	unsigned int ai_pg;
	unsigned int has_ao:1;
	unsigned int has_8255:1;

	unsigned int i8255_offset;

	unsigned int size;
	unsigned int id;
};

static const struct das16_board das16_boards[] = {
	{
		.name		= "das-16",
		.ai_maxdata	= 0x0fff,
		.ai_speed	= 15000,
		.ai_pg		= das16_pg_none,
		.has_ao		= 1,
		.has_8255	= 1,
		.i8255_offset	= 0x10,
		.size		= 0x14,
		.id		= 0x00,
	}, {
		.name		= "das-16g",
		.ai_maxdata	= 0x0fff,
		.ai_speed	= 15000,
		.ai_pg		= das16_pg_none,
		.has_ao		= 1,
		.has_8255	= 1,
		.i8255_offset	= 0x10,
		.size		= 0x14,
		.id		= 0x00,
	}, {
		.name		= "das-16f",
		.ai_maxdata	= 0x0fff,
		.ai_speed	= 8500,
		.ai_pg		= das16_pg_none,
		.has_ao		= 1,
		.has_8255	= 1,
		.i8255_offset	= 0x10,
		.size		= 0x14,
		.id		= 0x00,
	}, {
		.name		= "cio-das16",
		.ai_maxdata	= 0x0fff,
		.ai_speed	= 20000,
		.ai_pg		= das16_pg_none,
		.has_ao		= 1,
		.has_8255	= 1,
		.i8255_offset	= 0x10,
		.size		= 0x14,
		.id		= 0x80,
	}, {
		.name		= "cio-das16/f",
		.ai_maxdata	= 0x0fff,
		.ai_speed	= 10000,
		.ai_pg		= das16_pg_none,
		.has_ao		= 1,
		.has_8255	= 1,
		.i8255_offset	= 0x10,
		.size		= 0x14,
		.id		= 0x80,
	}, {
		.name		= "cio-das16/jr",
		.ai_maxdata	= 0x0fff,
		.ai_speed	= 7692,
		.ai_pg		= das16_pg_16jr,
		.size		= 0x10,
		.id		= 0x00,
	}, {
		.name		= "pc104-das16jr",
		.ai_maxdata	= 0x0fff,
		.ai_speed	= 3300,
		.ai_pg		= das16_pg_16jr,
		.size		= 0x10,
		.id		= 0x00,
	}, {
		.name		= "cio-das16jr/16",
		.ai_maxdata	= 0xffff,
		.ai_speed	= 10000,
		.ai_pg		= das16_pg_16jr_16,
		.size		= 0x10,
		.id		= 0x00,
	}, {
		.name		= "pc104-das16jr/16",
		.ai_maxdata	= 0xffff,
		.ai_speed	= 10000,
		.ai_pg		= das16_pg_16jr_16,
		.size		= 0x10,
		.id		= 0x00,
	}, {
		.name		= "das-1201",
		.ai_maxdata	= 0x0fff,
		.ai_speed	= 20000,
		.ai_pg		= das16_pg_none,
		.has_8255	= 1,
		.i8255_offset	= 0x400,
		.size		= 0x408,
		.id		= 0x20,
	}, {
		.name		= "das-1202",
		.ai_maxdata	= 0x0fff,
		.ai_speed	= 10000,
		.ai_pg		= das16_pg_none,
		.has_8255	= 1,
		.i8255_offset	= 0x400,
		.size		= 0x408,
		.id		= 0x20,
	}, {
		.name		= "das-1401",
		.ai_maxdata	= 0x0fff,
		.ai_speed	= 10000,
		.ai_pg		= das16_pg_1601,
		.size		= 0x408,
		.id		= 0xc0,
	}, {
		.name		= "das-1402",
		.ai_maxdata	= 0x0fff,
		.ai_speed	= 10000,
		.ai_pg		= das16_pg_1602,
		.size		= 0x408,
		.id		= 0xc0,
	}, {
		.name		= "das-1601",
		.ai_maxdata	= 0x0fff,
		.ai_speed	= 10000,
		.ai_pg		= das16_pg_1601,
		.has_ao		= 1,
		.has_8255	= 1,
		.i8255_offset	= 0x400,
		.size		= 0x408,
		.id		= 0xc0,
	}, {
		.name		= "das-1602",
		.ai_maxdata	= 0x0fff,
		.ai_speed	= 10000,
		.ai_pg		= das16_pg_1602,
		.has_ao		= 1,
		.has_8255	= 1,
		.i8255_offset	= 0x400,
		.size		= 0x408,
		.id		= 0xc0,
	}, {
		.name		= "cio-das1401/12",
		.ai_maxdata	= 0x0fff,
		.ai_speed	= 6250,
		.ai_pg		= das16_pg_1601,
		.size		= 0x408,
		.id		= 0xc0,
	}, {
		.name		= "cio-das1402/12",
		.ai_maxdata	= 0x0fff,
		.ai_speed	= 6250,
		.ai_pg		= das16_pg_1602,
		.size		= 0x408,
		.id		= 0xc0,
	}, {
		.name		= "cio-das1402/16",
		.ai_maxdata	= 0xffff,
		.ai_speed	= 10000,
		.ai_pg		= das16_pg_1602,
		.size		= 0x408,
		.id		= 0xc0,
	}, {
		.name		= "cio-das1601/12",
		.ai_maxdata	= 0x0fff,
		.ai_speed	= 6250,
		.ai_pg		= das16_pg_1601,
		.has_ao		= 1,
		.has_8255	= 1,
		.i8255_offset	= 0x400,
		.size		= 0x408,
		.id		= 0xc0,
	}, {
		.name		= "cio-das1602/12",
		.ai_maxdata	= 0x0fff,
		.ai_speed	= 10000,
		.ai_pg		= das16_pg_1602,
		.has_ao		= 1,
		.has_8255	= 1,
		.i8255_offset	= 0x400,
		.size		= 0x408,
		.id		= 0xc0,
	}, {
		.name		= "cio-das1602/16",
		.ai_maxdata	= 0xffff,
		.ai_speed	= 10000,
		.ai_pg		= das16_pg_1602,
		.has_ao		= 1,
		.has_8255	= 1,
		.i8255_offset	= 0x400,
		.size		= 0x408,
		.id		= 0xc0,
	}, {
		.name		= "cio-das16/330",
		.ai_maxdata	= 0x0fff,
		.ai_speed	= 3030,
		.ai_pg		= das16_pg_16jr,
		.size		= 0x14,
		.id		= 0xf0,
	},
};

/* Period for timer interrupt in jiffies.  It's a function
 * to deal with possibility of dynamic HZ patches  */
static inline int timer_period(void)
{
	return HZ / 20;
}

struct das16_private_struct {
	unsigned int		clockbase;
	unsigned int		ctrl_reg;
	unsigned long		adc_byte_count;
	unsigned int		divisor1;
	unsigned int		divisor2;
	unsigned int		dma_chan;
	uint16_t		*dma_buffer[2];
	dma_addr_t		dma_buffer_addr[2];
	unsigned int		current_buffer;
	unsigned int		dma_transfer_size;
	struct comedi_lrange	*user_ai_range_table;
	struct comedi_lrange	*user_ao_range_table;
	struct timer_list	timer;
	short			timer_running;
	unsigned long		extra_iobase;
	unsigned int		can_burst:1;
};

static void das16_ai_enable(struct comedi_device *dev,
			    unsigned int mode, unsigned int src)
{
	struct das16_private_struct *devpriv = dev->private;

	devpriv->ctrl_reg &= ~(DAS16_CTRL_INTE |
			       DAS16_CTRL_DMAE |
			       DAS16_CTRL_PACING_MASK);
	devpriv->ctrl_reg |= mode;

	if (src == TRIG_EXT)
		devpriv->ctrl_reg |= DAS16_CTRL_EXT_PACER;
	else
		devpriv->ctrl_reg |= DAS16_CTRL_INT_PACER;
	outb(devpriv->ctrl_reg, dev->iobase + DAS16_CTRL_REG);
}

static void das16_ai_disable(struct comedi_device *dev)
{
	struct das16_private_struct *devpriv = dev->private;

	/* disable interrupts, dma and pacer clocked conversions */
	devpriv->ctrl_reg &= ~(DAS16_CTRL_INTE |
			       DAS16_CTRL_DMAE |
			       DAS16_CTRL_PACING_MASK);
	outb(devpriv->ctrl_reg, dev->iobase + DAS16_CTRL_REG);
}

/* the pc104-das16jr (at least) has problems if the dma
	transfer is interrupted in the middle of transferring
	a 16 bit sample, so this function takes care to get
	an even transfer count after disabling dma
	channel.
*/
static int disable_dma_on_even(struct comedi_device *dev)
{
	struct das16_private_struct *devpriv = dev->private;
	int residue;
	int i;
	static const int disable_limit = 100;
	static const int enable_timeout = 100;

	disable_dma(devpriv->dma_chan);
	residue = get_dma_residue(devpriv->dma_chan);
	for (i = 0; i < disable_limit && (residue % 2); ++i) {
		int j;
		enable_dma(devpriv->dma_chan);
		for (j = 0; j < enable_timeout; ++j) {
			int new_residue;
			udelay(2);
			new_residue = get_dma_residue(devpriv->dma_chan);
			if (new_residue != residue)
				break;
		}
		disable_dma(devpriv->dma_chan);
		residue = get_dma_residue(devpriv->dma_chan);
	}
	if (i == disable_limit) {
		dev_err(dev->class_dev,
			"failed to get an even dma transfer, could be trouble\n");
	}
	return residue;
}

static void das16_interrupt(struct comedi_device *dev)
{
	struct das16_private_struct *devpriv = dev->private;
	struct comedi_subdevice *s = dev->read_subdev;
	struct comedi_async *async = s->async;
	struct comedi_cmd *cmd = &async->cmd;
	unsigned long spin_flags;
	unsigned long dma_flags;
	int num_bytes, residue;
	int buffer_index;

	spin_lock_irqsave(&dev->spinlock, spin_flags);
	if (!(devpriv->ctrl_reg & DAS16_CTRL_DMAE)) {
		spin_unlock_irqrestore(&dev->spinlock, spin_flags);
		return;
	}

	dma_flags = claim_dma_lock();
	clear_dma_ff(devpriv->dma_chan);
	residue = disable_dma_on_even(dev);

	/*  figure out how many points to read */
	if (residue > devpriv->dma_transfer_size) {
		dev_err(dev->class_dev, "residue > transfer size!\n");
		async->events |= COMEDI_CB_ERROR | COMEDI_CB_EOA;
		num_bytes = 0;
	} else
		num_bytes = devpriv->dma_transfer_size - residue;

	if (cmd->stop_src == TRIG_COUNT &&
					num_bytes >= devpriv->adc_byte_count) {
		num_bytes = devpriv->adc_byte_count;
		async->events |= COMEDI_CB_EOA;
	}

	buffer_index = devpriv->current_buffer;
	devpriv->current_buffer = (devpriv->current_buffer + 1) % 2;
	devpriv->adc_byte_count -= num_bytes;

	/*  re-enable  dma */
	if ((async->events & COMEDI_CB_EOA) == 0) {
		set_dma_addr(devpriv->dma_chan,
			     devpriv->dma_buffer_addr[devpriv->current_buffer]);
		set_dma_count(devpriv->dma_chan, devpriv->dma_transfer_size);
		enable_dma(devpriv->dma_chan);
	}
	release_dma_lock(dma_flags);

	spin_unlock_irqrestore(&dev->spinlock, spin_flags);

	cfc_write_array_to_buffer(s,
				  devpriv->dma_buffer[buffer_index], num_bytes);

	cfc_handle_events(dev, s);
}

static void das16_timer_interrupt(unsigned long arg)
{
	struct comedi_device *dev = (struct comedi_device *)arg;
	struct das16_private_struct *devpriv = dev->private;

	das16_interrupt(dev);

	if (devpriv->timer_running)
		mod_timer(&devpriv->timer, jiffies + timer_period());
}

static int das16_cmd_test(struct comedi_device *dev, struct comedi_subdevice *s,
			  struct comedi_cmd *cmd)
{
	const struct das16_board *board = comedi_board(dev);
	struct das16_private_struct *devpriv = dev->private;
	int err = 0, tmp;
	int gain, start_chan, i;
	int mask;

	/* Step 1 : check if triggers are trivially valid */

	err |= cfc_check_trigger_src(&cmd->start_src, TRIG_NOW);

	mask = TRIG_FOLLOW;
	if (devpriv->can_burst)
		mask |= TRIG_TIMER | TRIG_EXT;
	err |= cfc_check_trigger_src(&cmd->scan_begin_src, mask);

	tmp = cmd->convert_src;
	mask = TRIG_TIMER | TRIG_EXT;
	if (devpriv->can_burst)
		mask |= TRIG_NOW;
	err |= cfc_check_trigger_src(&cmd->convert_src, mask);

	err |= cfc_check_trigger_src(&cmd->scan_end_src, TRIG_COUNT);
	err |= cfc_check_trigger_src(&cmd->stop_src, TRIG_COUNT | TRIG_NONE);

	if (err)
		return 1;

	/* Step 2a : make sure trigger sources are unique */

	err |= cfc_check_trigger_is_unique(cmd->scan_begin_src);
	err |= cfc_check_trigger_is_unique(cmd->convert_src);
	err |= cfc_check_trigger_is_unique(cmd->stop_src);

	/* Step 2b : and mutually compatible */

	/*  make sure scan_begin_src and convert_src dont conflict */
	if (cmd->scan_begin_src == TRIG_FOLLOW && cmd->convert_src == TRIG_NOW)
		err |= -EINVAL;
	if (cmd->scan_begin_src != TRIG_FOLLOW && cmd->convert_src != TRIG_NOW)
		err |= -EINVAL;

	if (err)
		return 2;

	/* Step 3: check if arguments are trivially valid */

	err |= cfc_check_trigger_arg_is(&cmd->start_arg, 0);

	if (cmd->scan_begin_src == TRIG_FOLLOW)	/* internal trigger */
		err |= cfc_check_trigger_arg_is(&cmd->scan_begin_arg, 0);

	err |= cfc_check_trigger_arg_is(&cmd->scan_end_arg, cmd->chanlist_len);

	/* check against maximum frequency */
	if (cmd->scan_begin_src == TRIG_TIMER)
		err |= cfc_check_trigger_arg_min(&cmd->scan_begin_arg,
					board->ai_speed * cmd->chanlist_len);

	if (cmd->convert_src == TRIG_TIMER)
		err |= cfc_check_trigger_arg_min(&cmd->convert_arg,
						 board->ai_speed);

	if (cmd->stop_src == TRIG_NONE)
		err |= cfc_check_trigger_arg_is(&cmd->stop_arg, 0);

	if (err)
		return 3;

	/*  step 4: fix up arguments */
	if (cmd->scan_begin_src == TRIG_TIMER) {
		unsigned int tmp = cmd->scan_begin_arg;
		/*  set divisors, correct timing arguments */
<<<<<<< HEAD
		i8253_cascade_ns_to_timer_2div(devpriv->clockbase,
					       &devpriv->divisor1,
					       &devpriv->divisor2,
					       &cmd->scan_begin_arg,
					       cmd->flags & TRIG_ROUND_MASK);
=======
		i8253_cascade_ns_to_timer(devpriv->clockbase,
					  &devpriv->divisor1,
					  &devpriv->divisor2,
					  &cmd->scan_begin_arg, cmd->flags);
>>>>>>> d8ec26d7
		err += (tmp != cmd->scan_begin_arg);
	}
	if (cmd->convert_src == TRIG_TIMER) {
		unsigned int tmp = cmd->convert_arg;
		/*  set divisors, correct timing arguments */
<<<<<<< HEAD
		i8253_cascade_ns_to_timer_2div(devpriv->clockbase,
					       &devpriv->divisor1,
					       &devpriv->divisor2,
					       &cmd->convert_arg,
					       cmd->flags & TRIG_ROUND_MASK);
=======
		i8253_cascade_ns_to_timer(devpriv->clockbase,
					  &devpriv->divisor1,
					  &devpriv->divisor2,
					  &cmd->convert_arg, cmd->flags);
>>>>>>> d8ec26d7
		err += (tmp != cmd->convert_arg);
	}
	if (err)
		return 4;

	/*  check channel/gain list against card's limitations */
	if (cmd->chanlist) {
		gain = CR_RANGE(cmd->chanlist[0]);
		start_chan = CR_CHAN(cmd->chanlist[0]);
		for (i = 1; i < cmd->chanlist_len; i++) {
			if (CR_CHAN(cmd->chanlist[i]) !=
			    (start_chan + i) % s->n_chan) {
				dev_err(dev->class_dev,
					"entries in chanlist must be consecutive channels, counting upwards\n");
				err++;
			}
			if (CR_RANGE(cmd->chanlist[i]) != gain) {
				dev_err(dev->class_dev,
					"entries in chanlist must all have the same gain\n");
				err++;
			}
		}
	}
	if (err)
		return 5;

	return 0;
}

static unsigned int das16_set_pacer(struct comedi_device *dev, unsigned int ns,
				    int rounding_flags)
{
	struct das16_private_struct *devpriv = dev->private;
	unsigned long timer_base = dev->iobase + DAS16_TIMER_BASE_REG;

<<<<<<< HEAD
	i8253_cascade_ns_to_timer_2div(devpriv->clockbase,
				       &devpriv->divisor1,
				       &devpriv->divisor2,
				       &ns,
				       rounding_flags & TRIG_ROUND_MASK);
=======
	i8253_cascade_ns_to_timer(devpriv->clockbase,
				  &devpriv->divisor1, &devpriv->divisor2,
				  &ns, rounding_flags);
>>>>>>> d8ec26d7

	/* Write the values of ctr1 and ctr2 into counters 1 and 2 */
	i8254_load(timer_base, 0, 1, devpriv->divisor1, 2);
	i8254_load(timer_base, 0, 2, devpriv->divisor2, 2);

	return ns;
}

static int das16_cmd_exec(struct comedi_device *dev, struct comedi_subdevice *s)
{
	const struct das16_board *board = comedi_board(dev);
	struct das16_private_struct *devpriv = dev->private;
	struct comedi_async *async = s->async;
	struct comedi_cmd *cmd = &async->cmd;
	unsigned int byte;
	unsigned long flags;
	int range;

	if (cmd->flags & TRIG_RT) {
		dev_err(dev->class_dev,
			 "isa dma transfers cannot be performed with TRIG_RT, aborting\n");
		return -1;
	}

	devpriv->adc_byte_count =
	    cmd->stop_arg * cmd->chanlist_len * sizeof(uint16_t);

	if (devpriv->can_burst)
		outb(DAS1600_CONV_DISABLE, dev->iobase + DAS1600_CONV_REG);

	/*  set scan limits */
	byte = CR_CHAN(cmd->chanlist[0]);
	byte |= CR_CHAN(cmd->chanlist[cmd->chanlist_len - 1]) << 4;
	outb(byte, dev->iobase + DAS16_MUX_REG);

	/* set gain (this is also burst rate register but according to
	 * computer boards manual, burst rate does nothing, even on
	 * keithley cards) */
	if (board->ai_pg != das16_pg_none) {
		range = CR_RANGE(cmd->chanlist[0]);
		outb((das16_gainlists[board->ai_pg])[range],
		     dev->iobase + DAS16_GAIN_REG);
	}

	/* set counter mode and counts */
	cmd->convert_arg =
	    das16_set_pacer(dev, cmd->convert_arg,
			    cmd->flags & TRIG_ROUND_MASK);

	/* enable counters */
	byte = 0;
	if (devpriv->can_burst) {
		if (cmd->convert_src == TRIG_NOW) {
			outb(DAS1600_BURST_VAL,
			     dev->iobase + DAS1600_BURST_REG);
			/*  set burst length */
			byte |= DAS16_PACER_BURST_LEN(cmd->chanlist_len - 1);
		} else {
			outb(0, dev->iobase + DAS1600_BURST_REG);
		}
	}
	outb(byte, dev->iobase + DAS16_PACER_REG);

	/*  set up dma transfer */
	flags = claim_dma_lock();
	disable_dma(devpriv->dma_chan);
	/* clear flip-flop to make sure 2-byte registers for
	 * count and address get set correctly */
	clear_dma_ff(devpriv->dma_chan);
	devpriv->current_buffer = 0;
	set_dma_addr(devpriv->dma_chan,
		     devpriv->dma_buffer_addr[devpriv->current_buffer]);
	devpriv->dma_transfer_size = DAS16_DMA_SIZE;
	set_dma_count(devpriv->dma_chan, devpriv->dma_transfer_size);
	enable_dma(devpriv->dma_chan);
	release_dma_lock(flags);

	/*  set up interrupt */
	devpriv->timer_running = 1;
	devpriv->timer.expires = jiffies + timer_period();
	add_timer(&devpriv->timer);

	das16_ai_enable(dev, DAS16_CTRL_DMAE, cmd->convert_src);

	if (devpriv->can_burst)
		outb(0, dev->iobase + DAS1600_CONV_REG);

	return 0;
}

static int das16_cancel(struct comedi_device *dev, struct comedi_subdevice *s)
{
	struct das16_private_struct *devpriv = dev->private;
	unsigned long flags;

	spin_lock_irqsave(&dev->spinlock, flags);

	das16_ai_disable(dev);
	disable_dma(devpriv->dma_chan);

	/*  disable SW timer */
	if (devpriv->timer_running) {
		devpriv->timer_running = 0;
		del_timer(&devpriv->timer);
	}

	if (devpriv->can_burst)
		outb(0, dev->iobase + DAS1600_BURST_REG);

	spin_unlock_irqrestore(&dev->spinlock, flags);

	return 0;
}

static void das16_ai_munge(struct comedi_device *dev,
			   struct comedi_subdevice *s, void *array,
			   unsigned int num_bytes,
			   unsigned int start_chan_index)
{
	unsigned int i, num_samples = num_bytes / sizeof(short);
<<<<<<< HEAD
	short *data = array;
=======
	unsigned short *data = array;
>>>>>>> d8ec26d7

	for (i = 0; i < num_samples; i++) {
		data[i] = le16_to_cpu(data[i]);
		if (s->maxdata == 0x0fff)
			data[i] >>= 4;
		data[i] &= s->maxdata;
	}
}

static int das16_ai_wait_for_conv(struct comedi_device *dev,
				  unsigned int timeout)
{
	unsigned int status;
	int i;

	for (i = 0; i < timeout; i++) {
		status = inb(dev->iobase + DAS16_STATUS_REG);
		if (!(status & DAS16_STATUS_BUSY))
			return 0;
	}
	return -ETIME;
}

static int das16_ai_insn_read(struct comedi_device *dev,
			      struct comedi_subdevice *s,
			      struct comedi_insn *insn,
			      unsigned int *data)
{
	const struct das16_board *board = comedi_board(dev);
	unsigned int chan = CR_CHAN(insn->chanspec);
	unsigned int range = CR_RANGE(insn->chanspec);
	unsigned int val;
	int ret;
	int i;
<<<<<<< HEAD

	das16_ai_disable(dev);

=======

	das16_ai_disable(dev);

>>>>>>> d8ec26d7
	/* set multiplexer */
	outb(chan | (chan << 4), dev->iobase + DAS16_MUX_REG);

	/* set gain */
	if (board->ai_pg != das16_pg_none) {
		outb((das16_gainlists[board->ai_pg])[range],
		     dev->iobase + DAS16_GAIN_REG);
	}

	for (i = 0; i < insn->n; i++) {
		/* trigger conversion */
		outb_p(0, dev->iobase + DAS16_TRIG_REG);

		ret = das16_ai_wait_for_conv(dev, 1000);
		if (ret)
			return ret;

		val = inb(dev->iobase + DAS16_AI_MSB_REG) << 8;
		val |= inb(dev->iobase + DAS16_AI_LSB_REG);
		if (s->maxdata == 0x0fff)
			val >>= 4;
		val &= s->maxdata;

		data[i] = val;
	}

	return insn->n;
}

static int das16_ao_insn_write(struct comedi_device *dev,
			       struct comedi_subdevice *s,
			       struct comedi_insn *insn,
			       unsigned int *data)
{
	unsigned int chan = CR_CHAN(insn->chanspec);
	unsigned int val;
	int i;

	for (i = 0; i < insn->n; i++) {
		val = data[i];
		val <<= 4;

		outb(val & 0xff, dev->iobase + DAS16_AO_LSB_REG(chan));
		outb((val >> 8) & 0xff, dev->iobase + DAS16_AO_MSB_REG(chan));
	}

	return insn->n;
}

static int das16_di_insn_bits(struct comedi_device *dev,
			      struct comedi_subdevice *s,
			      struct comedi_insn *insn,
			      unsigned int *data)
{
	data[1] = inb(dev->iobase + DAS16_DIO_REG) & 0xf;
<<<<<<< HEAD

	return insn->n;
}

static int das16_do_insn_bits(struct comedi_device *dev,
			      struct comedi_subdevice *s,
			      struct comedi_insn *insn,
			      unsigned int *data)
{
	unsigned int mask = data[0];
	unsigned int bits = data[1];

	if (mask) {
		s->state &= ~mask;
		s->state |= (bits & mask);

		outb(s->state, dev->iobase + DAS16_DIO_REG);
	}
=======

	return insn->n;
}

static int das16_do_insn_bits(struct comedi_device *dev,
			      struct comedi_subdevice *s,
			      struct comedi_insn *insn,
			      unsigned int *data)
{
	if (comedi_dio_update_state(s, data))
		outb(s->state, dev->iobase + DAS16_DIO_REG);
>>>>>>> d8ec26d7

	data[1] = s->state;

	return insn->n;
}

static int das16_probe(struct comedi_device *dev, struct comedi_devconfig *it)
{
	const struct das16_board *board = comedi_board(dev);
	int diobits;

	/* diobits indicates boards */
	diobits = inb(dev->iobase + DAS16_DIO_REG) & 0xf0;
	if (board->id != diobits) {
		dev_err(dev->class_dev,
			"requested board's id bits are incorrect (0x%x != 0x%x)\n",
			board->id, diobits);
		return -EINVAL;
	}

	return 0;
}

static void das16_reset(struct comedi_device *dev)
{
	outb(0, dev->iobase + DAS16_STATUS_REG);
	outb(0, dev->iobase + DAS16_CTRL_REG);
	outb(0, dev->iobase + DAS16_PACER_REG);
	outb(0, dev->iobase + DAS16_TIMER_BASE_REG + i8254_control_reg);
}

static int das16_attach(struct comedi_device *dev, struct comedi_devconfig *it)
{
	const struct das16_board *board = comedi_board(dev);
	struct das16_private_struct *devpriv;
	struct comedi_subdevice *s;
	struct comedi_lrange *lrange;
	struct comedi_krange *krange;
	unsigned int dma_chan = it->options[2];
	unsigned int status;
	int ret;

	/*  check that clock setting is valid */
	if (it->options[3]) {
		if (it->options[3] != 0 &&
		    it->options[3] != 1 && it->options[3] != 10) {
			dev_err(dev->class_dev,
				"Invalid option. Master clock must be set to 1 or 10 (MHz)\n");
			return -EINVAL;
		}
	}

	devpriv = comedi_alloc_devpriv(dev, sizeof(*devpriv));
	if (!devpriv)
		return -ENOMEM;

	if (board->size < 0x400) {
		ret = comedi_request_region(dev, it->options[0], board->size);
		if (ret)
			return ret;
	} else {
		ret = comedi_request_region(dev, it->options[0], 0x10);
		if (ret)
			return ret;
		/* Request an additional region for the 8255 */
		ret = __comedi_request_region(dev, dev->iobase + 0x400,
					      board->size & 0x3ff);
		if (ret)
			return ret;
		devpriv->extra_iobase = dev->iobase + 0x400;
		devpriv->can_burst = 1;
	}

	/*  probe id bits to make sure they are consistent */
	if (das16_probe(dev, it))
		return -EINVAL;

	/*  get master clock speed */
	if (devpriv->can_burst) {
		status = inb(dev->iobase + DAS1600_STATUS_REG);

		if (status & DAS1600_STATUS_CLK_10MHZ)
<<<<<<< HEAD
			devpriv->clockbase = 100;
		else
			devpriv->clockbase = 1000;
	} else {
		if (it->options[3])
			devpriv->clockbase = 1000 / it->options[3];
		else
			devpriv->clockbase = 1000;	/*  1 MHz default */
=======
			devpriv->clockbase = I8254_OSC_BASE_10MHZ;
		else
			devpriv->clockbase = I8254_OSC_BASE_1MHZ;
	} else {
		if (it->options[3])
			devpriv->clockbase = I8254_OSC_BASE_1MHZ /
					     it->options[3];
		else
			devpriv->clockbase = I8254_OSC_BASE_1MHZ;
>>>>>>> d8ec26d7
	}

	/* initialize dma */
	if (dma_chan == 1 || dma_chan == 3) {
		unsigned long flags;
		int i;

		if (request_dma(dma_chan, dev->board_name)) {
			dev_err(dev->class_dev,
				"failed to request dma channel %i\n",
				dma_chan);
			return -EINVAL;
		}
		devpriv->dma_chan = dma_chan;

		/* allocate dma buffers */
		for (i = 0; i < 2; i++) {
			void *p;

			p = pci_alloc_consistent(NULL, DAS16_DMA_SIZE,
						 &devpriv->dma_buffer_addr[i]);
			if (!p)
				return -ENOMEM;
			devpriv->dma_buffer[i] = p;
		}

		flags = claim_dma_lock();
		disable_dma(devpriv->dma_chan);
		set_dma_mode(devpriv->dma_chan, DMA_MODE_READ);
		release_dma_lock(flags);

		init_timer(&devpriv->timer);
		devpriv->timer.function = das16_timer_interrupt;
		devpriv->timer.data = (unsigned long)dev;
	}

	/* get any user-defined input range */
	if (board->ai_pg == das16_pg_none &&
	    (it->options[4] || it->options[5])) {
		/* allocate single-range range table */
		lrange = kzalloc(sizeof(*lrange) + sizeof(*krange), GFP_KERNEL);
		if (!lrange)
			return -ENOMEM;

		/* initialize ai range */
		devpriv->user_ai_range_table = lrange;
		lrange->length = 1;
		krange = devpriv->user_ai_range_table->range;
		krange->min = it->options[4];
		krange->max = it->options[5];
		krange->flags = UNIT_volt;
	}

	/* get any user-defined output range */
	if (it->options[6] || it->options[7]) {
		/* allocate single-range range table */
		lrange = kzalloc(sizeof(*lrange) + sizeof(*krange), GFP_KERNEL);
		if (!lrange)
			return -ENOMEM;

		/* initialize ao range */
		devpriv->user_ao_range_table = lrange;
		lrange->length = 1;
		krange = devpriv->user_ao_range_table->range;
		krange->min = it->options[6];
		krange->max = it->options[7];
		krange->flags = UNIT_volt;
	}

	ret = comedi_alloc_subdevices(dev, 4 + board->has_8255);
	if (ret)
		return ret;

	status = inb(dev->iobase + DAS16_STATUS_REG);

	/* Analog Input subdevice */
	s = &dev->subdevices[0];
	s->type		= COMEDI_SUBD_AI;
	s->subdev_flags	= SDF_READABLE;
	if (status & DAS16_STATUS_MUXBIT) {
		s->subdev_flags	|= SDF_GROUND;
		s->n_chan	= 16;
	} else {
		s->subdev_flags	|= SDF_DIFF;
		s->n_chan	= 8;
	}
	s->len_chanlist	= s->n_chan;
	s->maxdata	= board->ai_maxdata;
	if (devpriv->user_ai_range_table) { /*  user defined ai range */
		s->range_table	= devpriv->user_ai_range_table;
	} else if (status & DAS16_STATUS_UNIPOLAR) {
		s->range_table	= das16_ai_uni_lranges[board->ai_pg];
	} else {
		s->range_table	= das16_ai_bip_lranges[board->ai_pg];
	}
	s->insn_read	= das16_ai_insn_read;
	if (devpriv->dma_chan) {
		dev->read_subdev = s;
		s->subdev_flags	|= SDF_CMD_READ;
		s->do_cmdtest	= das16_cmd_test;
		s->do_cmd	= das16_cmd_exec;
		s->cancel	= das16_cancel;
		s->munge	= das16_ai_munge;
	}

	/* Analog Output subdevice */
	s = &dev->subdevices[1];
	if (board->has_ao) {
		s->type		= COMEDI_SUBD_AO;
		s->subdev_flags	= SDF_WRITABLE;
		s->n_chan	= 2;
		s->maxdata	= 0x0fff;
		s->range_table	= devpriv->user_ao_range_table;
		s->insn_write	= das16_ao_insn_write;
	} else {
		s->type		= COMEDI_SUBD_UNUSED;
	}

	/* Digital Input subdevice */
	s = &dev->subdevices[2];
	s->type		= COMEDI_SUBD_DI;
	s->subdev_flags	= SDF_READABLE;
	s->n_chan	= 4;
	s->maxdata	= 1;
	s->range_table	= &range_digital;
	s->insn_bits	= das16_di_insn_bits;

	/* Digital Output subdevice */
	s = &dev->subdevices[3];
	s->type		= COMEDI_SUBD_DO;
	s->subdev_flags	= SDF_WRITABLE;
	s->n_chan	= 4;
	s->maxdata	= 1;
	s->range_table	= &range_digital;
	s->insn_bits	= das16_do_insn_bits;

	/* initialize digital output lines */
	outb(s->state, dev->iobase + DAS16_DIO_REG);

	/* 8255 Digital I/O subdevice */
	if (board->has_8255) {
		s = &dev->subdevices[4];
		ret = subdev_8255_init(dev, s, NULL,
				       dev->iobase + board->i8255_offset);
		if (ret)
			return ret;
	}

	das16_reset(dev);
	/* set the interrupt level */
	devpriv->ctrl_reg = DAS16_CTRL_IRQ(dev->irq);
	outb(devpriv->ctrl_reg, dev->iobase + DAS16_CTRL_REG);

	if (devpriv->can_burst) {
		outb(DAS1600_ENABLE_VAL, dev->iobase + DAS1600_ENABLE_REG);
		outb(0, dev->iobase + DAS1600_CONV_REG);
		outb(0, dev->iobase + DAS1600_BURST_REG);
	}

	return 0;
}

static void das16_detach(struct comedi_device *dev)
{
	const struct das16_board *board = comedi_board(dev);
	struct das16_private_struct *devpriv = dev->private;
	int i;

	if (devpriv) {
		if (dev->iobase)
			das16_reset(dev);

		for (i = 0; i < 2; i++) {
			if (devpriv->dma_buffer[i])
				pci_free_consistent(NULL, DAS16_DMA_SIZE,
						    devpriv->dma_buffer[i],
						    devpriv->
						    dma_buffer_addr[i]);
		}
		if (devpriv->dma_chan)
			free_dma(devpriv->dma_chan);
		kfree(devpriv->user_ai_range_table);
		kfree(devpriv->user_ao_range_table);

		if (devpriv->extra_iobase)
			release_region(devpriv->extra_iobase,
				       board->size & 0x3ff);
	}

	comedi_legacy_detach(dev);
}

static struct comedi_driver das16_driver = {
	.driver_name	= "das16",
	.module		= THIS_MODULE,
	.attach		= das16_attach,
	.detach		= das16_detach,
	.board_name	= &das16_boards[0].name,
	.num_names	= ARRAY_SIZE(das16_boards),
	.offset		= sizeof(das16_boards[0]),
};
module_comedi_driver(das16_driver);

MODULE_AUTHOR("Comedi http://www.comedi.org");
MODULE_DESCRIPTION("Comedi driver for DAS16 compatible boards");
MODULE_LICENSE("GPL");<|MERGE_RESOLUTION|>--- conflicted
+++ resolved
@@ -675,35 +675,19 @@
 	if (cmd->scan_begin_src == TRIG_TIMER) {
 		unsigned int tmp = cmd->scan_begin_arg;
 		/*  set divisors, correct timing arguments */
-<<<<<<< HEAD
-		i8253_cascade_ns_to_timer_2div(devpriv->clockbase,
-					       &devpriv->divisor1,
-					       &devpriv->divisor2,
-					       &cmd->scan_begin_arg,
-					       cmd->flags & TRIG_ROUND_MASK);
-=======
 		i8253_cascade_ns_to_timer(devpriv->clockbase,
 					  &devpriv->divisor1,
 					  &devpriv->divisor2,
 					  &cmd->scan_begin_arg, cmd->flags);
->>>>>>> d8ec26d7
 		err += (tmp != cmd->scan_begin_arg);
 	}
 	if (cmd->convert_src == TRIG_TIMER) {
 		unsigned int tmp = cmd->convert_arg;
 		/*  set divisors, correct timing arguments */
-<<<<<<< HEAD
-		i8253_cascade_ns_to_timer_2div(devpriv->clockbase,
-					       &devpriv->divisor1,
-					       &devpriv->divisor2,
-					       &cmd->convert_arg,
-					       cmd->flags & TRIG_ROUND_MASK);
-=======
 		i8253_cascade_ns_to_timer(devpriv->clockbase,
 					  &devpriv->divisor1,
 					  &devpriv->divisor2,
 					  &cmd->convert_arg, cmd->flags);
->>>>>>> d8ec26d7
 		err += (tmp != cmd->convert_arg);
 	}
 	if (err)
@@ -739,17 +723,9 @@
 	struct das16_private_struct *devpriv = dev->private;
 	unsigned long timer_base = dev->iobase + DAS16_TIMER_BASE_REG;
 
-<<<<<<< HEAD
-	i8253_cascade_ns_to_timer_2div(devpriv->clockbase,
-				       &devpriv->divisor1,
-				       &devpriv->divisor2,
-				       &ns,
-				       rounding_flags & TRIG_ROUND_MASK);
-=======
 	i8253_cascade_ns_to_timer(devpriv->clockbase,
 				  &devpriv->divisor1, &devpriv->divisor2,
 				  &ns, rounding_flags);
->>>>>>> d8ec26d7
 
 	/* Write the values of ctr1 and ctr2 into counters 1 and 2 */
 	i8254_load(timer_base, 0, 1, devpriv->divisor1, 2);
@@ -870,11 +846,7 @@
 			   unsigned int start_chan_index)
 {
 	unsigned int i, num_samples = num_bytes / sizeof(short);
-<<<<<<< HEAD
-	short *data = array;
-=======
 	unsigned short *data = array;
->>>>>>> d8ec26d7
 
 	for (i = 0; i < num_samples; i++) {
 		data[i] = le16_to_cpu(data[i]);
@@ -909,15 +881,9 @@
 	unsigned int val;
 	int ret;
 	int i;
-<<<<<<< HEAD
 
 	das16_ai_disable(dev);
 
-=======
-
-	das16_ai_disable(dev);
-
->>>>>>> d8ec26d7
 	/* set multiplexer */
 	outb(chan | (chan << 4), dev->iobase + DAS16_MUX_REG);
 
@@ -973,7 +939,6 @@
 			      unsigned int *data)
 {
 	data[1] = inb(dev->iobase + DAS16_DIO_REG) & 0xf;
-<<<<<<< HEAD
 
 	return insn->n;
 }
@@ -983,28 +948,8 @@
 			      struct comedi_insn *insn,
 			      unsigned int *data)
 {
-	unsigned int mask = data[0];
-	unsigned int bits = data[1];
-
-	if (mask) {
-		s->state &= ~mask;
-		s->state |= (bits & mask);
-
-		outb(s->state, dev->iobase + DAS16_DIO_REG);
-	}
-=======
-
-	return insn->n;
-}
-
-static int das16_do_insn_bits(struct comedi_device *dev,
-			      struct comedi_subdevice *s,
-			      struct comedi_insn *insn,
-			      unsigned int *data)
-{
 	if (comedi_dio_update_state(s, data))
 		outb(s->state, dev->iobase + DAS16_DIO_REG);
->>>>>>> d8ec26d7
 
 	data[1] = s->state;
 
@@ -1087,16 +1032,6 @@
 		status = inb(dev->iobase + DAS1600_STATUS_REG);
 
 		if (status & DAS1600_STATUS_CLK_10MHZ)
-<<<<<<< HEAD
-			devpriv->clockbase = 100;
-		else
-			devpriv->clockbase = 1000;
-	} else {
-		if (it->options[3])
-			devpriv->clockbase = 1000 / it->options[3];
-		else
-			devpriv->clockbase = 1000;	/*  1 MHz default */
-=======
 			devpriv->clockbase = I8254_OSC_BASE_10MHZ;
 		else
 			devpriv->clockbase = I8254_OSC_BASE_1MHZ;
@@ -1106,7 +1041,6 @@
 					     it->options[3];
 		else
 			devpriv->clockbase = I8254_OSC_BASE_1MHZ;
->>>>>>> d8ec26d7
 	}
 
 	/* initialize dma */
