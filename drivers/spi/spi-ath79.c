--- conflicted
+++ resolved
@@ -153,14 +153,7 @@
 	master->use_gpio_descriptors = true;
 	master->bits_per_word_mask = SPI_BPW_RANGE_MASK(1, 32);
 	master->flags = SPI_MASTER_GPIO_SS;
-<<<<<<< HEAD
-	if (pdata) {
-		master->bus_num = pdata->bus_num;
-		master->num_chipselect = pdata->num_chipselect;
-	}
-=======
 	master->num_chipselect = 3;
->>>>>>> 11e4b63a
 
 	sp->bitbang.master = master;
 	sp->bitbang.chipselect = ath79_spi_chipselect;
