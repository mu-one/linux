// SPDX-License-Identifier: GPL-2.0-only
/*
 * Apple DART (Device Address Resolution Table) IOMMU driver
 *
 * Copyright (C) 2021 The Asahi Linux Contributors
 *
 * Based on arm/arm-smmu/arm-ssmu.c and arm/arm-smmu-v3/arm-smmu-v3.c
 *  Copyright (C) 2013 ARM Limited
 *  Copyright (C) 2015 ARM Limited
 * and on exynos-iommu.c
 *  Copyright (c) 2011,2016 Samsung Electronics Co., Ltd.
 */

#include <linux/atomic.h>
#include <linux/bitfield.h>
#include <linux/clk.h>
#include <linux/dev_printk.h>
#include <linux/dma-iommu.h>
#include <linux/dma-mapping.h>
#include <linux/err.h>
#include <linux/interrupt.h>
#include <linux/io-pgtable.h>
#include <linux/iommu.h>
#include <linux/iopoll.h>
#include <linux/module.h>
#include <linux/of.h>
#include <linux/of_address.h>
#include <linux/of_iommu.h>
#include <linux/of_platform.h>
#include <linux/pci.h>
#include <linux/platform_device.h>
#include <linux/slab.h>
#include <linux/swab.h>
#include <linux/types.h>

#define DART_MAX_STREAMS 16
#define DART_MAX_TTBR 4
#define MAX_DARTS_PER_DEVICE 2

#define DART_STREAM_ALL 0xffff

#define DART_PARAMS1 0x00
#define DART_PARAMS_PAGE_SHIFT GENMASK(27, 24)

#define DART_PARAMS2 0x04
#define DART_PARAMS_BYPASS_SUPPORT BIT(0)

#define DART_STREAM_COMMAND 0x20
#define DART_STREAM_COMMAND_BUSY BIT(2)
#define DART_STREAM_COMMAND_INVALIDATE BIT(20)

#define DART_STREAM_SELECT 0x34

#define DART_ERROR 0x40
#define DART_ERROR_STREAM GENMASK(27, 24)
#define DART_ERROR_CODE GENMASK(11, 0)
#define DART_ERROR_FLAG BIT(31)

#define DART_ERROR_READ_FAULT BIT(4)
#define DART_ERROR_WRITE_FAULT BIT(3)
#define DART_ERROR_NO_PTE BIT(2)
#define DART_ERROR_NO_PMD BIT(1)
#define DART_ERROR_NO_TTBR BIT(0)

#define DART_CONFIG 0x60
#define DART_CONFIG_LOCK BIT(15)

#define DART_STREAM_COMMAND_BUSY_TIMEOUT 100

#define DART_ERROR_ADDR_HI 0x54
#define DART_ERROR_ADDR_LO 0x50

#define DART_STREAMS_ENABLE 0xfc

#define DART_TCR(sid) (0x100 + 4 * (sid))
#define DART_TCR_TRANSLATE_ENABLE BIT(7)
#define DART_TCR_BYPASS0_ENABLE BIT(8)
#define DART_TCR_BYPASS1_ENABLE BIT(12)

#define DART_TTBR(sid, idx) (0x200 + 16 * (sid) + 4 * (idx))
#define DART_TTBR_VALID BIT(31)
#define DART_TTBR_SHIFT 12

struct apple_dart_hw {
	u32 oas;
};

/*
 * Private structure associated with each DART device.
 *
 * @dev: device struct
 * @hw: SoC-specific hardware data
 * @regs: mapped MMIO region
 * @irq: interrupt number, can be shared with other DARTs
 * @clks: clocks associated with this DART
 * @num_clks: number of @clks
 * @lock: lock for hardware operations involving this dart
 * @pgsize: pagesize supported by this DART
 * @supports_bypass: indicates if this DART supports bypass mode
 * @force_bypass: force bypass mode due to pagesize mismatch?
 * @locked: indicates if this DART is locked
 * @sid2group: maps stream ids to iommu_groups
 * @iommu: iommu core device
 */
struct apple_dart {
	struct device *dev;
	const struct apple_dart_hw *hw;

	void __iomem *regs;

	int irq;
	struct clk_bulk_data *clks;
	int num_clks;

	spinlock_t lock;

	u32 pgsize;
	u32 supports_bypass : 1;
	u32 force_bypass : 1;
	u32 locked : 1;

	struct iommu_group *sid2group[DART_MAX_STREAMS];
	struct iommu_device iommu;
};

/*
 * Convenience struct to identify streams.
 *
 * The normal variant is used inside apple_dart_master_cfg which isn't written
 * to concurrently.
 * The atomic variant is used inside apple_dart_domain where we have to guard
 * against races from potential parallel calls to attach/detach_device.
 * Note that even inside the atomic variant the apple_dart pointer is not
 * protected: This pointer is initialized once under the domain init mutex
 * and never changed again afterwards. Devices with different dart pointers
 * cannot be attached to the same domain.
 *
 * @dart dart pointer
 * @sid stream id bitmap
 */
struct apple_dart_stream_map {
	struct apple_dart *dart;
	unsigned long sidmap;
};
struct apple_dart_atomic_stream_map {
	struct apple_dart *dart;
	atomic64_t sidmap;
};

/*
 * This structure is attached to each iommu domain handled by a DART.
 *
 * @pgtbl_ops: pagetable ops allocated by io-pgtable
 * @finalized: true if the domain has been completely initialized
 * @init_lock: protects domain initialization
 * @stream_maps: streams attached to this domain (valid for DMA/UNMANAGED only)
 * @domain: core iommu domain pointer
 */
struct apple_dart_domain {
	struct io_pgtable_ops *pgtbl_ops;

	bool finalized;
	struct mutex init_lock;
	struct apple_dart_atomic_stream_map stream_maps[MAX_DARTS_PER_DEVICE];

	struct iommu_domain domain;
};

/*
 * This structure is attached to devices with dev_iommu_priv_set() on of_xlate
 * and contains a list of streams bound to this device.
 * So far the worst case seen is a single device with two streams
 * from different darts, such that this simple static array is enough.
 *
 * @streams: streams for this device
 */
struct apple_dart_master_cfg {
	struct apple_dart_stream_map stream_maps[MAX_DARTS_PER_DEVICE];
};

/*
 * Helper macro to iterate over apple_dart_master_cfg.stream_maps and
 * apple_dart_domain.stream_maps
 *
 * @i int used as loop variable
 * @base pointer to base struct (apple_dart_master_cfg or apple_dart_domain)
 * @stream pointer to the apple_dart_streams struct for each loop iteration
 */
#define for_each_stream_map(i, base, stream_map)                               \
	for (i = 0, stream_map = &(base)->stream_maps[0];                      \
	     i < MAX_DARTS_PER_DEVICE && stream_map->dart;                     \
	     stream_map = &(base)->stream_maps[++i])

static struct platform_driver apple_dart_driver;
static const struct iommu_ops apple_dart_iommu_ops;

static struct apple_dart_domain *to_dart_domain(struct iommu_domain *dom)
{
	return container_of(dom, struct apple_dart_domain, domain);
}

static void
apple_dart_hw_enable_translation(struct apple_dart_stream_map *stream_map)
{
	int sid;

	WARN_ON(stream_map->dart->locked);
	for_each_set_bit(sid, &stream_map->sidmap, DART_MAX_STREAMS)
		writel(DART_TCR_TRANSLATE_ENABLE,
		       stream_map->dart->regs + DART_TCR(sid));
}

static void apple_dart_hw_disable_dma(struct apple_dart_stream_map *stream_map)
{
	int sid;

	WARN_ON(stream_map->dart->locked);
	for_each_set_bit(sid, &stream_map->sidmap, DART_MAX_STREAMS)
		writel(0, stream_map->dart->regs + DART_TCR(sid));
}

static void
apple_dart_hw_enable_bypass(struct apple_dart_stream_map *stream_map)
{
	int sid;

	WARN_ON(stream_map->dart->locked);
	WARN_ON(!stream_map->dart->supports_bypass);
	for_each_set_bit(sid, &stream_map->sidmap, DART_MAX_STREAMS)
		writel(DART_TCR_BYPASS0_ENABLE | DART_TCR_BYPASS1_ENABLE,
		       stream_map->dart->regs + DART_TCR(sid));
}

static void apple_dart_hw_set_ttbr(struct apple_dart_stream_map *stream_map,
				   u8 idx, phys_addr_t paddr)
{
	int sid;

	WARN_ON(stream_map->dart->locked);
	WARN_ON(paddr & ((1 << DART_TTBR_SHIFT) - 1));
	for_each_set_bit(sid, &stream_map->sidmap, DART_MAX_STREAMS)
		writel(DART_TTBR_VALID | (paddr >> DART_TTBR_SHIFT),
		       stream_map->dart->regs + DART_TTBR(sid, idx));
}

static void apple_dart_hw_clear_ttbr(struct apple_dart_stream_map *stream_map,
				     u8 idx)
{
	int sid;

	WARN_ON(stream_map->dart->locked);
	for_each_set_bit(sid, &stream_map->sidmap, DART_MAX_STREAMS)
		writel(0, stream_map->dart->regs + DART_TTBR(sid, idx));
}

static void
apple_dart_hw_clear_all_ttbrs(struct apple_dart_stream_map *stream_map)
{
	int i;

	for (i = 0; i < DART_MAX_TTBR; ++i)
		apple_dart_hw_clear_ttbr(stream_map, i);
}

static int
apple_dart_hw_stream_command(struct apple_dart_stream_map *stream_map,
			     u32 command)
{
	unsigned long flags;
	int ret;
	u32 command_reg;

	spin_lock_irqsave(&stream_map->dart->lock, flags);

	writel(stream_map->sidmap, stream_map->dart->regs + DART_STREAM_SELECT);
	writel(command, stream_map->dart->regs + DART_STREAM_COMMAND);

	ret = readl_poll_timeout_atomic(
		stream_map->dart->regs + DART_STREAM_COMMAND, command_reg,
		!(command_reg & DART_STREAM_COMMAND_BUSY), 1,
		DART_STREAM_COMMAND_BUSY_TIMEOUT);

	spin_unlock_irqrestore(&stream_map->dart->lock, flags);

	if (ret) {
		dev_err(stream_map->dart->dev,
			"busy bit did not clear after command %x for streams %lx\n",
			command, stream_map->sidmap);
		return ret;
	}

	return 0;
}

static int
apple_dart_hw_invalidate_tlb(struct apple_dart_stream_map *stream_map)
{
	return apple_dart_hw_stream_command(stream_map,
					    DART_STREAM_COMMAND_INVALIDATE);
}

static int apple_dart_hw_reset(struct apple_dart *dart)
{
	struct apple_dart_stream_map stream_map;

	stream_map.dart = dart;
	stream_map.sidmap = DART_STREAM_ALL;
	apple_dart_hw_disable_dma(&stream_map);
	apple_dart_hw_clear_all_ttbrs(&stream_map);

	/* enable all streams globally since TCR is used to control isolation */
	writel(DART_STREAM_ALL, dart->regs + DART_STREAMS_ENABLE);

	/* clear any pending errors before the interrupt is unmasked */
	writel(readl(dart->regs + DART_ERROR), dart->regs + DART_ERROR);

	return apple_dart_hw_invalidate_tlb(&stream_map);
}

static void apple_dart_domain_flush_tlb(struct apple_dart_domain *domain)
{
	int i;
	struct apple_dart_atomic_stream_map *domain_stream_map;
	struct apple_dart_stream_map stream_map;

	for_each_stream_map(i, domain, domain_stream_map) {
		stream_map.dart = domain_stream_map->dart;
		stream_map.sidmap = atomic64_read(&domain_stream_map->sidmap);
		apple_dart_hw_invalidate_tlb(&stream_map);
	}
}

static void apple_dart_flush_iotlb_all(struct iommu_domain *domain)
{
	apple_dart_domain_flush_tlb(to_dart_domain(domain));
}

static void apple_dart_iotlb_sync(struct iommu_domain *domain,
				  struct iommu_iotlb_gather *gather)
{
	apple_dart_domain_flush_tlb(to_dart_domain(domain));
}

static void apple_dart_iotlb_sync_map(struct iommu_domain *domain,
				      unsigned long iova, size_t size)
{
	apple_dart_domain_flush_tlb(to_dart_domain(domain));
}

static phys_addr_t apple_dart_iova_to_phys(struct iommu_domain *domain,
					   dma_addr_t iova)
{
	struct apple_dart_domain *dart_domain = to_dart_domain(domain);
	struct io_pgtable_ops *ops = dart_domain->pgtbl_ops;

	if (!ops)
		return 0;

	return ops->iova_to_phys(ops, iova);
}

static int apple_dart_map_pages(struct iommu_domain *domain, unsigned long iova,
				phys_addr_t paddr, size_t pgsize,
				size_t pgcount, int prot, gfp_t gfp,
				size_t *mapped)
{
	struct apple_dart_domain *dart_domain = to_dart_domain(domain);
	struct io_pgtable_ops *ops = dart_domain->pgtbl_ops;

	if (!ops)
		return -ENODEV;

	return ops->map_pages(ops, iova, paddr, pgsize, pgcount, prot, gfp,
			      mapped);
}

static size_t apple_dart_unmap_pages(struct iommu_domain *domain,
				     unsigned long iova, size_t pgsize,
				     size_t pgcount,
				     struct iommu_iotlb_gather *gather)
{
	struct apple_dart_domain *dart_domain = to_dart_domain(domain);
	struct io_pgtable_ops *ops = dart_domain->pgtbl_ops;

	return ops->unmap_pages(ops, iova, pgsize, pgcount, gather);
}

static void
apple_dart_setup_translation(struct apple_dart_domain *domain,
			     struct apple_dart_stream_map *stream_map)
{
	int i;
	struct io_pgtable_cfg *pgtbl_cfg =
		&io_pgtable_ops_to_pgtable(domain->pgtbl_ops)->cfg;

	/* Locked DARTs are set up by the bootloader. */
	if (stream_map->dart->locked)
		return;

	for (i = 0; i < pgtbl_cfg->apple_dart_cfg.n_ttbrs; ++i)
		apple_dart_hw_set_ttbr(stream_map, i,
				       pgtbl_cfg->apple_dart_cfg.ttbr[i]);
	for (; i < DART_MAX_TTBR; ++i)
		apple_dart_hw_clear_ttbr(stream_map, i);

	apple_dart_hw_enable_translation(stream_map);
	apple_dart_hw_invalidate_tlb(stream_map);
}

static int apple_dart_finalize_domain(struct iommu_domain *domain,
				      struct apple_dart_master_cfg *cfg)
{
	struct apple_dart_domain *dart_domain = to_dart_domain(domain);
	struct apple_dart *dart = cfg->stream_maps[0].dart;
	struct io_pgtable_cfg pgtbl_cfg;
	int ret = 0;
	int i;

	mutex_lock(&dart_domain->init_lock);

	if (dart_domain->finalized)
		goto done;

	for (i = 0; i < MAX_DARTS_PER_DEVICE; ++i) {
		dart_domain->stream_maps[i].dart = cfg->stream_maps[i].dart;
		atomic64_set(&dart_domain->stream_maps[i].sidmap,
			     cfg->stream_maps[i].sidmap);
	}

	pgtbl_cfg = (struct io_pgtable_cfg){
		.pgsize_bitmap = dart->pgsize,
		.ias = 32,
		.oas = dart->hw->oas,
		.coherent_walk = 1,
		.iommu_dev = dart->dev,
	};

	if (dart->locked) {
		unsigned long sidmap;
		int sid;
		phys_addr_t phys;
		u32 ttbr;

		/* Locked DARTs can only have a single stream bound */
		sidmap = cfg->stream_maps[0].sidmap;
		sid = fls64(sidmap) - 1;

		WARN_ON((sid < 0) || (sidmap != BIT(sid)));
		ttbr = readl(dart->regs + DART_TTBR(sid, 0));

		WARN_ON(!(ttbr & DART_TTBR_VALID));
		ttbr &= ~DART_TTBR_VALID;

		phys = ((phys_addr_t) ttbr) << DART_TTBR_SHIFT;
		pgtbl_cfg.apple_dart_cfg.ttbr[0] = phys;
		pgtbl_cfg.quirks |= IO_PGTABLE_QUIRK_APPLE_LOCKED;
	}

	dart_domain->pgtbl_ops =
		alloc_io_pgtable_ops(APPLE_DART, &pgtbl_cfg, domain);
	if (!dart_domain->pgtbl_ops) {
		ret = -ENOMEM;
		goto done;
	}

	domain->pgsize_bitmap = pgtbl_cfg.pgsize_bitmap;
	domain->geometry.aperture_start = 0;
	domain->geometry.aperture_end = DMA_BIT_MASK(32);
	domain->geometry.force_aperture = true;

	dart_domain->finalized = true;

done:
	mutex_unlock(&dart_domain->init_lock);
	return ret;
}

static int
apple_dart_mod_streams(struct apple_dart_atomic_stream_map *domain_maps,
		       struct apple_dart_stream_map *master_maps,
		       bool add_streams)
{
	int i;

	for (i = 0; i < MAX_DARTS_PER_DEVICE; ++i) {
		if (domain_maps[i].dart != master_maps[i].dart)
			return -EINVAL;
	}

	for (i = 0; i < MAX_DARTS_PER_DEVICE; ++i) {
		if (!domain_maps[i].dart)
			break;
		if (add_streams)
			atomic64_or(master_maps[i].sidmap,
				    &domain_maps[i].sidmap);
		else
			atomic64_and(~master_maps[i].sidmap,
				     &domain_maps[i].sidmap);
	}

	return 0;
}

static int apple_dart_domain_add_streams(struct apple_dart_domain *domain,
					 struct apple_dart_master_cfg *cfg)
{
	return apple_dart_mod_streams(domain->stream_maps, cfg->stream_maps,
				      true);
}

static int apple_dart_domain_remove_streams(struct apple_dart_domain *domain,
					    struct apple_dart_master_cfg *cfg)
{
	return apple_dart_mod_streams(domain->stream_maps, cfg->stream_maps,
				      false);
}

static int apple_dart_attach_dev(struct iommu_domain *domain,
				 struct device *dev)
{
	int ret, i;
	struct apple_dart_stream_map *stream_map;
	struct apple_dart_master_cfg *cfg = dev_iommu_priv_get(dev);
	struct apple_dart_domain *dart_domain = to_dart_domain(domain);
	struct apple_dart *dart0 = cfg->stream_maps[0].dart;

	if (dart0->force_bypass && domain->type != IOMMU_DOMAIN_IDENTITY)
		return -EINVAL;
	if (!dart0->supports_bypass && domain->type == IOMMU_DOMAIN_IDENTITY)
		return -EINVAL;
	if (dart0->locked && domain->type != IOMMU_DOMAIN_DMA)
		return -EINVAL;

	ret = apple_dart_finalize_domain(domain, cfg);
	if (ret)
		return ret;

	switch (domain->type) {
	case IOMMU_DOMAIN_DMA:
	case IOMMU_DOMAIN_UNMANAGED:
		ret = apple_dart_domain_add_streams(dart_domain, cfg);
		if (ret)
			return ret;

		for_each_stream_map(i, cfg, stream_map)
			apple_dart_setup_translation(dart_domain, stream_map);
		break;
	case IOMMU_DOMAIN_BLOCKED:
		for_each_stream_map(i, cfg, stream_map)
			apple_dart_hw_disable_dma(stream_map);
		break;
	case IOMMU_DOMAIN_IDENTITY:
		for_each_stream_map(i, cfg, stream_map)
			apple_dart_hw_enable_bypass(stream_map);
		break;
	}

	return ret;
}

static void apple_dart_detach_dev(struct iommu_domain *domain,
				  struct device *dev)
{
	int i;
	struct apple_dart_stream_map *stream_map;
	struct apple_dart_master_cfg *cfg = dev_iommu_priv_get(dev);
	struct apple_dart_domain *dart_domain = to_dart_domain(domain);

	for_each_stream_map(i, cfg, stream_map)
		apple_dart_hw_disable_dma(stream_map);

	if (domain->type == IOMMU_DOMAIN_DMA ||
	    domain->type == IOMMU_DOMAIN_UNMANAGED)
		apple_dart_domain_remove_streams(dart_domain, cfg);
}

static struct iommu_device *apple_dart_probe_device(struct device *dev)
{
	struct apple_dart_master_cfg *cfg = dev_iommu_priv_get(dev);
	struct apple_dart_stream_map *stream_map;
	int i;

	if (!cfg)
		return ERR_PTR(-ENODEV);

	for_each_stream_map(i, cfg, stream_map)
		device_link_add(
			dev, stream_map->dart->dev,
			DL_FLAG_PM_RUNTIME | DL_FLAG_AUTOREMOVE_SUPPLIER);

	return &cfg->stream_maps[0].dart->iommu;
}

static void apple_dart_release_device(struct device *dev)
{
	struct apple_dart_master_cfg *cfg = dev_iommu_priv_get(dev);

	if (!cfg)
		return;

	dev_iommu_priv_set(dev, NULL);
	kfree(cfg);
}

static struct iommu_domain *apple_dart_domain_alloc(unsigned int type)
{
	struct apple_dart_domain *dart_domain;

	if (type != IOMMU_DOMAIN_DMA && type != IOMMU_DOMAIN_UNMANAGED &&
	    type != IOMMU_DOMAIN_IDENTITY && type != IOMMU_DOMAIN_BLOCKED)
		return NULL;

	dart_domain = kzalloc(sizeof(*dart_domain), GFP_KERNEL);
	if (!dart_domain)
		return NULL;

	mutex_init(&dart_domain->init_lock);

	/* no need to allocate pgtbl_ops or do any other finalization steps */
	if (type == IOMMU_DOMAIN_IDENTITY || type == IOMMU_DOMAIN_BLOCKED)
		dart_domain->finalized = true;

	return &dart_domain->domain;
}

static void apple_dart_domain_free(struct iommu_domain *domain)
{
	struct apple_dart_domain *dart_domain = to_dart_domain(domain);

	if (dart_domain->pgtbl_ops)
		free_io_pgtable_ops(dart_domain->pgtbl_ops);

	kfree(dart_domain);
}

static int apple_dart_of_xlate(struct device *dev, struct of_phandle_args *args)
{
	struct apple_dart_master_cfg *cfg = dev_iommu_priv_get(dev);
	struct platform_device *iommu_pdev = of_find_device_by_node(args->np);
	struct apple_dart *dart = platform_get_drvdata(iommu_pdev);
	struct apple_dart *cfg_dart;
	int i, sid;

	if (args->args_count != 1)
		return -EINVAL;
	sid = args->args[0];

	if (!cfg)
		cfg = kzalloc(sizeof(*cfg), GFP_KERNEL);
	if (!cfg)
		return -ENOMEM;
	dev_iommu_priv_set(dev, cfg);

	cfg_dart = cfg->stream_maps[0].dart;
	if (cfg_dart) {
		if (cfg_dart->supports_bypass != dart->supports_bypass)
			return -EINVAL;
		if (cfg_dart->force_bypass != dart->force_bypass)
			return -EINVAL;
		if (cfg_dart->pgsize != dart->pgsize)
			return -EINVAL;
	}

	for (i = 0; i < MAX_DARTS_PER_DEVICE; ++i) {
		if (cfg->stream_maps[i].dart == dart) {
			cfg->stream_maps[i].sidmap |= 1 << sid;
			return 0;
		}
	}
	for (i = 0; i < MAX_DARTS_PER_DEVICE; ++i) {
		if (!cfg->stream_maps[i].dart) {
			cfg->stream_maps[i].dart = dart;
			cfg->stream_maps[i].sidmap = 1 << sid;
			return 0;
		}
	}

	return -EINVAL;
}

static DEFINE_MUTEX(apple_dart_groups_lock);

static void apple_dart_release_group(void *iommu_data)
{
	int i, sid;
	struct apple_dart_stream_map *stream_map;
	struct apple_dart_master_cfg *group_master_cfg = iommu_data;

	mutex_lock(&apple_dart_groups_lock);

	for_each_stream_map(i, group_master_cfg, stream_map)
		for_each_set_bit(sid, &stream_map->sidmap, DART_MAX_STREAMS)
			stream_map->dart->sid2group[sid] = NULL;

	kfree(iommu_data);
	mutex_unlock(&apple_dart_groups_lock);
}

static struct iommu_group *apple_dart_device_group(struct device *dev)
{
	int i, sid;
	struct apple_dart_master_cfg *cfg = dev_iommu_priv_get(dev);
	struct apple_dart_stream_map *stream_map;
	struct apple_dart_master_cfg *group_master_cfg;
	struct iommu_group *group = NULL;
	struct iommu_group *res = ERR_PTR(-EINVAL);

	mutex_lock(&apple_dart_groups_lock);

	for_each_stream_map(i, cfg, stream_map) {
		for_each_set_bit(sid, &stream_map->sidmap, DART_MAX_STREAMS) {
			struct iommu_group *stream_group =
				stream_map->dart->sid2group[sid];

			if (group && group != stream_group) {
				res = ERR_PTR(-EINVAL);
				goto out;
			}

			group = stream_group;
		}
	}

	if (group) {
		res = iommu_group_ref_get(group);
		goto out;
	}

#ifdef CONFIG_PCI
	if (dev_is_pci(dev))
		group = pci_device_group(dev);
	else
#endif
		group = generic_device_group(dev);

	res = ERR_PTR(-ENOMEM);
	if (!group)
		goto out;

	group_master_cfg = kmemdup(cfg, sizeof(*group_master_cfg), GFP_KERNEL);
	if (!group_master_cfg) {
		iommu_group_put(group);
		goto out;
	}

	iommu_group_set_iommudata(group, group_master_cfg,
		apple_dart_release_group);

	for_each_stream_map(i, cfg, stream_map)
		for_each_set_bit(sid, &stream_map->sidmap, DART_MAX_STREAMS)
			stream_map->dart->sid2group[sid] = group;

	res = group;

out:
	mutex_unlock(&apple_dart_groups_lock);
	return res;
}

static int apple_dart_def_domain_type(struct device *dev)
{
	struct apple_dart_master_cfg *cfg = dev_iommu_priv_get(dev);
	struct apple_dart *dart = cfg->stream_maps[0].dart;

	WARN_ON(dart->force_bypass && dart->locked);

	if (dart->force_bypass)
		return IOMMU_DOMAIN_IDENTITY;
	if (dart->locked)
		return IOMMU_DOMAIN_DMA;
	if (dart->supports_bypass)
		return IOMMU_DOMAIN_DMA;

	return 0;
}

#ifndef CONFIG_PCIE_APPLE_MSI_DOORBELL_ADDR
/* Keep things compiling when CONFIG_PCI_APPLE isn't selected */
#define CONFIG_PCIE_APPLE_MSI_DOORBELL_ADDR	0
#endif
#define DOORBELL_ADDR	(CONFIG_PCIE_APPLE_MSI_DOORBELL_ADDR & PAGE_MASK)

static void apple_dart_get_resv_regions(struct device *dev,
					struct list_head *head)
{
	struct apple_dart_master_cfg *cfg = dev_iommu_priv_get(dev);
	struct apple_dart *dart = cfg->stream_maps[0].dart;

	if (IS_ENABLED(CONFIG_PCIE_APPLE) && dev_is_pci(dev)) {
		struct iommu_resv_region *region;
		int prot = IOMMU_WRITE | IOMMU_NOEXEC | IOMMU_MMIO;

		region = iommu_alloc_resv_region(DOORBELL_ADDR,
						 PAGE_SIZE, prot,
						 IOMMU_RESV_MSI);
		if (!region)
			return;

		list_add_tail(&region->list, head);
	}

	if (dart->locked) {
		struct iommu_resv_region *reg;

		// dcp:            5800000
		// disp stream 0:  5740000
		// disp stream 4:  5800000

		reg = iommu_alloc_resv_region(0x0, 0x05800000ULL,
				      	      IOMMU_READ | IOMMU_WRITE | IOMMU_NOEXEC,
				      	      IOMMU_RESV_RESERVED);

		if (reg)
			list_add_tail(&reg->list, head);
	}

	iommu_dma_get_resv_regions(dev, head);
}

static const struct iommu_ops apple_dart_iommu_ops = {
	.domain_alloc = apple_dart_domain_alloc,
	.domain_free = apple_dart_domain_free,
	.attach_dev = apple_dart_attach_dev,
	.detach_dev = apple_dart_detach_dev,
	.map_pages = apple_dart_map_pages,
	.unmap_pages = apple_dart_unmap_pages,
	.flush_iotlb_all = apple_dart_flush_iotlb_all,
	.iotlb_sync = apple_dart_iotlb_sync,
	.iotlb_sync_map = apple_dart_iotlb_sync_map,
	.iova_to_phys = apple_dart_iova_to_phys,
	.probe_device = apple_dart_probe_device,
	.release_device = apple_dart_release_device,
	.device_group = apple_dart_device_group,
	.of_xlate = apple_dart_of_xlate,
	.def_domain_type = apple_dart_def_domain_type,
	.get_resv_regions = apple_dart_get_resv_regions,
	.put_resv_regions = generic_iommu_put_resv_regions,
	.pgsize_bitmap = -1UL, /* Restricted during dart probe */
};

static irqreturn_t apple_dart_irq(int irq, void *dev)
{
	struct apple_dart *dart = dev;
	const char *fault_name = NULL;
	u32 error = readl(dart->regs + DART_ERROR);
	u32 error_code = FIELD_GET(DART_ERROR_CODE, error);
	u32 addr_lo = readl(dart->regs + DART_ERROR_ADDR_LO);
	u32 addr_hi = readl(dart->regs + DART_ERROR_ADDR_HI);
	u64 addr = addr_lo | (((u64)addr_hi) << 32);
	u8 stream_idx = FIELD_GET(DART_ERROR_STREAM, error);

	if (!(error & DART_ERROR_FLAG))
		return IRQ_NONE;

	/* there should only be a single bit set but let's use == to be sure */
	if (error_code == DART_ERROR_READ_FAULT)
		fault_name = "READ FAULT";
	else if (error_code == DART_ERROR_WRITE_FAULT)
		fault_name = "WRITE FAULT";
	else if (error_code == DART_ERROR_NO_PTE)
		fault_name = "NO PTE FOR IOVA";
	else if (error_code == DART_ERROR_NO_PMD)
		fault_name = "NO PMD FOR IOVA";
	else if (error_code == DART_ERROR_NO_TTBR)
		fault_name = "NO TTBR FOR IOVA";
	else
		fault_name = "unknown";

	dev_err_ratelimited(
		dart->dev,
		"translation fault: status:0x%x stream:%d code:0x%x (%s) at 0x%llx",
		error, stream_idx, error_code, fault_name, addr);

	writel(error, dart->regs + DART_ERROR);
	return IRQ_HANDLED;
}

static int apple_dart_set_bus_ops(const struct iommu_ops *ops)
{
	int ret;

	if (!iommu_present(&platform_bus_type)) {
		ret = bus_set_iommu(&platform_bus_type, ops);
		if (ret)
			return ret;
	}
#ifdef CONFIG_PCI
	if (!iommu_present(&pci_bus_type)) {
		ret = bus_set_iommu(&pci_bus_type, ops);
		if (ret) {
			bus_set_iommu(&platform_bus_type, NULL);
			return ret;
		}
	}
#endif
	return 0;
}

<<<<<<< HEAD
static const struct of_device_id apple_dart_of_match[];
=======
static bool apple_dart_is_locked(struct apple_dart *dart)
{
	return !!(readl(dart->regs + DART_CONFIG) & DART_CONFIG_LOCK);
}
>>>>>>> 60b938e7

static int apple_dart_probe(struct platform_device *pdev)
{
	int ret;
	u32 dart_params[2];
	struct resource *res;
	struct apple_dart *dart;
	const struct of_device_id *match;
	struct device *dev = &pdev->dev;

	dart = devm_kzalloc(dev, sizeof(*dart), GFP_KERNEL);
	if (!dart)
		return -ENOMEM;

	dart->dev = dev;
	spin_lock_init(&dart->lock);

	match = of_match_device(apple_dart_of_match, dev);
	if (!match)
		return -ENODEV;
	dart->hw = match->data;
	if (!dart->hw)
		return -ENODEV;

	res = platform_get_resource(pdev, IORESOURCE_MEM, 0);
	if (resource_size(res) < 0x4000) {
		dev_err(dev, "MMIO region too small (%pr)\n", res);
		return -EINVAL;
	}

	dart->regs = devm_ioremap_resource(dev, res);
	if (IS_ERR(dart->regs))
		return PTR_ERR(dart->regs);

	dart->irq = platform_get_irq(pdev, 0);
	if (dart->irq < 0)
		return -ENODEV;

	ret = devm_clk_bulk_get_all(dev, &dart->clks);
	if (ret < 0)
		return ret;
	dart->num_clks = ret;

	ret = clk_bulk_prepare_enable(dart->num_clks, dart->clks);
	if (ret)
		return ret;

	dart->locked = apple_dart_is_locked(dart);

	if (of_get_property(dev->of_node, "apple,force-locked", NULL))
		dart->locked = true;

	if (!dart->locked)
		ret = apple_dart_hw_reset(dart);

	if (ret)
		goto err_clk_disable;

	dart_params[0] = readl(dart->regs + DART_PARAMS1);
	dart_params[1] = readl(dart->regs + DART_PARAMS2);
	dart->pgsize = 1 << FIELD_GET(DART_PARAMS_PAGE_SHIFT, dart_params[0]);
	dart->supports_bypass = dart_params[1] & DART_PARAMS_BYPASS_SUPPORT;
	dart->force_bypass = dart->pgsize > PAGE_SIZE;

	ret = request_irq(dart->irq, apple_dart_irq, IRQF_SHARED,
			  "apple-dart fault handler", dart);
	if (ret)
		goto err_clk_disable;

	platform_set_drvdata(pdev, dart);

	ret = apple_dart_set_bus_ops(&apple_dart_iommu_ops);
	if (ret)
		goto err_free_irq;

	ret = iommu_device_sysfs_add(&dart->iommu, dev, NULL, "apple-dart.%s",
				     dev_name(&pdev->dev));
	if (ret)
		goto err_remove_bus_ops;

	ret = iommu_device_register(&dart->iommu, &apple_dart_iommu_ops, dev);
	if (ret)
		goto err_sysfs_remove;

	dev_info(
		&pdev->dev,
		"DART [pagesize %x, bypass support: %d, bypass forced: %d, locked: %d] initialized\n",
		dart->pgsize, dart->supports_bypass, dart->force_bypass, dart->locked);
	return 0;

err_sysfs_remove:
	iommu_device_sysfs_remove(&dart->iommu);
err_remove_bus_ops:
	apple_dart_set_bus_ops(NULL);
err_free_irq:
	free_irq(dart->irq, dart);
err_clk_disable:
	clk_bulk_disable_unprepare(dart->num_clks, dart->clks);

	return ret;
}

static int apple_dart_remove(struct platform_device *pdev)
{
	struct apple_dart *dart = platform_get_drvdata(pdev);

	apple_dart_hw_reset(dart);
	free_irq(dart->irq, dart);
	apple_dart_set_bus_ops(NULL);

	iommu_device_unregister(&dart->iommu);
	iommu_device_sysfs_remove(&dart->iommu);

	clk_bulk_disable_unprepare(dart->num_clks, dart->clks);

	return 0;
}

static const struct apple_dart_hw apple_dart_hw_t8103 = {
	.oas = 36,
};
static const struct apple_dart_hw apple_dart_hw_t6000 = {
	.oas = 42,
};

static const struct of_device_id apple_dart_of_match[] = {
	{ .compatible = "apple,t8103-dart", .data = &apple_dart_hw_t8103 },
	{ .compatible = "apple,t6000-dart", .data = &apple_dart_hw_t6000 },
	{},
};
MODULE_DEVICE_TABLE(of, apple_dart_of_match);

static struct platform_driver apple_dart_driver = {
	.driver	= {
		.name			= "apple-dart",
		.of_match_table		= apple_dart_of_match,
		.suppress_bind_attrs    = true,
	},
	.probe	= apple_dart_probe,
	.remove	= apple_dart_remove,
};

module_platform_driver(apple_dart_driver);

MODULE_DESCRIPTION("IOMMU API for Apple's DART");
MODULE_AUTHOR("Sven Peter <sven@svenpeter.dev>");
MODULE_LICENSE("GPL v2");<|MERGE_RESOLUTION|>--- conflicted
+++ resolved
@@ -896,14 +896,12 @@
 	return 0;
 }
 
-<<<<<<< HEAD
 static const struct of_device_id apple_dart_of_match[];
-=======
+
 static bool apple_dart_is_locked(struct apple_dart *dart)
 {
 	return !!(readl(dart->regs + DART_CONFIG) & DART_CONFIG_LOCK);
 }
->>>>>>> 60b938e7
 
 static int apple_dart_probe(struct platform_device *pdev)
 {
