--- conflicted
+++ resolved
@@ -252,19 +252,10 @@
 		return ret;
 
 	iomap->offset = map.m_la;
-<<<<<<< HEAD
-	if (flags & IOMAP_DAX) {
-		iomap->dax_dev = mdev.m_daxdev;
-		iomap->offset += mdev.m_dax_part_off;
-	} else {
-		iomap->bdev = mdev.m_bdev;
-	}
-=======
 	if (flags & IOMAP_DAX)
 		iomap->dax_dev = mdev.m_daxdev;
 	else
 		iomap->bdev = mdev.m_bdev;
->>>>>>> ed9f4f96
 	iomap->length = map.m_llen;
 	iomap->flags = 0;
 	iomap->private = NULL;
