// SPDX-License-Identifier: GPL-2.0
/*
 * Shared application/kernel submission and completion ring pairs, for
 * supporting fast/efficient IO.
 *
 * A note on the read/write ordering memory barriers that are matched between
 * the application and kernel side.
 *
 * After the application reads the CQ ring tail, it must use an
 * appropriate smp_rmb() to pair with the smp_wmb() the kernel uses
 * before writing the tail (using smp_load_acquire to read the tail will
 * do). It also needs a smp_mb() before updating CQ head (ordering the
 * entry load(s) with the head store), pairing with an implicit barrier
 * through a control-dependency in io_get_cqe (smp_store_release to
 * store head will do). Failure to do so could lead to reading invalid
 * CQ entries.
 *
 * Likewise, the application must use an appropriate smp_wmb() before
 * writing the SQ tail (ordering SQ entry stores with the tail store),
 * which pairs with smp_load_acquire in io_get_sqring (smp_store_release
 * to store the tail will do). And it needs a barrier ordering the SQ
 * head load before writing new SQ entries (smp_load_acquire to read
 * head will do).
 *
 * When using the SQ poll thread (IORING_SETUP_SQPOLL), the application
 * needs to check the SQ flags for IORING_SQ_NEED_WAKEUP *after*
 * updating the SQ tail; a full memory barrier smp_mb() is needed
 * between.
 *
 * Also see the examples in the liburing library:
 *
 *	git://git.kernel.dk/liburing
 *
 * io_uring also uses READ/WRITE_ONCE() for _any_ store or load that happens
 * from data shared between the kernel and application. This is done both
 * for ordering purposes, but also to ensure that once a value is loaded from
 * data that the application could potentially modify, it remains stable.
 *
 * Copyright (C) 2018-2019 Jens Axboe
 * Copyright (c) 2018-2019 Christoph Hellwig
 */
#include <linux/kernel.h>
#include <linux/init.h>
#include <linux/errno.h>
#include <linux/syscalls.h>
#include <linux/compat.h>
#include <net/compat.h>
#include <linux/refcount.h>
#include <linux/uio.h>
#include <linux/bits.h>

#include <linux/sched/signal.h>
#include <linux/fs.h>
#include <linux/file.h>
#include <linux/fdtable.h>
#include <linux/mm.h>
#include <linux/mman.h>
#include <linux/percpu.h>
#include <linux/slab.h>
#include <linux/blkdev.h>
#include <linux/bvec.h>
#include <linux/net.h>
#include <net/sock.h>
#include <net/af_unix.h>
#include <net/scm.h>
#include <linux/anon_inodes.h>
#include <linux/sched/mm.h>
#include <linux/uaccess.h>
#include <linux/nospec.h>
#include <linux/sizes.h>
#include <linux/hugetlb.h>
#include <linux/highmem.h>
#include <linux/namei.h>
#include <linux/fsnotify.h>
#include <linux/fadvise.h>
#include <linux/eventpoll.h>
#include <linux/splice.h>
#include <linux/task_work.h>
#include <linux/pagemap.h>
#include <linux/io_uring.h>

#define CREATE_TRACE_POINTS
#include <trace/events/io_uring.h>

#include <uapi/linux/io_uring.h>

#include "internal.h"
#include "io-wq.h"

#define IORING_MAX_ENTRIES	32768
#define IORING_MAX_CQ_ENTRIES	(2 * IORING_MAX_ENTRIES)
#define IORING_SQPOLL_CAP_ENTRIES_VALUE 8

/*
 * Shift of 9 is 512 entries, or exactly one page on 64-bit archs
 */
#define IORING_FILE_TABLE_SHIFT	9
#define IORING_MAX_FILES_TABLE	(1U << IORING_FILE_TABLE_SHIFT)
#define IORING_FILE_TABLE_MASK	(IORING_MAX_FILES_TABLE - 1)
#define IORING_MAX_FIXED_FILES	(64 * IORING_MAX_FILES_TABLE)
#define IORING_MAX_RESTRICTIONS	(IORING_RESTRICTION_LAST + \
				 IORING_REGISTER_LAST + IORING_OP_LAST)

#define IO_RSRC_TAG_TABLE_SHIFT	9
#define IO_RSRC_TAG_TABLE_MAX	(1U << IO_RSRC_TAG_TABLE_SHIFT)
#define IO_RSRC_TAG_TABLE_MASK	(IO_RSRC_TAG_TABLE_MAX - 1)

#define IORING_MAX_REG_BUFFERS	(1U << 14)

#define SQE_VALID_FLAGS	(IOSQE_FIXED_FILE|IOSQE_IO_DRAIN|IOSQE_IO_LINK|	\
				IOSQE_IO_HARDLINK | IOSQE_ASYNC | \
				IOSQE_BUFFER_SELECT)
#define IO_REQ_CLEAN_FLAGS (REQ_F_BUFFER_SELECTED | REQ_F_NEED_CLEANUP | \
				REQ_F_POLLED | REQ_F_INFLIGHT | REQ_F_CREDS)

#define IO_TCTX_REFS_CACHE_NR	(1U << 10)

struct io_uring {
	u32 head ____cacheline_aligned_in_smp;
	u32 tail ____cacheline_aligned_in_smp;
};

/*
 * This data is shared with the application through the mmap at offsets
 * IORING_OFF_SQ_RING and IORING_OFF_CQ_RING.
 *
 * The offsets to the member fields are published through struct
 * io_sqring_offsets when calling io_uring_setup.
 */
struct io_rings {
	/*
	 * Head and tail offsets into the ring; the offsets need to be
	 * masked to get valid indices.
	 *
	 * The kernel controls head of the sq ring and the tail of the cq ring,
	 * and the application controls tail of the sq ring and the head of the
	 * cq ring.
	 */
	struct io_uring		sq, cq;
	/*
	 * Bitmasks to apply to head and tail offsets (constant, equals
	 * ring_entries - 1)
	 */
	u32			sq_ring_mask, cq_ring_mask;
	/* Ring sizes (constant, power of 2) */
	u32			sq_ring_entries, cq_ring_entries;
	/*
	 * Number of invalid entries dropped by the kernel due to
	 * invalid index stored in array
	 *
	 * Written by the kernel, shouldn't be modified by the
	 * application (i.e. get number of "new events" by comparing to
	 * cached value).
	 *
	 * After a new SQ head value was read by the application this
	 * counter includes all submissions that were dropped reaching
	 * the new SQ head (and possibly more).
	 */
	u32			sq_dropped;
	/*
	 * Runtime SQ flags
	 *
	 * Written by the kernel, shouldn't be modified by the
	 * application.
	 *
	 * The application needs a full memory barrier before checking
	 * for IORING_SQ_NEED_WAKEUP after updating the sq tail.
	 */
	u32			sq_flags;
	/*
	 * Runtime CQ flags
	 *
	 * Written by the application, shouldn't be modified by the
	 * kernel.
	 */
	u32			cq_flags;
	/*
	 * Number of completion events lost because the queue was full;
	 * this should be avoided by the application by making sure
	 * there are not more requests pending than there is space in
	 * the completion queue.
	 *
	 * Written by the kernel, shouldn't be modified by the
	 * application (i.e. get number of "new events" by comparing to
	 * cached value).
	 *
	 * As completion events come in out of order this counter is not
	 * ordered with any other data.
	 */
	u32			cq_overflow;
	/*
	 * Ring buffer of completion events.
	 *
	 * The kernel writes completion events fresh every time they are
	 * produced, so the application is allowed to modify pending
	 * entries.
	 */
	struct io_uring_cqe	cqes[] ____cacheline_aligned_in_smp;
};

enum io_uring_cmd_flags {
	IO_URING_F_NONBLOCK		= 1,
	IO_URING_F_COMPLETE_DEFER	= 2,
};

struct io_mapped_ubuf {
	u64		ubuf;
	u64		ubuf_end;
	unsigned int	nr_bvecs;
	unsigned long	acct_pages;
	struct bio_vec	bvec[];
};

struct io_ring_ctx;

struct io_overflow_cqe {
	struct io_uring_cqe cqe;
	struct list_head list;
};

struct io_fixed_file {
	/* file * with additional FFS_* flags */
	unsigned long file_ptr;
};

struct io_rsrc_put {
	struct list_head list;
	u64 tag;
	union {
		void *rsrc;
		struct file *file;
		struct io_mapped_ubuf *buf;
	};
};

struct io_file_table {
	/* two level table */
	struct io_fixed_file **files;
};

struct io_rsrc_node {
	struct percpu_ref		refs;
	struct list_head		node;
	struct list_head		rsrc_list;
	struct io_rsrc_data		*rsrc_data;
	struct llist_node		llist;
	bool				done;
};

typedef void (rsrc_put_fn)(struct io_ring_ctx *ctx, struct io_rsrc_put *prsrc);

struct io_rsrc_data {
	struct io_ring_ctx		*ctx;

	u64				**tags;
	unsigned int			nr;
	rsrc_put_fn			*do_put;
	atomic_t			refs;
	struct completion		done;
	bool				quiesce;
};

struct io_buffer {
	struct list_head list;
	__u64 addr;
	__u32 len;
	__u16 bid;
};

struct io_restriction {
	DECLARE_BITMAP(register_op, IORING_REGISTER_LAST);
	DECLARE_BITMAP(sqe_op, IORING_OP_LAST);
	u8 sqe_flags_allowed;
	u8 sqe_flags_required;
	bool registered;
};

enum {
	IO_SQ_THREAD_SHOULD_STOP = 0,
	IO_SQ_THREAD_SHOULD_PARK,
};

struct io_sq_data {
	refcount_t		refs;
	atomic_t		park_pending;
	struct mutex		lock;

	/* ctx's that are using this sqd */
	struct list_head	ctx_list;

	struct task_struct	*thread;
	struct wait_queue_head	wait;

	unsigned		sq_thread_idle;
	int			sq_cpu;
	pid_t			task_pid;
	pid_t			task_tgid;

	unsigned long		state;
	struct completion	exited;
};

#define IO_IOPOLL_BATCH			8
#define IO_COMPL_BATCH			32
#define IO_REQ_CACHE_SIZE		32
#define IO_REQ_ALLOC_BATCH		8

struct io_comp_state {
	struct io_kiocb		*reqs[IO_COMPL_BATCH];
	unsigned int		nr;
	/* inline/task_work completion list, under ->uring_lock */
	struct list_head	free_list;
};

struct io_submit_link {
	struct io_kiocb		*head;
	struct io_kiocb		*last;
};

struct io_submit_state {
	struct blk_plug		plug;
	struct io_submit_link	link;

	/*
	 * io_kiocb alloc cache
	 */
	void			*reqs[IO_REQ_CACHE_SIZE];
	unsigned int		free_reqs;

	bool			plug_started;

	/*
	 * Batch completion logic
	 */
	struct io_comp_state	comp;

	/*
	 * File reference cache
	 */
	struct file		*file;
	unsigned int		fd;
	unsigned int		file_refs;
	unsigned int		ios_left;
};

struct io_ring_ctx {
	/* const or read-mostly hot data */
	struct {
		struct percpu_ref	refs;

		struct io_rings		*rings;
		unsigned int		flags;
		unsigned int		compat: 1;
		unsigned int		drain_next: 1;
		unsigned int		eventfd_async: 1;
		unsigned int		restricted: 1;
		unsigned int		off_timeout_used: 1;
		unsigned int		drain_active: 1;
	} ____cacheline_aligned_in_smp;

	/* submission data */
	struct {
		struct mutex		uring_lock;

		/*
		 * Ring buffer of indices into array of io_uring_sqe, which is
		 * mmapped by the application using the IORING_OFF_SQES offset.
		 *
		 * This indirection could e.g. be used to assign fixed
		 * io_uring_sqe entries to operations and only submit them to
		 * the queue when needed.
		 *
		 * The kernel modifies neither the indices array nor the entries
		 * array.
		 */
		u32			*sq_array;
		struct io_uring_sqe	*sq_sqes;
		unsigned		cached_sq_head;
		unsigned		sq_entries;
		struct list_head	defer_list;

		/*
		 * Fixed resources fast path, should be accessed only under
		 * uring_lock, and updated through io_uring_register(2)
		 */
		struct io_rsrc_node	*rsrc_node;
		struct io_file_table	file_table;
		unsigned		nr_user_files;
		unsigned		nr_user_bufs;
		struct io_mapped_ubuf	**user_bufs;

		struct io_submit_state	submit_state;
		struct list_head	timeout_list;
		struct list_head	cq_overflow_list;
		struct xarray		io_buffers;
		struct xarray		personalities;
		u32			pers_next;
		unsigned		sq_thread_idle;
	} ____cacheline_aligned_in_smp;

	/* IRQ completion list, under ->completion_lock */
	struct list_head	locked_free_list;
	unsigned int		locked_free_nr;

	const struct cred	*sq_creds;	/* cred used for __io_sq_thread() */
	struct io_sq_data	*sq_data;	/* if using sq thread polling */

	struct wait_queue_head	sqo_sq_wait;
	struct list_head	sqd_list;

	unsigned long		check_cq_overflow;

	struct {
		unsigned		cached_cq_tail;
		unsigned		cq_entries;
		struct eventfd_ctx	*cq_ev_fd;
		struct wait_queue_head	poll_wait;
		struct wait_queue_head	cq_wait;
		unsigned		cq_extra;
		atomic_t		cq_timeouts;
		struct fasync_struct	*cq_fasync;
		unsigned		cq_last_tm_flush;
	} ____cacheline_aligned_in_smp;

	struct {
		spinlock_t		completion_lock;

		/*
		 * ->iopoll_list is protected by the ctx->uring_lock for
		 * io_uring instances that don't use IORING_SETUP_SQPOLL.
		 * For SQPOLL, only the single threaded io_sq_thread() will
		 * manipulate the list, hence no extra locking is needed there.
		 */
		struct list_head	iopoll_list;
		struct hlist_head	*cancel_hash;
		unsigned		cancel_hash_bits;
		bool			poll_multi_queue;
	} ____cacheline_aligned_in_smp;

	struct io_restriction		restrictions;

	/* slow path rsrc auxilary data, used by update/register */
	struct {
		struct io_rsrc_node		*rsrc_backup_node;
		struct io_mapped_ubuf		*dummy_ubuf;
		struct io_rsrc_data		*file_data;
		struct io_rsrc_data		*buf_data;

		struct delayed_work		rsrc_put_work;
		struct llist_head		rsrc_put_llist;
		struct list_head		rsrc_ref_list;
		spinlock_t			rsrc_ref_lock;
	};

	/* Keep this last, we don't need it for the fast path */
	struct {
		#if defined(CONFIG_UNIX)
			struct socket		*ring_sock;
		#endif
		/* hashed buffered write serialization */
		struct io_wq_hash		*hash_map;

		/* Only used for accounting purposes */
		struct user_struct		*user;
		struct mm_struct		*mm_account;

		/* ctx exit and cancelation */
		struct llist_head		fallback_llist;
		struct delayed_work		fallback_work;
		struct work_struct		exit_work;
		struct list_head		tctx_list;
		struct completion		ref_comp;
	};
};

struct io_uring_task {
	/* submission side */
	int			cached_refs;
	struct xarray		xa;
	struct wait_queue_head	wait;
	const struct io_ring_ctx *last;
	struct io_wq		*io_wq;
	struct percpu_counter	inflight;
	atomic_t		inflight_tracked;
	atomic_t		in_idle;

	spinlock_t		task_lock;
	struct io_wq_work_list	task_list;
	unsigned long		task_state;
	struct callback_head	task_work;
};

/*
 * First field must be the file pointer in all the
 * iocb unions! See also 'struct kiocb' in <linux/fs.h>
 */
struct io_poll_iocb {
	struct file			*file;
	struct wait_queue_head		*head;
	__poll_t			events;
	bool				done;
	bool				canceled;
	struct wait_queue_entry		wait;
};

struct io_poll_update {
	struct file			*file;
	u64				old_user_data;
	u64				new_user_data;
	__poll_t			events;
	bool				update_events;
	bool				update_user_data;
};

struct io_close {
	struct file			*file;
	int				fd;
};

struct io_timeout_data {
	struct io_kiocb			*req;
	struct hrtimer			timer;
	struct timespec64		ts;
	enum hrtimer_mode		mode;
};

struct io_accept {
	struct file			*file;
	struct sockaddr __user		*addr;
	int __user			*addr_len;
	int				flags;
	unsigned long			nofile;
};

struct io_sync {
	struct file			*file;
	loff_t				len;
	loff_t				off;
	int				flags;
	int				mode;
};

struct io_cancel {
	struct file			*file;
	u64				addr;
};

struct io_timeout {
	struct file			*file;
	u32				off;
	u32				target_seq;
	struct list_head		list;
	/* head of the link, used by linked timeouts only */
	struct io_kiocb			*head;
};

struct io_timeout_rem {
	struct file			*file;
	u64				addr;

	/* timeout update */
	struct timespec64		ts;
	u32				flags;
};

struct io_rw {
	/* NOTE: kiocb has the file as the first member, so don't do it here */
	struct kiocb			kiocb;
	u64				addr;
	u64				len;
};

struct io_connect {
	struct file			*file;
	struct sockaddr __user		*addr;
	int				addr_len;
};

struct io_sr_msg {
	struct file			*file;
	union {
		struct compat_msghdr __user	*umsg_compat;
		struct user_msghdr __user	*umsg;
		void __user			*buf;
	};
	int				msg_flags;
	int				bgid;
	size_t				len;
	struct io_buffer		*kbuf;
};

struct io_open {
	struct file			*file;
	int				dfd;
	struct filename			*filename;
	struct open_how			how;
	unsigned long			nofile;
};

struct io_rsrc_update {
	struct file			*file;
	u64				arg;
	u32				nr_args;
	u32				offset;
};

struct io_fadvise {
	struct file			*file;
	u64				offset;
	u32				len;
	u32				advice;
};

struct io_madvise {
	struct file			*file;
	u64				addr;
	u32				len;
	u32				advice;
};

struct io_epoll {
	struct file			*file;
	int				epfd;
	int				op;
	int				fd;
	struct epoll_event		event;
};

struct io_splice {
	struct file			*file_out;
	struct file			*file_in;
	loff_t				off_out;
	loff_t				off_in;
	u64				len;
	unsigned int			flags;
};

struct io_provide_buf {
	struct file			*file;
	__u64				addr;
	__u32				len;
	__u32				bgid;
	__u16				nbufs;
	__u16				bid;
};

struct io_statx {
	struct file			*file;
	int				dfd;
	unsigned int			mask;
	unsigned int			flags;
	const char __user		*filename;
	struct statx __user		*buffer;
};

struct io_shutdown {
	struct file			*file;
	int				how;
};

struct io_rename {
	struct file			*file;
	int				old_dfd;
	int				new_dfd;
	struct filename			*oldpath;
	struct filename			*newpath;
	int				flags;
};

struct io_unlink {
	struct file			*file;
	int				dfd;
	int				flags;
	struct filename			*filename;
};

struct io_completion {
	struct file			*file;
	struct list_head		list;
	u32				cflags;
};

struct io_async_connect {
	struct sockaddr_storage		address;
};

struct io_async_msghdr {
	struct iovec			fast_iov[UIO_FASTIOV];
	/* points to an allocated iov, if NULL we use fast_iov instead */
	struct iovec			*free_iov;
	struct sockaddr __user		*uaddr;
	struct msghdr			msg;
	struct sockaddr_storage		addr;
};

struct io_async_rw {
	struct iovec			fast_iov[UIO_FASTIOV];
	const struct iovec		*free_iovec;
	struct iov_iter			iter;
	size_t				bytes_done;
	struct wait_page_queue		wpq;
};

enum {
	REQ_F_FIXED_FILE_BIT	= IOSQE_FIXED_FILE_BIT,
	REQ_F_IO_DRAIN_BIT	= IOSQE_IO_DRAIN_BIT,
	REQ_F_LINK_BIT		= IOSQE_IO_LINK_BIT,
	REQ_F_HARDLINK_BIT	= IOSQE_IO_HARDLINK_BIT,
	REQ_F_FORCE_ASYNC_BIT	= IOSQE_ASYNC_BIT,
	REQ_F_BUFFER_SELECT_BIT	= IOSQE_BUFFER_SELECT_BIT,

	/* first byte is taken by user flags, shift it to not overlap */
	REQ_F_FAIL_BIT		= 8,
	REQ_F_INFLIGHT_BIT,
	REQ_F_CUR_POS_BIT,
	REQ_F_NOWAIT_BIT,
	REQ_F_LINK_TIMEOUT_BIT,
	REQ_F_NEED_CLEANUP_BIT,
	REQ_F_POLLED_BIT,
	REQ_F_BUFFER_SELECTED_BIT,
	REQ_F_LTIMEOUT_ACTIVE_BIT,
	REQ_F_COMPLETE_INLINE_BIT,
	REQ_F_REISSUE_BIT,
	REQ_F_DONT_REISSUE_BIT,
	REQ_F_CREDS_BIT,
	/* keep async read/write and isreg together and in order */
	REQ_F_ASYNC_READ_BIT,
	REQ_F_ASYNC_WRITE_BIT,
	REQ_F_ISREG_BIT,

	/* not a real bit, just to check we're not overflowing the space */
	__REQ_F_LAST_BIT,
};

enum {
	/* ctx owns file */
	REQ_F_FIXED_FILE	= BIT(REQ_F_FIXED_FILE_BIT),
	/* drain existing IO first */
	REQ_F_IO_DRAIN		= BIT(REQ_F_IO_DRAIN_BIT),
	/* linked sqes */
	REQ_F_LINK		= BIT(REQ_F_LINK_BIT),
	/* doesn't sever on completion < 0 */
	REQ_F_HARDLINK		= BIT(REQ_F_HARDLINK_BIT),
	/* IOSQE_ASYNC */
	REQ_F_FORCE_ASYNC	= BIT(REQ_F_FORCE_ASYNC_BIT),
	/* IOSQE_BUFFER_SELECT */
	REQ_F_BUFFER_SELECT	= BIT(REQ_F_BUFFER_SELECT_BIT),

	/* fail rest of links */
	REQ_F_FAIL		= BIT(REQ_F_FAIL_BIT),
	/* on inflight list, should be cancelled and waited on exit reliably */
	REQ_F_INFLIGHT		= BIT(REQ_F_INFLIGHT_BIT),
	/* read/write uses file position */
	REQ_F_CUR_POS		= BIT(REQ_F_CUR_POS_BIT),
	/* must not punt to workers */
	REQ_F_NOWAIT		= BIT(REQ_F_NOWAIT_BIT),
	/* has or had linked timeout */
	REQ_F_LINK_TIMEOUT	= BIT(REQ_F_LINK_TIMEOUT_BIT),
	/* needs cleanup */
	REQ_F_NEED_CLEANUP	= BIT(REQ_F_NEED_CLEANUP_BIT),
	/* already went through poll handler */
	REQ_F_POLLED		= BIT(REQ_F_POLLED_BIT),
	/* buffer already selected */
	REQ_F_BUFFER_SELECTED	= BIT(REQ_F_BUFFER_SELECTED_BIT),
	/* linked timeout is active, i.e. prepared by link's head */
	REQ_F_LTIMEOUT_ACTIVE	= BIT(REQ_F_LTIMEOUT_ACTIVE_BIT),
	/* completion is deferred through io_comp_state */
	REQ_F_COMPLETE_INLINE	= BIT(REQ_F_COMPLETE_INLINE_BIT),
	/* caller should reissue async */
	REQ_F_REISSUE		= BIT(REQ_F_REISSUE_BIT),
	/* don't attempt request reissue, see io_rw_reissue() */
	REQ_F_DONT_REISSUE	= BIT(REQ_F_DONT_REISSUE_BIT),
	/* supports async reads */
	REQ_F_ASYNC_READ	= BIT(REQ_F_ASYNC_READ_BIT),
	/* supports async writes */
	REQ_F_ASYNC_WRITE	= BIT(REQ_F_ASYNC_WRITE_BIT),
	/* regular file */
	REQ_F_ISREG		= BIT(REQ_F_ISREG_BIT),
	/* has creds assigned */
	REQ_F_CREDS		= BIT(REQ_F_CREDS_BIT),
};

struct async_poll {
	struct io_poll_iocb	poll;
	struct io_poll_iocb	*double_poll;
};

typedef void (*io_req_tw_func_t)(struct io_kiocb *req);

struct io_task_work {
	union {
		struct io_wq_work_node	node;
		struct llist_node	fallback_node;
	};
	io_req_tw_func_t		func;
};

enum {
	IORING_RSRC_FILE		= 0,
	IORING_RSRC_BUFFER		= 1,
};

/*
 * NOTE! Each of the iocb union members has the file pointer
 * as the first entry in their struct definition. So you can
 * access the file pointer through any of the sub-structs,
 * or directly as just 'ki_filp' in this struct.
 */
struct io_kiocb {
	union {
		struct file		*file;
		struct io_rw		rw;
		struct io_poll_iocb	poll;
		struct io_poll_update	poll_update;
		struct io_accept	accept;
		struct io_sync		sync;
		struct io_cancel	cancel;
		struct io_timeout	timeout;
		struct io_timeout_rem	timeout_rem;
		struct io_connect	connect;
		struct io_sr_msg	sr_msg;
		struct io_open		open;
		struct io_close		close;
		struct io_rsrc_update	rsrc_update;
		struct io_fadvise	fadvise;
		struct io_madvise	madvise;
		struct io_epoll		epoll;
		struct io_splice	splice;
		struct io_provide_buf	pbuf;
		struct io_statx		statx;
		struct io_shutdown	shutdown;
		struct io_rename	rename;
		struct io_unlink	unlink;
		/* use only after cleaning per-op data, see io_clean_op() */
		struct io_completion	compl;
	};

	/* opcode allocated if it needs to store data for async defer */
	void				*async_data;
	u8				opcode;
	/* polled IO has completed */
	u8				iopoll_completed;

	u16				buf_index;
	u32				result;

	struct io_ring_ctx		*ctx;
	unsigned int			flags;
	atomic_t			refs;
	struct task_struct		*task;
	u64				user_data;

	struct io_kiocb			*link;
	struct percpu_ref		*fixed_rsrc_refs;

	/* used with ctx->iopoll_list with reads/writes */
	struct list_head		inflight_entry;
	struct io_task_work		io_task_work;
	/* for polled requests, i.e. IORING_OP_POLL_ADD and async armed poll */
	struct hlist_node		hash_node;
	struct async_poll		*apoll;
	struct io_wq_work		work;
	const struct cred		*creds;

	/* store used ubuf, so we can prevent reloading */
	struct io_mapped_ubuf		*imu;
};

struct io_tctx_node {
	struct list_head	ctx_node;
	struct task_struct	*task;
	struct io_ring_ctx	*ctx;
};

struct io_defer_entry {
	struct list_head	list;
	struct io_kiocb		*req;
	u32			seq;
};

struct io_op_def {
	/* needs req->file assigned */
	unsigned		needs_file : 1;
	/* hash wq insertion if file is a regular file */
	unsigned		hash_reg_file : 1;
	/* unbound wq insertion if file is a non-regular file */
	unsigned		unbound_nonreg_file : 1;
	/* opcode is not supported by this kernel */
	unsigned		not_supported : 1;
	/* set if opcode supports polled "wait" */
	unsigned		pollin : 1;
	unsigned		pollout : 1;
	/* op supports buffer selection */
	unsigned		buffer_select : 1;
	/* do prep async if is going to be punted */
	unsigned		needs_async_setup : 1;
	/* should block plug */
	unsigned		plug : 1;
	/* size of async data needed, if any */
	unsigned short		async_size;
};

static const struct io_op_def io_op_defs[] = {
	[IORING_OP_NOP] = {},
	[IORING_OP_READV] = {
		.needs_file		= 1,
		.unbound_nonreg_file	= 1,
		.pollin			= 1,
		.buffer_select		= 1,
		.needs_async_setup	= 1,
		.plug			= 1,
		.async_size		= sizeof(struct io_async_rw),
	},
	[IORING_OP_WRITEV] = {
		.needs_file		= 1,
		.hash_reg_file		= 1,
		.unbound_nonreg_file	= 1,
		.pollout		= 1,
		.needs_async_setup	= 1,
		.plug			= 1,
		.async_size		= sizeof(struct io_async_rw),
	},
	[IORING_OP_FSYNC] = {
		.needs_file		= 1,
	},
	[IORING_OP_READ_FIXED] = {
		.needs_file		= 1,
		.unbound_nonreg_file	= 1,
		.pollin			= 1,
		.plug			= 1,
		.async_size		= sizeof(struct io_async_rw),
	},
	[IORING_OP_WRITE_FIXED] = {
		.needs_file		= 1,
		.hash_reg_file		= 1,
		.unbound_nonreg_file	= 1,
		.pollout		= 1,
		.plug			= 1,
		.async_size		= sizeof(struct io_async_rw),
	},
	[IORING_OP_POLL_ADD] = {
		.needs_file		= 1,
		.unbound_nonreg_file	= 1,
	},
	[IORING_OP_POLL_REMOVE] = {},
	[IORING_OP_SYNC_FILE_RANGE] = {
		.needs_file		= 1,
	},
	[IORING_OP_SENDMSG] = {
		.needs_file		= 1,
		.unbound_nonreg_file	= 1,
		.pollout		= 1,
		.needs_async_setup	= 1,
		.async_size		= sizeof(struct io_async_msghdr),
	},
	[IORING_OP_RECVMSG] = {
		.needs_file		= 1,
		.unbound_nonreg_file	= 1,
		.pollin			= 1,
		.buffer_select		= 1,
		.needs_async_setup	= 1,
		.async_size		= sizeof(struct io_async_msghdr),
	},
	[IORING_OP_TIMEOUT] = {
		.async_size		= sizeof(struct io_timeout_data),
	},
	[IORING_OP_TIMEOUT_REMOVE] = {
		/* used by timeout updates' prep() */
	},
	[IORING_OP_ACCEPT] = {
		.needs_file		= 1,
		.unbound_nonreg_file	= 1,
		.pollin			= 1,
	},
	[IORING_OP_ASYNC_CANCEL] = {},
	[IORING_OP_LINK_TIMEOUT] = {
		.async_size		= sizeof(struct io_timeout_data),
	},
	[IORING_OP_CONNECT] = {
		.needs_file		= 1,
		.unbound_nonreg_file	= 1,
		.pollout		= 1,
		.needs_async_setup	= 1,
		.async_size		= sizeof(struct io_async_connect),
	},
	[IORING_OP_FALLOCATE] = {
		.needs_file		= 1,
	},
	[IORING_OP_OPENAT] = {},
	[IORING_OP_CLOSE] = {},
	[IORING_OP_FILES_UPDATE] = {},
	[IORING_OP_STATX] = {},
	[IORING_OP_READ] = {
		.needs_file		= 1,
		.unbound_nonreg_file	= 1,
		.pollin			= 1,
		.buffer_select		= 1,
		.plug			= 1,
		.async_size		= sizeof(struct io_async_rw),
	},
	[IORING_OP_WRITE] = {
		.needs_file		= 1,
		.unbound_nonreg_file	= 1,
		.pollout		= 1,
		.plug			= 1,
		.async_size		= sizeof(struct io_async_rw),
	},
	[IORING_OP_FADVISE] = {
		.needs_file		= 1,
	},
	[IORING_OP_MADVISE] = {},
	[IORING_OP_SEND] = {
		.needs_file		= 1,
		.unbound_nonreg_file	= 1,
		.pollout		= 1,
	},
	[IORING_OP_RECV] = {
		.needs_file		= 1,
		.unbound_nonreg_file	= 1,
		.pollin			= 1,
		.buffer_select		= 1,
	},
	[IORING_OP_OPENAT2] = {
	},
	[IORING_OP_EPOLL_CTL] = {
		.unbound_nonreg_file	= 1,
	},
	[IORING_OP_SPLICE] = {
		.needs_file		= 1,
		.hash_reg_file		= 1,
		.unbound_nonreg_file	= 1,
	},
	[IORING_OP_PROVIDE_BUFFERS] = {},
	[IORING_OP_REMOVE_BUFFERS] = {},
	[IORING_OP_TEE] = {
		.needs_file		= 1,
		.hash_reg_file		= 1,
		.unbound_nonreg_file	= 1,
	},
	[IORING_OP_SHUTDOWN] = {
		.needs_file		= 1,
	},
	[IORING_OP_RENAMEAT] = {},
	[IORING_OP_UNLINKAT] = {},
};

static bool io_disarm_next(struct io_kiocb *req);
static void io_uring_del_tctx_node(unsigned long index);
static void io_uring_try_cancel_requests(struct io_ring_ctx *ctx,
					 struct task_struct *task,
					 bool cancel_all);
static void io_uring_cancel_generic(bool cancel_all, struct io_sq_data *sqd);
static struct io_rsrc_node *io_rsrc_node_alloc(struct io_ring_ctx *ctx);

static bool io_cqring_fill_event(struct io_ring_ctx *ctx, u64 user_data,
				 long res, unsigned int cflags);
static void io_put_req(struct io_kiocb *req);
static void io_put_req_deferred(struct io_kiocb *req, int nr);
static void io_dismantle_req(struct io_kiocb *req);
static void io_put_task(struct task_struct *task, int nr);
static struct io_kiocb *io_prep_linked_timeout(struct io_kiocb *req);
static void io_queue_linked_timeout(struct io_kiocb *req);
static int __io_register_rsrc_update(struct io_ring_ctx *ctx, unsigned type,
				     struct io_uring_rsrc_update2 *up,
				     unsigned nr_args);
static void io_clean_op(struct io_kiocb *req);
static struct file *io_file_get(struct io_submit_state *state,
				struct io_kiocb *req, int fd, bool fixed);
static void __io_queue_sqe(struct io_kiocb *req);
static void io_rsrc_put_work(struct work_struct *work);

static void io_req_task_queue(struct io_kiocb *req);
static void io_submit_flush_completions(struct io_ring_ctx *ctx);
static bool io_poll_remove_waitqs(struct io_kiocb *req);
static int io_req_prep_async(struct io_kiocb *req);

static void io_fallback_req_func(struct work_struct *unused);

static struct kmem_cache *req_cachep;

static const struct file_operations io_uring_fops;

struct sock *io_uring_get_socket(struct file *file)
{
#if defined(CONFIG_UNIX)
	if (file->f_op == &io_uring_fops) {
		struct io_ring_ctx *ctx = file->private_data;

		return ctx->ring_sock->sk;
	}
#endif
	return NULL;
}
EXPORT_SYMBOL(io_uring_get_socket);

#define io_for_each_link(pos, head) \
	for (pos = (head); pos; pos = pos->link)

static inline void io_req_set_rsrc_node(struct io_kiocb *req)
{
	struct io_ring_ctx *ctx = req->ctx;

	if (!req->fixed_rsrc_refs) {
		req->fixed_rsrc_refs = &ctx->rsrc_node->refs;
		percpu_ref_get(req->fixed_rsrc_refs);
	}
}

static void io_refs_resurrect(struct percpu_ref *ref, struct completion *compl)
{
	bool got = percpu_ref_tryget(ref);

	/* already at zero, wait for ->release() */
	if (!got)
		wait_for_completion(compl);
	percpu_ref_resurrect(ref);
	if (got)
		percpu_ref_put(ref);
}

static bool io_match_task(struct io_kiocb *head, struct task_struct *task,
			  bool cancel_all)
{
	struct io_kiocb *req;

	if (task && head->task != task)
		return false;
	if (cancel_all)
		return true;

	io_for_each_link(req, head) {
		if (req->flags & REQ_F_INFLIGHT)
			return true;
	}
	return false;
}

static inline void req_set_fail(struct io_kiocb *req)
{
	req->flags |= REQ_F_FAIL;
}

static void io_ring_ctx_ref_free(struct percpu_ref *ref)
{
	struct io_ring_ctx *ctx = container_of(ref, struct io_ring_ctx, refs);

	complete(&ctx->ref_comp);
}

static inline bool io_is_timeout_noseq(struct io_kiocb *req)
{
	return !req->timeout.off;
}

static struct io_ring_ctx *io_ring_ctx_alloc(struct io_uring_params *p)
{
	struct io_ring_ctx *ctx;
	int hash_bits;

	ctx = kzalloc(sizeof(*ctx), GFP_KERNEL);
	if (!ctx)
		return NULL;

	/*
	 * Use 5 bits less than the max cq entries, that should give us around
	 * 32 entries per hash list if totally full and uniformly spread.
	 */
	hash_bits = ilog2(p->cq_entries);
	hash_bits -= 5;
	if (hash_bits <= 0)
		hash_bits = 1;
	ctx->cancel_hash_bits = hash_bits;
	ctx->cancel_hash = kmalloc((1U << hash_bits) * sizeof(struct hlist_head),
					GFP_KERNEL);
	if (!ctx->cancel_hash)
		goto err;
	__hash_init(ctx->cancel_hash, 1U << hash_bits);

	ctx->dummy_ubuf = kzalloc(sizeof(*ctx->dummy_ubuf), GFP_KERNEL);
	if (!ctx->dummy_ubuf)
		goto err;
	/* set invalid range, so io_import_fixed() fails meeting it */
	ctx->dummy_ubuf->ubuf = -1UL;

	if (percpu_ref_init(&ctx->refs, io_ring_ctx_ref_free,
			    PERCPU_REF_ALLOW_REINIT, GFP_KERNEL))
		goto err;

	ctx->flags = p->flags;
	init_waitqueue_head(&ctx->sqo_sq_wait);
	INIT_LIST_HEAD(&ctx->sqd_list);
	init_waitqueue_head(&ctx->poll_wait);
	INIT_LIST_HEAD(&ctx->cq_overflow_list);
	init_completion(&ctx->ref_comp);
	xa_init_flags(&ctx->io_buffers, XA_FLAGS_ALLOC1);
	xa_init_flags(&ctx->personalities, XA_FLAGS_ALLOC1);
	mutex_init(&ctx->uring_lock);
	init_waitqueue_head(&ctx->cq_wait);
	spin_lock_init(&ctx->completion_lock);
	INIT_LIST_HEAD(&ctx->iopoll_list);
	INIT_LIST_HEAD(&ctx->defer_list);
	INIT_LIST_HEAD(&ctx->timeout_list);
	spin_lock_init(&ctx->rsrc_ref_lock);
	INIT_LIST_HEAD(&ctx->rsrc_ref_list);
	INIT_DELAYED_WORK(&ctx->rsrc_put_work, io_rsrc_put_work);
	init_llist_head(&ctx->rsrc_put_llist);
	INIT_LIST_HEAD(&ctx->tctx_list);
	INIT_LIST_HEAD(&ctx->submit_state.comp.free_list);
	INIT_LIST_HEAD(&ctx->locked_free_list);
	INIT_DELAYED_WORK(&ctx->fallback_work, io_fallback_req_func);
	return ctx;
err:
	kfree(ctx->dummy_ubuf);
	kfree(ctx->cancel_hash);
	kfree(ctx);
	return NULL;
}

static void io_account_cq_overflow(struct io_ring_ctx *ctx)
{
	struct io_rings *r = ctx->rings;

	WRITE_ONCE(r->cq_overflow, READ_ONCE(r->cq_overflow) + 1);
	ctx->cq_extra--;
}

static bool req_need_defer(struct io_kiocb *req, u32 seq)
{
	if (unlikely(req->flags & REQ_F_IO_DRAIN)) {
		struct io_ring_ctx *ctx = req->ctx;

		return seq + READ_ONCE(ctx->cq_extra) != ctx->cached_cq_tail;
	}

	return false;
}

static void io_req_track_inflight(struct io_kiocb *req)
{
	if (!(req->flags & REQ_F_INFLIGHT)) {
		req->flags |= REQ_F_INFLIGHT;
		atomic_inc(&current->io_uring->inflight_tracked);
	}
}

static void io_prep_async_work(struct io_kiocb *req)
{
	const struct io_op_def *def = &io_op_defs[req->opcode];
	struct io_ring_ctx *ctx = req->ctx;

	if (!(req->flags & REQ_F_CREDS)) {
		req->flags |= REQ_F_CREDS;
		req->creds = get_current_cred();
	}

	req->work.list.next = NULL;
	req->work.flags = 0;
	if (req->flags & REQ_F_FORCE_ASYNC)
		req->work.flags |= IO_WQ_WORK_CONCURRENT;

	if (req->flags & REQ_F_ISREG) {
		if (def->hash_reg_file || (ctx->flags & IORING_SETUP_IOPOLL))
			io_wq_hash_work(&req->work, file_inode(req->file));
	} else if (!req->file || !S_ISBLK(file_inode(req->file)->i_mode)) {
		if (def->unbound_nonreg_file)
			req->work.flags |= IO_WQ_WORK_UNBOUND;
	}

	switch (req->opcode) {
	case IORING_OP_SPLICE:
	case IORING_OP_TEE:
		if (!S_ISREG(file_inode(req->splice.file_in)->i_mode))
			req->work.flags |= IO_WQ_WORK_UNBOUND;
		break;
	}
}

static void io_prep_async_link(struct io_kiocb *req)
{
	struct io_kiocb *cur;

	if (req->flags & REQ_F_LINK_TIMEOUT) {
		struct io_ring_ctx *ctx = req->ctx;

		spin_lock_irq(&ctx->completion_lock);
		io_for_each_link(cur, req)
			io_prep_async_work(cur);
		spin_unlock_irq(&ctx->completion_lock);
	} else {
		io_for_each_link(cur, req)
			io_prep_async_work(cur);
	}
}

static void io_queue_async_work(struct io_kiocb *req)
{
	struct io_ring_ctx *ctx = req->ctx;
	struct io_kiocb *link = io_prep_linked_timeout(req);
	struct io_uring_task *tctx = req->task->io_uring;

	BUG_ON(!tctx);
	BUG_ON(!tctx->io_wq);

	/* init ->work of the whole link before punting */
	io_prep_async_link(req);

	/*
	 * Not expected to happen, but if we do have a bug where this _can_
	 * happen, catch it here and ensure the request is marked as
	 * canceled. That will make io-wq go through the usual work cancel
	 * procedure rather than attempt to run this request (or create a new
	 * worker for it).
	 */
	if (WARN_ON_ONCE(!same_thread_group(req->task, current)))
		req->work.flags |= IO_WQ_WORK_CANCEL;

	trace_io_uring_queue_async_work(ctx, io_wq_is_hashed(&req->work), req,
					&req->work, req->flags);
	io_wq_enqueue(tctx->io_wq, &req->work);
	if (link)
		io_queue_linked_timeout(link);
}

static void io_kill_timeout(struct io_kiocb *req, int status)
	__must_hold(&req->ctx->completion_lock)
{
	struct io_timeout_data *io = req->async_data;

	if (hrtimer_try_to_cancel(&io->timer) != -1) {
		atomic_set(&req->ctx->cq_timeouts,
			atomic_read(&req->ctx->cq_timeouts) + 1);
		list_del_init(&req->timeout.list);
		io_cqring_fill_event(req->ctx, req->user_data, status, 0);
		io_put_req_deferred(req, 1);
	}
}

static void io_queue_deferred(struct io_ring_ctx *ctx)
{
	while (!list_empty(&ctx->defer_list)) {
		struct io_defer_entry *de = list_first_entry(&ctx->defer_list,
						struct io_defer_entry, list);

		if (req_need_defer(de->req, de->seq))
			break;
		list_del_init(&de->list);
		io_req_task_queue(de->req);
		kfree(de);
	}
}

static void io_flush_timeouts(struct io_ring_ctx *ctx)
{
	u32 seq = ctx->cached_cq_tail - atomic_read(&ctx->cq_timeouts);

	while (!list_empty(&ctx->timeout_list)) {
		u32 events_needed, events_got;
		struct io_kiocb *req = list_first_entry(&ctx->timeout_list,
						struct io_kiocb, timeout.list);

		if (io_is_timeout_noseq(req))
			break;

		/*
		 * Since seq can easily wrap around over time, subtract
		 * the last seq at which timeouts were flushed before comparing.
		 * Assuming not more than 2^31-1 events have happened since,
		 * these subtractions won't have wrapped, so we can check if
		 * target is in [last_seq, current_seq] by comparing the two.
		 */
		events_needed = req->timeout.target_seq - ctx->cq_last_tm_flush;
		events_got = seq - ctx->cq_last_tm_flush;
		if (events_got < events_needed)
			break;

		list_del_init(&req->timeout.list);
		io_kill_timeout(req, 0);
	}
	ctx->cq_last_tm_flush = seq;
}

static void __io_commit_cqring_flush(struct io_ring_ctx *ctx)
{
	if (ctx->off_timeout_used)
		io_flush_timeouts(ctx);
	if (ctx->drain_active)
		io_queue_deferred(ctx);
}

static inline void io_commit_cqring(struct io_ring_ctx *ctx)
{
	if (unlikely(ctx->off_timeout_used || ctx->drain_active))
		__io_commit_cqring_flush(ctx);
	/* order cqe stores with ring update */
	smp_store_release(&ctx->rings->cq.tail, ctx->cached_cq_tail);
}

static inline bool io_sqring_full(struct io_ring_ctx *ctx)
{
	struct io_rings *r = ctx->rings;

	return READ_ONCE(r->sq.tail) - ctx->cached_sq_head == ctx->sq_entries;
}

static inline unsigned int __io_cqring_events(struct io_ring_ctx *ctx)
{
	return ctx->cached_cq_tail - READ_ONCE(ctx->rings->cq.head);
}

static inline struct io_uring_cqe *io_get_cqe(struct io_ring_ctx *ctx)
{
	struct io_rings *rings = ctx->rings;
	unsigned tail, mask = ctx->cq_entries - 1;

	/*
	 * writes to the cq entry need to come after reading head; the
	 * control dependency is enough as we're using WRITE_ONCE to
	 * fill the cq entry
	 */
	if (__io_cqring_events(ctx) == ctx->cq_entries)
		return NULL;

	tail = ctx->cached_cq_tail++;
	return &rings->cqes[tail & mask];
}

static inline bool io_should_trigger_evfd(struct io_ring_ctx *ctx)
{
	if (likely(!ctx->cq_ev_fd))
		return false;
	if (READ_ONCE(ctx->rings->cq_flags) & IORING_CQ_EVENTFD_DISABLED)
		return false;
	return !ctx->eventfd_async || io_wq_current_is_worker();
}

static void io_cqring_ev_posted(struct io_ring_ctx *ctx)
{
	/* see waitqueue_active() comment */
	smp_mb();

	if (waitqueue_active(&ctx->cq_wait))
		wake_up(&ctx->cq_wait);
	if (ctx->sq_data && waitqueue_active(&ctx->sq_data->wait))
		wake_up(&ctx->sq_data->wait);
	if (io_should_trigger_evfd(ctx))
		eventfd_signal(ctx->cq_ev_fd, 1);
	if (waitqueue_active(&ctx->poll_wait)) {
		wake_up_interruptible(&ctx->poll_wait);
		kill_fasync(&ctx->cq_fasync, SIGIO, POLL_IN);
	}
}

static void io_cqring_ev_posted_iopoll(struct io_ring_ctx *ctx)
{
	/* see waitqueue_active() comment */
	smp_mb();

	if (ctx->flags & IORING_SETUP_SQPOLL) {
		if (waitqueue_active(&ctx->cq_wait))
			wake_up(&ctx->cq_wait);
	}
	if (io_should_trigger_evfd(ctx))
		eventfd_signal(ctx->cq_ev_fd, 1);
	if (waitqueue_active(&ctx->poll_wait)) {
		wake_up_interruptible(&ctx->poll_wait);
		kill_fasync(&ctx->cq_fasync, SIGIO, POLL_IN);
	}
}

/* Returns true if there are no backlogged entries after the flush */
static bool __io_cqring_overflow_flush(struct io_ring_ctx *ctx, bool force)
{
	unsigned long flags;
	bool all_flushed, posted;

	if (!force && __io_cqring_events(ctx) == ctx->cq_entries)
		return false;

	posted = false;
	spin_lock_irqsave(&ctx->completion_lock, flags);
	while (!list_empty(&ctx->cq_overflow_list)) {
		struct io_uring_cqe *cqe = io_get_cqe(ctx);
		struct io_overflow_cqe *ocqe;

		if (!cqe && !force)
			break;
		ocqe = list_first_entry(&ctx->cq_overflow_list,
					struct io_overflow_cqe, list);
		if (cqe)
			memcpy(cqe, &ocqe->cqe, sizeof(*cqe));
		else
			io_account_cq_overflow(ctx);

		posted = true;
		list_del(&ocqe->list);
		kfree(ocqe);
	}

	all_flushed = list_empty(&ctx->cq_overflow_list);
	if (all_flushed) {
		clear_bit(0, &ctx->check_cq_overflow);
		ctx->rings->sq_flags &= ~IORING_SQ_CQ_OVERFLOW;
	}

	if (posted)
		io_commit_cqring(ctx);
	spin_unlock_irqrestore(&ctx->completion_lock, flags);
	if (posted)
		io_cqring_ev_posted(ctx);
	return all_flushed;
}

static bool io_cqring_overflow_flush(struct io_ring_ctx *ctx, bool force)
{
	bool ret = true;

	if (test_bit(0, &ctx->check_cq_overflow)) {
		/* iopoll syncs against uring_lock, not completion_lock */
		if (ctx->flags & IORING_SETUP_IOPOLL)
			mutex_lock(&ctx->uring_lock);
		ret = __io_cqring_overflow_flush(ctx, force);
		if (ctx->flags & IORING_SETUP_IOPOLL)
			mutex_unlock(&ctx->uring_lock);
	}

	return ret;
}

/*
 * Shamelessly stolen from the mm implementation of page reference checking,
 * see commit f958d7b528b1 for details.
 */
#define req_ref_zero_or_close_to_overflow(req)	\
	((unsigned int) atomic_read(&(req->refs)) + 127u <= 127u)

static inline bool req_ref_inc_not_zero(struct io_kiocb *req)
{
	return atomic_inc_not_zero(&req->refs);
}

static inline bool req_ref_sub_and_test(struct io_kiocb *req, int refs)
{
	WARN_ON_ONCE(req_ref_zero_or_close_to_overflow(req));
	return atomic_sub_and_test(refs, &req->refs);
}

static inline bool req_ref_put_and_test(struct io_kiocb *req)
{
	WARN_ON_ONCE(req_ref_zero_or_close_to_overflow(req));
	return atomic_dec_and_test(&req->refs);
}

static inline void req_ref_put(struct io_kiocb *req)
{
	WARN_ON_ONCE(req_ref_put_and_test(req));
}

static inline void req_ref_get(struct io_kiocb *req)
{
	WARN_ON_ONCE(req_ref_zero_or_close_to_overflow(req));
	atomic_inc(&req->refs);
}

static bool io_cqring_event_overflow(struct io_ring_ctx *ctx, u64 user_data,
				     long res, unsigned int cflags)
{
	struct io_overflow_cqe *ocqe;

	ocqe = kmalloc(sizeof(*ocqe), GFP_ATOMIC | __GFP_ACCOUNT);
	if (!ocqe) {
		/*
		 * If we're in ring overflow flush mode, or in task cancel mode,
		 * or cannot allocate an overflow entry, then we need to drop it
		 * on the floor.
		 */
		io_account_cq_overflow(ctx);
		return false;
	}
	if (list_empty(&ctx->cq_overflow_list)) {
		set_bit(0, &ctx->check_cq_overflow);
		ctx->rings->sq_flags |= IORING_SQ_CQ_OVERFLOW;
	}
	ocqe->cqe.user_data = user_data;
	ocqe->cqe.res = res;
	ocqe->cqe.flags = cflags;
	list_add_tail(&ocqe->list, &ctx->cq_overflow_list);
	return true;
}

static inline bool __io_cqring_fill_event(struct io_ring_ctx *ctx, u64 user_data,
					  long res, unsigned int cflags)
{
	struct io_uring_cqe *cqe;

	trace_io_uring_complete(ctx, user_data, res, cflags);

	/*
	 * If we can't get a cq entry, userspace overflowed the
	 * submission (by quite a lot). Increment the overflow count in
	 * the ring.
	 */
	cqe = io_get_cqe(ctx);
	if (likely(cqe)) {
		WRITE_ONCE(cqe->user_data, user_data);
		WRITE_ONCE(cqe->res, res);
		WRITE_ONCE(cqe->flags, cflags);
		return true;
	}
	return io_cqring_event_overflow(ctx, user_data, res, cflags);
}

/* not as hot to bloat with inlining */
static noinline bool io_cqring_fill_event(struct io_ring_ctx *ctx, u64 user_data,
					  long res, unsigned int cflags)
{
	return __io_cqring_fill_event(ctx, user_data, res, cflags);
}

static void io_req_complete_post(struct io_kiocb *req, long res,
				 unsigned int cflags)
{
	struct io_ring_ctx *ctx = req->ctx;
	unsigned long flags;

	spin_lock_irqsave(&ctx->completion_lock, flags);
	__io_cqring_fill_event(ctx, req->user_data, res, cflags);
	/*
	 * If we're the last reference to this request, add to our locked
	 * free_list cache.
	 */
	if (req_ref_put_and_test(req)) {
		if (req->flags & (REQ_F_LINK | REQ_F_HARDLINK)) {
			if (req->flags & (REQ_F_LINK_TIMEOUT | REQ_F_FAIL))
				io_disarm_next(req);
			if (req->link) {
				io_req_task_queue(req->link);
				req->link = NULL;
			}
		}
		io_dismantle_req(req);
		io_put_task(req->task, 1);
		list_add(&req->compl.list, &ctx->locked_free_list);
		ctx->locked_free_nr++;
	} else {
		if (!percpu_ref_tryget(&ctx->refs))
			req = NULL;
	}
	io_commit_cqring(ctx);
	spin_unlock_irqrestore(&ctx->completion_lock, flags);

	if (req) {
		io_cqring_ev_posted(ctx);
		percpu_ref_put(&ctx->refs);
	}
}

static inline bool io_req_needs_clean(struct io_kiocb *req)
{
	return req->flags & IO_REQ_CLEAN_FLAGS;
}

static void io_req_complete_state(struct io_kiocb *req, long res,
				  unsigned int cflags)
{
	if (io_req_needs_clean(req))
		io_clean_op(req);
	req->result = res;
	req->compl.cflags = cflags;
	req->flags |= REQ_F_COMPLETE_INLINE;
}

static inline void __io_req_complete(struct io_kiocb *req, unsigned issue_flags,
				     long res, unsigned cflags)
{
	if (issue_flags & IO_URING_F_COMPLETE_DEFER)
		io_req_complete_state(req, res, cflags);
	else
		io_req_complete_post(req, res, cflags);
}

static inline void io_req_complete(struct io_kiocb *req, long res)
{
	__io_req_complete(req, 0, res, 0);
}

static void io_req_complete_failed(struct io_kiocb *req, long res)
{
	req_set_fail(req);
	io_put_req(req);
	io_req_complete_post(req, res, 0);
}

static void io_flush_cached_locked_reqs(struct io_ring_ctx *ctx,
					struct io_comp_state *cs)
{
	spin_lock_irq(&ctx->completion_lock);
	list_splice_init(&ctx->locked_free_list, &cs->free_list);
	ctx->locked_free_nr = 0;
	spin_unlock_irq(&ctx->completion_lock);
}

/* Returns true IFF there are requests in the cache */
static bool io_flush_cached_reqs(struct io_ring_ctx *ctx)
{
	struct io_submit_state *state = &ctx->submit_state;
	struct io_comp_state *cs = &state->comp;
	int nr;

	/*
	 * If we have more than a batch's worth of requests in our IRQ side
	 * locked cache, grab the lock and move them over to our submission
	 * side cache.
	 */
	if (READ_ONCE(ctx->locked_free_nr) > IO_COMPL_BATCH)
		io_flush_cached_locked_reqs(ctx, cs);

	nr = state->free_reqs;
	while (!list_empty(&cs->free_list)) {
		struct io_kiocb *req = list_first_entry(&cs->free_list,
						struct io_kiocb, compl.list);

		list_del(&req->compl.list);
		state->reqs[nr++] = req;
		if (nr == ARRAY_SIZE(state->reqs))
			break;
	}

	state->free_reqs = nr;
	return nr != 0;
}

static struct io_kiocb *io_alloc_req(struct io_ring_ctx *ctx)
{
	struct io_submit_state *state = &ctx->submit_state;

	BUILD_BUG_ON(ARRAY_SIZE(state->reqs) < IO_REQ_ALLOC_BATCH);

	if (!state->free_reqs) {
		gfp_t gfp = GFP_KERNEL | __GFP_NOWARN;
		int ret, i;

		if (io_flush_cached_reqs(ctx))
			goto got_req;

		ret = kmem_cache_alloc_bulk(req_cachep, gfp, IO_REQ_ALLOC_BATCH,
					    state->reqs);

		/*
		 * Bulk alloc is all-or-nothing. If we fail to get a batch,
		 * retry single alloc to be on the safe side.
		 */
		if (unlikely(ret <= 0)) {
			state->reqs[0] = kmem_cache_alloc(req_cachep, gfp);
			if (!state->reqs[0])
				return NULL;
			ret = 1;
		}

		/*
		 * Don't initialise the fields below on every allocation, but
		 * do that in advance and keep valid on free.
		 */
		for (i = 0; i < ret; i++) {
			struct io_kiocb *req = state->reqs[i];

			req->ctx = ctx;
			req->link = NULL;
			req->async_data = NULL;
			/* not necessary, but safer to zero */
			req->result = 0;
		}
		state->free_reqs = ret;
	}
got_req:
	state->free_reqs--;
	return state->reqs[state->free_reqs];
}

static inline void io_put_file(struct file *file)
{
	if (file)
		fput(file);
}

static void io_dismantle_req(struct io_kiocb *req)
{
	unsigned int flags = req->flags;

	if (io_req_needs_clean(req))
		io_clean_op(req);
	if (!(flags & REQ_F_FIXED_FILE))
		io_put_file(req->file);
	if (req->fixed_rsrc_refs)
		percpu_ref_put(req->fixed_rsrc_refs);
	if (req->async_data) {
		kfree(req->async_data);
		req->async_data = NULL;
	}
}

/* must to be called somewhat shortly after putting a request */
static inline void io_put_task(struct task_struct *task, int nr)
{
	struct io_uring_task *tctx = task->io_uring;

	percpu_counter_sub(&tctx->inflight, nr);
	if (unlikely(atomic_read(&tctx->in_idle)))
		wake_up(&tctx->wait);
	put_task_struct_many(task, nr);
}

static void __io_free_req(struct io_kiocb *req)
{
	struct io_ring_ctx *ctx = req->ctx;

	io_dismantle_req(req);
	io_put_task(req->task, 1);

	kmem_cache_free(req_cachep, req);
	percpu_ref_put(&ctx->refs);
}

static inline void io_remove_next_linked(struct io_kiocb *req)
{
	struct io_kiocb *nxt = req->link;

	req->link = nxt->link;
	nxt->link = NULL;
}

static bool io_kill_linked_timeout(struct io_kiocb *req)
	__must_hold(&req->ctx->completion_lock)
{
	struct io_kiocb *link = req->link;

	/*
	 * Can happen if a linked timeout fired and link had been like
	 * req -> link t-out -> link t-out [-> ...]
	 */
	if (link && (link->flags & REQ_F_LTIMEOUT_ACTIVE)) {
		struct io_timeout_data *io = link->async_data;

		io_remove_next_linked(req);
		link->timeout.head = NULL;
		if (hrtimer_try_to_cancel(&io->timer) != -1) {
			io_cqring_fill_event(link->ctx, link->user_data,
					     -ECANCELED, 0);
			io_put_req_deferred(link, 1);
			return true;
		}
	}
	return false;
}

static void io_fail_links(struct io_kiocb *req)
	__must_hold(&req->ctx->completion_lock)
{
	struct io_kiocb *nxt, *link = req->link;

	req->link = NULL;
	while (link) {
		nxt = link->link;
		link->link = NULL;

		trace_io_uring_fail_link(req, link);
		io_cqring_fill_event(link->ctx, link->user_data, -ECANCELED, 0);
		io_put_req_deferred(link, 2);
		link = nxt;
	}
}

static bool io_disarm_next(struct io_kiocb *req)
	__must_hold(&req->ctx->completion_lock)
{
	bool posted = false;

	if (likely(req->flags & REQ_F_LINK_TIMEOUT))
		posted = io_kill_linked_timeout(req);
	if (unlikely((req->flags & REQ_F_FAIL) &&
		     !(req->flags & REQ_F_HARDLINK))) {
		posted |= (req->link != NULL);
		io_fail_links(req);
	}
	return posted;
}

static struct io_kiocb *__io_req_find_next(struct io_kiocb *req)
{
	struct io_kiocb *nxt;

	/*
	 * If LINK is set, we have dependent requests in this chain. If we
	 * didn't fail this request, queue the first one up, moving any other
	 * dependencies to the next request. In case of failure, fail the rest
	 * of the chain.
	 */
	if (req->flags & (REQ_F_LINK_TIMEOUT | REQ_F_FAIL)) {
		struct io_ring_ctx *ctx = req->ctx;
		unsigned long flags;
		bool posted;

		spin_lock_irqsave(&ctx->completion_lock, flags);
		posted = io_disarm_next(req);
		if (posted)
			io_commit_cqring(req->ctx);
		spin_unlock_irqrestore(&ctx->completion_lock, flags);
		if (posted)
			io_cqring_ev_posted(ctx);
	}
	nxt = req->link;
	req->link = NULL;
	return nxt;
}

static inline struct io_kiocb *io_req_find_next(struct io_kiocb *req)
{
	if (likely(!(req->flags & (REQ_F_LINK|REQ_F_HARDLINK))))
		return NULL;
	return __io_req_find_next(req);
}

static void ctx_flush_and_put(struct io_ring_ctx *ctx)
{
	if (!ctx)
		return;
	if (ctx->submit_state.comp.nr) {
		mutex_lock(&ctx->uring_lock);
		io_submit_flush_completions(ctx);
		mutex_unlock(&ctx->uring_lock);
	}
	percpu_ref_put(&ctx->refs);
}

static void tctx_task_work(struct callback_head *cb)
{
	struct io_ring_ctx *ctx = NULL;
	struct io_uring_task *tctx = container_of(cb, struct io_uring_task,
						  task_work);

	while (1) {
		struct io_wq_work_node *node;

		spin_lock_irq(&tctx->task_lock);
		node = tctx->task_list.first;
		INIT_WQ_LIST(&tctx->task_list);
		spin_unlock_irq(&tctx->task_lock);

		while (node) {
			struct io_wq_work_node *next = node->next;
			struct io_kiocb *req = container_of(node, struct io_kiocb,
							    io_task_work.node);

			if (req->ctx != ctx) {
				ctx_flush_and_put(ctx);
				ctx = req->ctx;
				percpu_ref_get(&ctx->refs);
			}
			req->io_task_work.func(req);
			node = next;
		}
		if (wq_list_empty(&tctx->task_list)) {
<<<<<<< HEAD
			clear_bit(0, &tctx->task_state);
			if (wq_list_empty(&tctx->task_list))
				break;
=======
			spin_lock_irq(&tctx->task_lock);
			clear_bit(0, &tctx->task_state);
			if (wq_list_empty(&tctx->task_list)) {
				spin_unlock_irq(&tctx->task_lock);
				break;
			}
			spin_unlock_irq(&tctx->task_lock);
>>>>>>> f37d84f0
			/* another tctx_task_work() is enqueued, yield */
			if (test_and_set_bit(0, &tctx->task_state))
				break;
		}
		cond_resched();
	}

	ctx_flush_and_put(ctx);
}

static void io_req_task_work_add(struct io_kiocb *req)
{
	struct task_struct *tsk = req->task;
	struct io_uring_task *tctx = tsk->io_uring;
	enum task_work_notify_mode notify;
	struct io_wq_work_node *node;
	unsigned long flags;

	WARN_ON_ONCE(!tctx);

	spin_lock_irqsave(&tctx->task_lock, flags);
	wq_list_add_tail(&req->io_task_work.node, &tctx->task_list);
	spin_unlock_irqrestore(&tctx->task_lock, flags);

	/* task_work already pending, we're done */
	if (test_bit(0, &tctx->task_state) ||
	    test_and_set_bit(0, &tctx->task_state))
		return;
	if (unlikely(tsk->flags & PF_EXITING))
		goto fail;

	/*
	 * SQPOLL kernel thread doesn't need notification, just a wakeup. For
	 * all other cases, use TWA_SIGNAL unconditionally to ensure we're
	 * processing task_work. There's no reliable way to tell if TWA_RESUME
	 * will do the job.
	 */
	notify = (req->ctx->flags & IORING_SETUP_SQPOLL) ? TWA_NONE : TWA_SIGNAL;
	if (!task_work_add(tsk, &tctx->task_work, notify)) {
		wake_up_process(tsk);
		return;
	}
fail:
	clear_bit(0, &tctx->task_state);
	spin_lock_irqsave(&tctx->task_lock, flags);
	node = tctx->task_list.first;
	INIT_WQ_LIST(&tctx->task_list);
	spin_unlock_irqrestore(&tctx->task_lock, flags);

	while (node) {
		req = container_of(node, struct io_kiocb, io_task_work.node);
		node = node->next;
		if (llist_add(&req->io_task_work.fallback_node,
			      &req->ctx->fallback_llist))
			schedule_delayed_work(&req->ctx->fallback_work, 1);
	}
}

static void io_req_task_cancel(struct io_kiocb *req)
{
	struct io_ring_ctx *ctx = req->ctx;

	/* ctx is guaranteed to stay alive while we hold uring_lock */
	mutex_lock(&ctx->uring_lock);
	io_req_complete_failed(req, req->result);
	mutex_unlock(&ctx->uring_lock);
}

static void io_req_task_submit(struct io_kiocb *req)
{
	struct io_ring_ctx *ctx = req->ctx;

	/* ctx stays valid until unlock, even if we drop all ours ctx->refs */
	mutex_lock(&ctx->uring_lock);
	if (!(req->task->flags & PF_EXITING) && !req->task->in_execve)
		__io_queue_sqe(req);
	else
		io_req_complete_failed(req, -EFAULT);
	mutex_unlock(&ctx->uring_lock);
}

static void io_req_task_queue_fail(struct io_kiocb *req, int ret)
{
	req->result = ret;
	req->io_task_work.func = io_req_task_cancel;
	io_req_task_work_add(req);
}

static void io_req_task_queue(struct io_kiocb *req)
{
	req->io_task_work.func = io_req_task_submit;
	io_req_task_work_add(req);
<<<<<<< HEAD
=======
}

static void io_req_task_queue_reissue(struct io_kiocb *req)
{
	req->io_task_work.func = io_queue_async_work;
	io_req_task_work_add(req);
>>>>>>> f37d84f0
}

static inline void io_queue_next(struct io_kiocb *req)
{
	struct io_kiocb *nxt = io_req_find_next(req);

	if (nxt)
		io_req_task_queue(nxt);
}

static void io_free_req(struct io_kiocb *req)
{
	io_queue_next(req);
	__io_free_req(req);
}

struct req_batch {
	struct task_struct	*task;
	int			task_refs;
	int			ctx_refs;
};

static inline void io_init_req_batch(struct req_batch *rb)
{
	rb->task_refs = 0;
	rb->ctx_refs = 0;
	rb->task = NULL;
}

static void io_req_free_batch_finish(struct io_ring_ctx *ctx,
				     struct req_batch *rb)
{
	if (rb->task)
		io_put_task(rb->task, rb->task_refs);
	if (rb->ctx_refs)
		percpu_ref_put_many(&ctx->refs, rb->ctx_refs);
}

static void io_req_free_batch(struct req_batch *rb, struct io_kiocb *req,
			      struct io_submit_state *state)
{
	io_queue_next(req);
	io_dismantle_req(req);

	if (req->task != rb->task) {
		if (rb->task)
			io_put_task(rb->task, rb->task_refs);
		rb->task = req->task;
		rb->task_refs = 0;
	}
	rb->task_refs++;
	rb->ctx_refs++;

	if (state->free_reqs != ARRAY_SIZE(state->reqs))
		state->reqs[state->free_reqs++] = req;
	else
		list_add(&req->compl.list, &state->comp.free_list);
}

static void io_submit_flush_completions(struct io_ring_ctx *ctx)
{
	struct io_comp_state *cs = &ctx->submit_state.comp;
	int i, nr = cs->nr;
	struct req_batch rb;

	spin_lock_irq(&ctx->completion_lock);
	for (i = 0; i < nr; i++) {
		struct io_kiocb *req = cs->reqs[i];

		__io_cqring_fill_event(ctx, req->user_data, req->result,
					req->compl.cflags);
	}
	io_commit_cqring(ctx);
	spin_unlock_irq(&ctx->completion_lock);
	io_cqring_ev_posted(ctx);

	io_init_req_batch(&rb);
	for (i = 0; i < nr; i++) {
		struct io_kiocb *req = cs->reqs[i];

		/* submission and completion refs */
		if (req_ref_sub_and_test(req, 2))
			io_req_free_batch(&rb, req, &ctx->submit_state);
	}

	io_req_free_batch_finish(ctx, &rb);
	cs->nr = 0;
}

/*
 * Drop reference to request, return next in chain (if there is one) if this
 * was the last reference to this request.
 */
static inline struct io_kiocb *io_put_req_find_next(struct io_kiocb *req)
{
	struct io_kiocb *nxt = NULL;

	if (req_ref_put_and_test(req)) {
		nxt = io_req_find_next(req);
		__io_free_req(req);
	}
	return nxt;
}

static inline void io_put_req(struct io_kiocb *req)
{
	if (req_ref_put_and_test(req))
		io_free_req(req);
}

static void io_free_req_deferred(struct io_kiocb *req)
{
	req->io_task_work.func = io_free_req;
	io_req_task_work_add(req);
}

static inline void io_put_req_deferred(struct io_kiocb *req, int refs)
{
	if (req_ref_sub_and_test(req, refs))
		io_free_req_deferred(req);
}

static unsigned io_cqring_events(struct io_ring_ctx *ctx)
{
	/* See comment at the top of this file */
	smp_rmb();
	return __io_cqring_events(ctx);
}

static inline unsigned int io_sqring_entries(struct io_ring_ctx *ctx)
{
	struct io_rings *rings = ctx->rings;

	/* make sure SQ entry isn't read before tail */
	return smp_load_acquire(&rings->sq.tail) - ctx->cached_sq_head;
}

static unsigned int io_put_kbuf(struct io_kiocb *req, struct io_buffer *kbuf)
{
	unsigned int cflags;

	cflags = kbuf->bid << IORING_CQE_BUFFER_SHIFT;
	cflags |= IORING_CQE_F_BUFFER;
	req->flags &= ~REQ_F_BUFFER_SELECTED;
	kfree(kbuf);
	return cflags;
}

static inline unsigned int io_put_rw_kbuf(struct io_kiocb *req)
{
	struct io_buffer *kbuf;

	kbuf = (struct io_buffer *) (unsigned long) req->rw.addr;
	return io_put_kbuf(req, kbuf);
}

static inline bool io_run_task_work(void)
{
	if (current->task_works) {
		__set_current_state(TASK_RUNNING);
		task_work_run();
		return true;
	}

	return false;
}

/*
 * Find and free completed poll iocbs
 */
static void io_iopoll_complete(struct io_ring_ctx *ctx, unsigned int *nr_events,
			       struct list_head *done, bool resubmit)
{
	struct req_batch rb;
	struct io_kiocb *req;

	/* order with ->result store in io_complete_rw_iopoll() */
	smp_rmb();

	io_init_req_batch(&rb);
	while (!list_empty(done)) {
		int cflags = 0;

		req = list_first_entry(done, struct io_kiocb, inflight_entry);
		list_del(&req->inflight_entry);

		if (READ_ONCE(req->result) == -EAGAIN && resubmit &&
		    !(req->flags & REQ_F_DONT_REISSUE)) {
			req->iopoll_completed = 0;
			req_ref_get(req);
			io_req_task_queue_reissue(req);
			continue;
		}

		if (req->flags & REQ_F_BUFFER_SELECTED)
			cflags = io_put_rw_kbuf(req);

		__io_cqring_fill_event(ctx, req->user_data, req->result, cflags);
		(*nr_events)++;

		if (req_ref_put_and_test(req))
			io_req_free_batch(&rb, req, &ctx->submit_state);
	}

	io_commit_cqring(ctx);
	io_cqring_ev_posted_iopoll(ctx);
	io_req_free_batch_finish(ctx, &rb);
}

static int io_do_iopoll(struct io_ring_ctx *ctx, unsigned int *nr_events,
			long min, bool resubmit)
{
	struct io_kiocb *req, *tmp;
	LIST_HEAD(done);
	bool spin;
	int ret;

	/*
	 * Only spin for completions if we don't have multiple devices hanging
	 * off our complete list, and we're under the requested amount.
	 */
	spin = !ctx->poll_multi_queue && *nr_events < min;

	ret = 0;
	list_for_each_entry_safe(req, tmp, &ctx->iopoll_list, inflight_entry) {
		struct kiocb *kiocb = &req->rw.kiocb;

		/*
		 * Move completed and retryable entries to our local lists.
		 * If we find a request that requires polling, break out
		 * and complete those lists first, if we have entries there.
		 */
		if (READ_ONCE(req->iopoll_completed)) {
			list_move_tail(&req->inflight_entry, &done);
			continue;
		}
		if (!list_empty(&done))
			break;

		ret = kiocb->ki_filp->f_op->iopoll(kiocb, spin);
		if (ret < 0)
			break;

		/* iopoll may have completed current req */
		if (READ_ONCE(req->iopoll_completed))
			list_move_tail(&req->inflight_entry, &done);

		if (ret && spin)
			spin = false;
		ret = 0;
	}

	if (!list_empty(&done))
		io_iopoll_complete(ctx, nr_events, &done, resubmit);

	return ret;
}

/*
 * We can't just wait for polled events to come to us, we have to actively
 * find and complete them.
 */
static void io_iopoll_try_reap_events(struct io_ring_ctx *ctx)
{
	if (!(ctx->flags & IORING_SETUP_IOPOLL))
		return;

	mutex_lock(&ctx->uring_lock);
	while (!list_empty(&ctx->iopoll_list)) {
		unsigned int nr_events = 0;

		io_do_iopoll(ctx, &nr_events, 0, false);

		/* let it sleep and repeat later if can't complete a request */
		if (nr_events == 0)
			break;
		/*
		 * Ensure we allow local-to-the-cpu processing to take place,
		 * in this case we need to ensure that we reap all events.
		 * Also let task_work, etc. to progress by releasing the mutex
		 */
		if (need_resched()) {
			mutex_unlock(&ctx->uring_lock);
			cond_resched();
			mutex_lock(&ctx->uring_lock);
		}
	}
	mutex_unlock(&ctx->uring_lock);
}

static int io_iopoll_check(struct io_ring_ctx *ctx, long min)
{
	unsigned int nr_events = 0;
	int ret = 0;

	/*
	 * We disallow the app entering submit/complete with polling, but we
	 * still need to lock the ring to prevent racing with polled issue
	 * that got punted to a workqueue.
	 */
	mutex_lock(&ctx->uring_lock);
	/*
	 * Don't enter poll loop if we already have events pending.
	 * If we do, we can potentially be spinning for commands that
	 * already triggered a CQE (eg in error).
	 */
	if (test_bit(0, &ctx->check_cq_overflow))
		__io_cqring_overflow_flush(ctx, false);
	if (io_cqring_events(ctx))
		goto out;
	do {
		/*
		 * If a submit got punted to a workqueue, we can have the
		 * application entering polling for a command before it gets
		 * issued. That app will hold the uring_lock for the duration
		 * of the poll right here, so we need to take a breather every
		 * now and then to ensure that the issue has a chance to add
		 * the poll to the issued list. Otherwise we can spin here
		 * forever, while the workqueue is stuck trying to acquire the
		 * very same mutex.
		 */
		if (list_empty(&ctx->iopoll_list)) {
			u32 tail = ctx->cached_cq_tail;

			mutex_unlock(&ctx->uring_lock);
			io_run_task_work();
			mutex_lock(&ctx->uring_lock);

			/* some requests don't go through iopoll_list */
			if (tail != ctx->cached_cq_tail ||
			    list_empty(&ctx->iopoll_list))
				break;
		}
		ret = io_do_iopoll(ctx, &nr_events, min, true);
	} while (!ret && nr_events < min && !need_resched());
out:
	mutex_unlock(&ctx->uring_lock);
	return ret;
}

static void kiocb_end_write(struct io_kiocb *req)
{
	/*
	 * Tell lockdep we inherited freeze protection from submission
	 * thread.
	 */
	if (req->flags & REQ_F_ISREG) {
		struct super_block *sb = file_inode(req->file)->i_sb;

		__sb_writers_acquired(sb, SB_FREEZE_WRITE);
		sb_end_write(sb);
	}
}

#ifdef CONFIG_BLOCK
static bool io_resubmit_prep(struct io_kiocb *req)
{
	struct io_async_rw *rw = req->async_data;

	if (!rw)
		return !io_req_prep_async(req);
	/* may have left rw->iter inconsistent on -EIOCBQUEUED */
	iov_iter_revert(&rw->iter, req->result - iov_iter_count(&rw->iter));
	return true;
}

static bool io_rw_should_reissue(struct io_kiocb *req)
{
	umode_t mode = file_inode(req->file)->i_mode;
	struct io_ring_ctx *ctx = req->ctx;

	if (!S_ISBLK(mode) && !S_ISREG(mode))
		return false;
	if ((req->flags & REQ_F_NOWAIT) || (io_wq_current_is_worker() &&
	    !(ctx->flags & IORING_SETUP_IOPOLL)))
		return false;
	/*
	 * If ref is dying, we might be running poll reap from the exit work.
	 * Don't attempt to reissue from that path, just let it fail with
	 * -EAGAIN.
	 */
	if (percpu_ref_is_dying(&ctx->refs))
		return false;
	/*
	 * Play it safe and assume not safe to re-import and reissue if we're
	 * not in the original thread group (or in task context).
	 */
	if (!same_thread_group(req->task, current) || !in_task())
		return false;
	return true;
}
#else
static bool io_resubmit_prep(struct io_kiocb *req)
{
	return false;
}
static bool io_rw_should_reissue(struct io_kiocb *req)
{
	return false;
}
#endif

static void io_fallback_req_func(struct work_struct *work)
{
	struct io_ring_ctx *ctx = container_of(work, struct io_ring_ctx,
						fallback_work.work);
	struct llist_node *node = llist_del_all(&ctx->fallback_llist);
	struct io_kiocb *req, *tmp;

	llist_for_each_entry_safe(req, tmp, node, io_task_work.fallback_node)
		req->io_task_work.func(req);
}

static void __io_complete_rw(struct io_kiocb *req, long res, long res2,
			     unsigned int issue_flags)
{
	int cflags = 0;

	if (req->rw.kiocb.ki_flags & IOCB_WRITE)
		kiocb_end_write(req);
	if (res != req->result) {
		if ((res == -EAGAIN || res == -EOPNOTSUPP) &&
		    io_rw_should_reissue(req)) {
			req->flags |= REQ_F_REISSUE;
			return;
		}
		req_set_fail(req);
	}
	if (req->flags & REQ_F_BUFFER_SELECTED)
		cflags = io_put_rw_kbuf(req);
	__io_req_complete(req, issue_flags, res, cflags);
}

static void io_complete_rw(struct kiocb *kiocb, long res, long res2)
{
	struct io_kiocb *req = container_of(kiocb, struct io_kiocb, rw.kiocb);

	__io_complete_rw(req, res, res2, 0);
}

static void io_complete_rw_iopoll(struct kiocb *kiocb, long res, long res2)
{
	struct io_kiocb *req = container_of(kiocb, struct io_kiocb, rw.kiocb);

	if (kiocb->ki_flags & IOCB_WRITE)
		kiocb_end_write(req);
	if (unlikely(res != req->result)) {
		if (!(res == -EAGAIN && io_rw_should_reissue(req) &&
		    io_resubmit_prep(req))) {
			req_set_fail(req);
			req->flags |= REQ_F_DONT_REISSUE;
		}
	}

	WRITE_ONCE(req->result, res);
	/* order with io_iopoll_complete() checking ->result */
	smp_wmb();
	WRITE_ONCE(req->iopoll_completed, 1);
}

/*
 * After the iocb has been issued, it's safe to be found on the poll list.
 * Adding the kiocb to the list AFTER submission ensures that we don't
 * find it from a io_do_iopoll() thread before the issuer is done
 * accessing the kiocb cookie.
 */
static void io_iopoll_req_issued(struct io_kiocb *req)
{
	struct io_ring_ctx *ctx = req->ctx;
	const bool in_async = io_wq_current_is_worker();

	/* workqueue context doesn't hold uring_lock, grab it now */
	if (unlikely(in_async))
		mutex_lock(&ctx->uring_lock);

	/*
	 * Track whether we have multiple files in our lists. This will impact
	 * how we do polling eventually, not spinning if we're on potentially
	 * different devices.
	 */
	if (list_empty(&ctx->iopoll_list)) {
		ctx->poll_multi_queue = false;
	} else if (!ctx->poll_multi_queue) {
		struct io_kiocb *list_req;
		unsigned int queue_num0, queue_num1;

		list_req = list_first_entry(&ctx->iopoll_list, struct io_kiocb,
						inflight_entry);

		if (list_req->file != req->file) {
			ctx->poll_multi_queue = true;
		} else {
			queue_num0 = blk_qc_t_to_queue_num(list_req->rw.kiocb.ki_cookie);
			queue_num1 = blk_qc_t_to_queue_num(req->rw.kiocb.ki_cookie);
			if (queue_num0 != queue_num1)
				ctx->poll_multi_queue = true;
		}
	}

	/*
	 * For fast devices, IO may have already completed. If it has, add
	 * it to the front so we find it first.
	 */
	if (READ_ONCE(req->iopoll_completed))
		list_add(&req->inflight_entry, &ctx->iopoll_list);
	else
		list_add_tail(&req->inflight_entry, &ctx->iopoll_list);

	if (unlikely(in_async)) {
		/*
		 * If IORING_SETUP_SQPOLL is enabled, sqes are either handle
		 * in sq thread task context or in io worker task context. If
		 * current task context is sq thread, we don't need to check
		 * whether should wake up sq thread.
		 */
		if ((ctx->flags & IORING_SETUP_SQPOLL) &&
		    wq_has_sleeper(&ctx->sq_data->wait))
			wake_up(&ctx->sq_data->wait);

		mutex_unlock(&ctx->uring_lock);
	}
}

static inline void io_state_file_put(struct io_submit_state *state)
{
	if (state->file_refs) {
		fput_many(state->file, state->file_refs);
		state->file_refs = 0;
	}
}

/*
 * Get as many references to a file as we have IOs left in this submission,
 * assuming most submissions are for one file, or at least that each file
 * has more than one submission.
 */
static struct file *__io_file_get(struct io_submit_state *state, int fd)
{
	if (!state)
		return fget(fd);

	if (state->file_refs) {
		if (state->fd == fd) {
			state->file_refs--;
			return state->file;
		}
		io_state_file_put(state);
	}
	state->file = fget_many(fd, state->ios_left);
	if (unlikely(!state->file))
		return NULL;

	state->fd = fd;
	state->file_refs = state->ios_left - 1;
	return state->file;
}

static bool io_bdev_nowait(struct block_device *bdev)
{
	return !bdev || blk_queue_nowait(bdev_get_queue(bdev));
}

/*
 * If we tracked the file through the SCM inflight mechanism, we could support
 * any file. For now, just ensure that anything potentially problematic is done
 * inline.
 */
static bool __io_file_supports_async(struct file *file, int rw)
{
	umode_t mode = file_inode(file)->i_mode;

	if (S_ISBLK(mode)) {
		if (IS_ENABLED(CONFIG_BLOCK) &&
		    io_bdev_nowait(I_BDEV(file->f_mapping->host)))
			return true;
		return false;
	}
	if (S_ISSOCK(mode))
		return true;
	if (S_ISREG(mode)) {
		if (IS_ENABLED(CONFIG_BLOCK) &&
		    io_bdev_nowait(file->f_inode->i_sb->s_bdev) &&
		    file->f_op != &io_uring_fops)
			return true;
		return false;
	}

	/* any ->read/write should understand O_NONBLOCK */
	if (file->f_flags & O_NONBLOCK)
		return true;

	if (!(file->f_mode & FMODE_NOWAIT))
		return false;

	if (rw == READ)
		return file->f_op->read_iter != NULL;

	return file->f_op->write_iter != NULL;
}

static bool io_file_supports_async(struct io_kiocb *req, int rw)
{
	if (rw == READ && (req->flags & REQ_F_ASYNC_READ))
		return true;
	else if (rw == WRITE && (req->flags & REQ_F_ASYNC_WRITE))
		return true;

	return __io_file_supports_async(req->file, rw);
}

static int io_prep_rw(struct io_kiocb *req, const struct io_uring_sqe *sqe)
{
	struct io_ring_ctx *ctx = req->ctx;
	struct kiocb *kiocb = &req->rw.kiocb;
	struct file *file = req->file;
	unsigned ioprio;
	int ret;

	if (!(req->flags & REQ_F_ISREG) && S_ISREG(file_inode(file)->i_mode))
		req->flags |= REQ_F_ISREG;

	kiocb->ki_pos = READ_ONCE(sqe->off);
	if (kiocb->ki_pos == -1 && !(file->f_mode & FMODE_STREAM)) {
		req->flags |= REQ_F_CUR_POS;
		kiocb->ki_pos = file->f_pos;
	}
	kiocb->ki_hint = ki_hint_validate(file_write_hint(kiocb->ki_filp));
	kiocb->ki_flags = iocb_flags(kiocb->ki_filp);
	ret = kiocb_set_rw_flags(kiocb, READ_ONCE(sqe->rw_flags));
	if (unlikely(ret))
		return ret;

	/* don't allow async punt for O_NONBLOCK or RWF_NOWAIT */
	if ((kiocb->ki_flags & IOCB_NOWAIT) || (file->f_flags & O_NONBLOCK))
		req->flags |= REQ_F_NOWAIT;

	ioprio = READ_ONCE(sqe->ioprio);
	if (ioprio) {
		ret = ioprio_check_cap(ioprio);
		if (ret)
			return ret;

		kiocb->ki_ioprio = ioprio;
	} else
		kiocb->ki_ioprio = get_current_ioprio();

	if (ctx->flags & IORING_SETUP_IOPOLL) {
		if (!(kiocb->ki_flags & IOCB_DIRECT) ||
		    !kiocb->ki_filp->f_op->iopoll)
			return -EOPNOTSUPP;

		kiocb->ki_flags |= IOCB_HIPRI;
		kiocb->ki_complete = io_complete_rw_iopoll;
		req->iopoll_completed = 0;
	} else {
		if (kiocb->ki_flags & IOCB_HIPRI)
			return -EINVAL;
		kiocb->ki_complete = io_complete_rw;
	}

	if (req->opcode == IORING_OP_READ_FIXED ||
	    req->opcode == IORING_OP_WRITE_FIXED) {
		req->imu = NULL;
		io_req_set_rsrc_node(req);
	}

	req->rw.addr = READ_ONCE(sqe->addr);
	req->rw.len = READ_ONCE(sqe->len);
	req->buf_index = READ_ONCE(sqe->buf_index);
	return 0;
}

static inline void io_rw_done(struct kiocb *kiocb, ssize_t ret)
{
	switch (ret) {
	case -EIOCBQUEUED:
		break;
	case -ERESTARTSYS:
	case -ERESTARTNOINTR:
	case -ERESTARTNOHAND:
	case -ERESTART_RESTARTBLOCK:
		/*
		 * We can't just restart the syscall, since previously
		 * submitted sqes may already be in progress. Just fail this
		 * IO with EINTR.
		 */
		ret = -EINTR;
		fallthrough;
	default:
		kiocb->ki_complete(kiocb, ret, 0);
	}
}

static void kiocb_done(struct kiocb *kiocb, ssize_t ret,
		       unsigned int issue_flags)
{
	struct io_kiocb *req = container_of(kiocb, struct io_kiocb, rw.kiocb);
	struct io_async_rw *io = req->async_data;
	bool check_reissue = kiocb->ki_complete == io_complete_rw;

	/* add previously done IO, if any */
	if (io && io->bytes_done > 0) {
		if (ret < 0)
			ret = io->bytes_done;
		else
			ret += io->bytes_done;
	}

	if (req->flags & REQ_F_CUR_POS)
		req->file->f_pos = kiocb->ki_pos;
	if (ret >= 0 && check_reissue)
		__io_complete_rw(req, ret, 0, issue_flags);
	else
		io_rw_done(kiocb, ret);

	if (check_reissue && (req->flags & REQ_F_REISSUE)) {
		req->flags &= ~REQ_F_REISSUE;
		if (io_resubmit_prep(req)) {
			req_ref_get(req);
			io_req_task_queue_reissue(req);
		} else {
			int cflags = 0;

			req_set_fail(req);
			if (req->flags & REQ_F_BUFFER_SELECTED)
				cflags = io_put_rw_kbuf(req);
			__io_req_complete(req, issue_flags, ret, cflags);
		}
	}
}

static int __io_import_fixed(struct io_kiocb *req, int rw, struct iov_iter *iter,
			     struct io_mapped_ubuf *imu)
{
	size_t len = req->rw.len;
	u64 buf_end, buf_addr = req->rw.addr;
	size_t offset;

	if (unlikely(check_add_overflow(buf_addr, (u64)len, &buf_end)))
		return -EFAULT;
	/* not inside the mapped region */
	if (unlikely(buf_addr < imu->ubuf || buf_end > imu->ubuf_end))
		return -EFAULT;

	/*
	 * May not be a start of buffer, set size appropriately
	 * and advance us to the beginning.
	 */
	offset = buf_addr - imu->ubuf;
	iov_iter_bvec(iter, rw, imu->bvec, imu->nr_bvecs, offset + len);

	if (offset) {
		/*
		 * Don't use iov_iter_advance() here, as it's really slow for
		 * using the latter parts of a big fixed buffer - it iterates
		 * over each segment manually. We can cheat a bit here, because
		 * we know that:
		 *
		 * 1) it's a BVEC iter, we set it up
		 * 2) all bvecs are PAGE_SIZE in size, except potentially the
		 *    first and last bvec
		 *
		 * So just find our index, and adjust the iterator afterwards.
		 * If the offset is within the first bvec (or the whole first
		 * bvec, just use iov_iter_advance(). This makes it easier
		 * since we can just skip the first segment, which may not
		 * be PAGE_SIZE aligned.
		 */
		const struct bio_vec *bvec = imu->bvec;

		if (offset <= bvec->bv_len) {
			iov_iter_advance(iter, offset);
		} else {
			unsigned long seg_skip;

			/* skip first vec */
			offset -= bvec->bv_len;
			seg_skip = 1 + (offset >> PAGE_SHIFT);

			iter->bvec = bvec + seg_skip;
			iter->nr_segs -= seg_skip;
			iter->count -= bvec->bv_len + offset;
			iter->iov_offset = offset & ~PAGE_MASK;
		}
	}

	return 0;
}

static int io_import_fixed(struct io_kiocb *req, int rw, struct iov_iter *iter)
{
	struct io_ring_ctx *ctx = req->ctx;
	struct io_mapped_ubuf *imu = req->imu;
	u16 index, buf_index = req->buf_index;

	if (likely(!imu)) {
		if (unlikely(buf_index >= ctx->nr_user_bufs))
			return -EFAULT;
		index = array_index_nospec(buf_index, ctx->nr_user_bufs);
		imu = READ_ONCE(ctx->user_bufs[index]);
		req->imu = imu;
	}
	return __io_import_fixed(req, rw, iter, imu);
}

static void io_ring_submit_unlock(struct io_ring_ctx *ctx, bool needs_lock)
{
	if (needs_lock)
		mutex_unlock(&ctx->uring_lock);
}

static void io_ring_submit_lock(struct io_ring_ctx *ctx, bool needs_lock)
{
	/*
	 * "Normal" inline submissions always hold the uring_lock, since we
	 * grab it from the system call. Same is true for the SQPOLL offload.
	 * The only exception is when we've detached the request and issue it
	 * from an async worker thread, grab the lock for that case.
	 */
	if (needs_lock)
		mutex_lock(&ctx->uring_lock);
}

static struct io_buffer *io_buffer_select(struct io_kiocb *req, size_t *len,
					  int bgid, struct io_buffer *kbuf,
					  bool needs_lock)
{
	struct io_buffer *head;

	if (req->flags & REQ_F_BUFFER_SELECTED)
		return kbuf;

	io_ring_submit_lock(req->ctx, needs_lock);

	lockdep_assert_held(&req->ctx->uring_lock);

	head = xa_load(&req->ctx->io_buffers, bgid);
	if (head) {
		if (!list_empty(&head->list)) {
			kbuf = list_last_entry(&head->list, struct io_buffer,
							list);
			list_del(&kbuf->list);
		} else {
			kbuf = head;
			xa_erase(&req->ctx->io_buffers, bgid);
		}
		if (*len > kbuf->len)
			*len = kbuf->len;
	} else {
		kbuf = ERR_PTR(-ENOBUFS);
	}

	io_ring_submit_unlock(req->ctx, needs_lock);

	return kbuf;
}

static void __user *io_rw_buffer_select(struct io_kiocb *req, size_t *len,
					bool needs_lock)
{
	struct io_buffer *kbuf;
	u16 bgid;

	kbuf = (struct io_buffer *) (unsigned long) req->rw.addr;
	bgid = req->buf_index;
	kbuf = io_buffer_select(req, len, bgid, kbuf, needs_lock);
	if (IS_ERR(kbuf))
		return kbuf;
	req->rw.addr = (u64) (unsigned long) kbuf;
	req->flags |= REQ_F_BUFFER_SELECTED;
	return u64_to_user_ptr(kbuf->addr);
}

#ifdef CONFIG_COMPAT
static ssize_t io_compat_import(struct io_kiocb *req, struct iovec *iov,
				bool needs_lock)
{
	struct compat_iovec __user *uiov;
	compat_ssize_t clen;
	void __user *buf;
	ssize_t len;

	uiov = u64_to_user_ptr(req->rw.addr);
	if (!access_ok(uiov, sizeof(*uiov)))
		return -EFAULT;
	if (__get_user(clen, &uiov->iov_len))
		return -EFAULT;
	if (clen < 0)
		return -EINVAL;

	len = clen;
	buf = io_rw_buffer_select(req, &len, needs_lock);
	if (IS_ERR(buf))
		return PTR_ERR(buf);
	iov[0].iov_base = buf;
	iov[0].iov_len = (compat_size_t) len;
	return 0;
}
#endif

static ssize_t __io_iov_buffer_select(struct io_kiocb *req, struct iovec *iov,
				      bool needs_lock)
{
	struct iovec __user *uiov = u64_to_user_ptr(req->rw.addr);
	void __user *buf;
	ssize_t len;

	if (copy_from_user(iov, uiov, sizeof(*uiov)))
		return -EFAULT;

	len = iov[0].iov_len;
	if (len < 0)
		return -EINVAL;
	buf = io_rw_buffer_select(req, &len, needs_lock);
	if (IS_ERR(buf))
		return PTR_ERR(buf);
	iov[0].iov_base = buf;
	iov[0].iov_len = len;
	return 0;
}

static ssize_t io_iov_buffer_select(struct io_kiocb *req, struct iovec *iov,
				    bool needs_lock)
{
	if (req->flags & REQ_F_BUFFER_SELECTED) {
		struct io_buffer *kbuf;

		kbuf = (struct io_buffer *) (unsigned long) req->rw.addr;
		iov[0].iov_base = u64_to_user_ptr(kbuf->addr);
		iov[0].iov_len = kbuf->len;
		return 0;
	}
	if (req->rw.len != 1)
		return -EINVAL;

#ifdef CONFIG_COMPAT
	if (req->ctx->compat)
		return io_compat_import(req, iov, needs_lock);
#endif

	return __io_iov_buffer_select(req, iov, needs_lock);
}

static int io_import_iovec(int rw, struct io_kiocb *req, struct iovec **iovec,
			   struct iov_iter *iter, bool needs_lock)
{
	void __user *buf = u64_to_user_ptr(req->rw.addr);
	size_t sqe_len = req->rw.len;
	u8 opcode = req->opcode;
	ssize_t ret;

	if (opcode == IORING_OP_READ_FIXED || opcode == IORING_OP_WRITE_FIXED) {
		*iovec = NULL;
		return io_import_fixed(req, rw, iter);
	}

	/* buffer index only valid with fixed read/write, or buffer select  */
	if (req->buf_index && !(req->flags & REQ_F_BUFFER_SELECT))
		return -EINVAL;

	if (opcode == IORING_OP_READ || opcode == IORING_OP_WRITE) {
		if (req->flags & REQ_F_BUFFER_SELECT) {
			buf = io_rw_buffer_select(req, &sqe_len, needs_lock);
			if (IS_ERR(buf))
				return PTR_ERR(buf);
			req->rw.len = sqe_len;
		}

		ret = import_single_range(rw, buf, sqe_len, *iovec, iter);
		*iovec = NULL;
		return ret;
	}

	if (req->flags & REQ_F_BUFFER_SELECT) {
		ret = io_iov_buffer_select(req, *iovec, needs_lock);
		if (!ret)
			iov_iter_init(iter, rw, *iovec, 1, (*iovec)->iov_len);
		*iovec = NULL;
		return ret;
	}

	return __import_iovec(rw, buf, sqe_len, UIO_FASTIOV, iovec, iter,
			      req->ctx->compat);
}

static inline loff_t *io_kiocb_ppos(struct kiocb *kiocb)
{
	return (kiocb->ki_filp->f_mode & FMODE_STREAM) ? NULL : &kiocb->ki_pos;
}

/*
 * For files that don't have ->read_iter() and ->write_iter(), handle them
 * by looping over ->read() or ->write() manually.
 */
static ssize_t loop_rw_iter(int rw, struct io_kiocb *req, struct iov_iter *iter)
{
	struct kiocb *kiocb = &req->rw.kiocb;
	struct file *file = req->file;
	ssize_t ret = 0;

	/*
	 * Don't support polled IO through this interface, and we can't
	 * support non-blocking either. For the latter, this just causes
	 * the kiocb to be handled from an async context.
	 */
	if (kiocb->ki_flags & IOCB_HIPRI)
		return -EOPNOTSUPP;
	if (kiocb->ki_flags & IOCB_NOWAIT)
		return -EAGAIN;

	while (iov_iter_count(iter)) {
		struct iovec iovec;
		ssize_t nr;

		if (!iov_iter_is_bvec(iter)) {
			iovec = iov_iter_iovec(iter);
		} else {
			iovec.iov_base = u64_to_user_ptr(req->rw.addr);
			iovec.iov_len = req->rw.len;
		}

		if (rw == READ) {
			nr = file->f_op->read(file, iovec.iov_base,
					      iovec.iov_len, io_kiocb_ppos(kiocb));
		} else {
			nr = file->f_op->write(file, iovec.iov_base,
					       iovec.iov_len, io_kiocb_ppos(kiocb));
		}

		if (nr < 0) {
			if (!ret)
				ret = nr;
			break;
		}
		ret += nr;
		if (nr != iovec.iov_len)
			break;
		req->rw.len -= nr;
		req->rw.addr += nr;
		iov_iter_advance(iter, nr);
	}

	return ret;
}

static void io_req_map_rw(struct io_kiocb *req, const struct iovec *iovec,
			  const struct iovec *fast_iov, struct iov_iter *iter)
{
	struct io_async_rw *rw = req->async_data;

	memcpy(&rw->iter, iter, sizeof(*iter));
	rw->free_iovec = iovec;
	rw->bytes_done = 0;
	/* can only be fixed buffers, no need to do anything */
	if (iov_iter_is_bvec(iter))
		return;
	if (!iovec) {
		unsigned iov_off = 0;

		rw->iter.iov = rw->fast_iov;
		if (iter->iov != fast_iov) {
			iov_off = iter->iov - fast_iov;
			rw->iter.iov += iov_off;
		}
		if (rw->fast_iov != fast_iov)
			memcpy(rw->fast_iov + iov_off, fast_iov + iov_off,
			       sizeof(struct iovec) * iter->nr_segs);
	} else {
		req->flags |= REQ_F_NEED_CLEANUP;
	}
}

static inline int io_alloc_async_data(struct io_kiocb *req)
{
	WARN_ON_ONCE(!io_op_defs[req->opcode].async_size);
	req->async_data = kmalloc(io_op_defs[req->opcode].async_size, GFP_KERNEL);
	return req->async_data == NULL;
}

static int io_setup_async_rw(struct io_kiocb *req, const struct iovec *iovec,
			     const struct iovec *fast_iov,
			     struct iov_iter *iter, bool force)
{
	if (!force && !io_op_defs[req->opcode].needs_async_setup)
		return 0;
	if (!req->async_data) {
		if (io_alloc_async_data(req)) {
			kfree(iovec);
			return -ENOMEM;
		}

		io_req_map_rw(req, iovec, fast_iov, iter);
	}
	return 0;
}

static inline int io_rw_prep_async(struct io_kiocb *req, int rw)
{
	struct io_async_rw *iorw = req->async_data;
	struct iovec *iov = iorw->fast_iov;
	int ret;

	ret = io_import_iovec(rw, req, &iov, &iorw->iter, false);
	if (unlikely(ret < 0))
		return ret;

	iorw->bytes_done = 0;
	iorw->free_iovec = iov;
	if (iov)
		req->flags |= REQ_F_NEED_CLEANUP;
	return 0;
}

static int io_read_prep(struct io_kiocb *req, const struct io_uring_sqe *sqe)
{
	if (unlikely(!(req->file->f_mode & FMODE_READ)))
		return -EBADF;
	return io_prep_rw(req, sqe);
}

/*
 * This is our waitqueue callback handler, registered through lock_page_async()
 * when we initially tried to do the IO with the iocb armed our waitqueue.
 * This gets called when the page is unlocked, and we generally expect that to
 * happen when the page IO is completed and the page is now uptodate. This will
 * queue a task_work based retry of the operation, attempting to copy the data
 * again. If the latter fails because the page was NOT uptodate, then we will
 * do a thread based blocking retry of the operation. That's the unexpected
 * slow path.
 */
static int io_async_buf_func(struct wait_queue_entry *wait, unsigned mode,
			     int sync, void *arg)
{
	struct wait_page_queue *wpq;
	struct io_kiocb *req = wait->private;
	struct wait_page_key *key = arg;

	wpq = container_of(wait, struct wait_page_queue, wait);

	if (!wake_page_match(wpq, key))
		return 0;

	req->rw.kiocb.ki_flags &= ~IOCB_WAITQ;
	list_del_init(&wait->entry);

	/* submit ref gets dropped, acquire a new one */
	req_ref_get(req);
	io_req_task_queue(req);
	return 1;
}

/*
 * This controls whether a given IO request should be armed for async page
 * based retry. If we return false here, the request is handed to the async
 * worker threads for retry. If we're doing buffered reads on a regular file,
 * we prepare a private wait_page_queue entry and retry the operation. This
 * will either succeed because the page is now uptodate and unlocked, or it
 * will register a callback when the page is unlocked at IO completion. Through
 * that callback, io_uring uses task_work to setup a retry of the operation.
 * That retry will attempt the buffered read again. The retry will generally
 * succeed, or in rare cases where it fails, we then fall back to using the
 * async worker threads for a blocking retry.
 */
static bool io_rw_should_retry(struct io_kiocb *req)
{
	struct io_async_rw *rw = req->async_data;
	struct wait_page_queue *wait = &rw->wpq;
	struct kiocb *kiocb = &req->rw.kiocb;

	/* never retry for NOWAIT, we just complete with -EAGAIN */
	if (req->flags & REQ_F_NOWAIT)
		return false;

	/* Only for buffered IO */
	if (kiocb->ki_flags & (IOCB_DIRECT | IOCB_HIPRI))
		return false;

	/*
	 * just use poll if we can, and don't attempt if the fs doesn't
	 * support callback based unlocks
	 */
	if (file_can_poll(req->file) || !(req->file->f_mode & FMODE_BUF_RASYNC))
		return false;

	wait->wait.func = io_async_buf_func;
	wait->wait.private = req;
	wait->wait.flags = 0;
	INIT_LIST_HEAD(&wait->wait.entry);
	kiocb->ki_flags |= IOCB_WAITQ;
	kiocb->ki_flags &= ~IOCB_NOWAIT;
	kiocb->ki_waitq = wait;
	return true;
}

static inline int io_iter_do_read(struct io_kiocb *req, struct iov_iter *iter)
{
	if (req->file->f_op->read_iter)
		return call_read_iter(req->file, &req->rw.kiocb, iter);
	else if (req->file->f_op->read)
		return loop_rw_iter(READ, req, iter);
	else
		return -EINVAL;
}

static int io_read(struct io_kiocb *req, unsigned int issue_flags)
{
	struct iovec inline_vecs[UIO_FASTIOV], *iovec = inline_vecs;
	struct kiocb *kiocb = &req->rw.kiocb;
	struct iov_iter __iter, *iter = &__iter;
	struct io_async_rw *rw = req->async_data;
	ssize_t io_size, ret, ret2;
	bool force_nonblock = issue_flags & IO_URING_F_NONBLOCK;

	if (rw) {
		iter = &rw->iter;
		iovec = NULL;
	} else {
		ret = io_import_iovec(READ, req, &iovec, iter, !force_nonblock);
		if (ret < 0)
			return ret;
	}
	io_size = iov_iter_count(iter);
	req->result = io_size;

	/* Ensure we clear previously set non-block flag */
	if (!force_nonblock)
		kiocb->ki_flags &= ~IOCB_NOWAIT;
	else
		kiocb->ki_flags |= IOCB_NOWAIT;

	/* If the file doesn't support async, just async punt */
	if (force_nonblock && !io_file_supports_async(req, READ)) {
		ret = io_setup_async_rw(req, iovec, inline_vecs, iter, true);
		return ret ?: -EAGAIN;
	}

	ret = rw_verify_area(READ, req->file, io_kiocb_ppos(kiocb), io_size);
	if (unlikely(ret)) {
		kfree(iovec);
		return ret;
	}

	ret = io_iter_do_read(req, iter);

	if (ret == -EAGAIN || (req->flags & REQ_F_REISSUE)) {
		req->flags &= ~REQ_F_REISSUE;
		/* IOPOLL retry should happen for io-wq threads */
		if (!force_nonblock && !(req->ctx->flags & IORING_SETUP_IOPOLL))
			goto done;
		/* no retry on NONBLOCK nor RWF_NOWAIT */
		if (req->flags & REQ_F_NOWAIT)
			goto done;
		/* some cases will consume bytes even on error returns */
		iov_iter_revert(iter, io_size - iov_iter_count(iter));
		ret = 0;
	} else if (ret == -EIOCBQUEUED) {
		goto out_free;
	} else if (ret <= 0 || ret == io_size || !force_nonblock ||
		   (req->flags & REQ_F_NOWAIT) || !(req->flags & REQ_F_ISREG)) {
		/* read all, failed, already did sync or don't want to retry */
		goto done;
	}

	ret2 = io_setup_async_rw(req, iovec, inline_vecs, iter, true);
	if (ret2)
		return ret2;

	iovec = NULL;
	rw = req->async_data;
	/* now use our persistent iterator, if we aren't already */
	iter = &rw->iter;

	do {
		io_size -= ret;
		rw->bytes_done += ret;
		/* if we can retry, do so with the callbacks armed */
		if (!io_rw_should_retry(req)) {
			kiocb->ki_flags &= ~IOCB_WAITQ;
			return -EAGAIN;
		}

		/*
		 * Now retry read with the IOCB_WAITQ parts set in the iocb. If
		 * we get -EIOCBQUEUED, then we'll get a notification when the
		 * desired page gets unlocked. We can also get a partial read
		 * here, and if we do, then just retry at the new offset.
		 */
		ret = io_iter_do_read(req, iter);
		if (ret == -EIOCBQUEUED)
			return 0;
		/* we got some bytes, but not all. retry. */
		kiocb->ki_flags &= ~IOCB_WAITQ;
	} while (ret > 0 && ret < io_size);
done:
	kiocb_done(kiocb, ret, issue_flags);
out_free:
	/* it's faster to check here then delegate to kfree */
	if (iovec)
		kfree(iovec);
	return 0;
}

static int io_write_prep(struct io_kiocb *req, const struct io_uring_sqe *sqe)
{
	if (unlikely(!(req->file->f_mode & FMODE_WRITE)))
		return -EBADF;
	return io_prep_rw(req, sqe);
}

static int io_write(struct io_kiocb *req, unsigned int issue_flags)
{
	struct iovec inline_vecs[UIO_FASTIOV], *iovec = inline_vecs;
	struct kiocb *kiocb = &req->rw.kiocb;
	struct iov_iter __iter, *iter = &__iter;
	struct io_async_rw *rw = req->async_data;
	ssize_t ret, ret2, io_size;
	bool force_nonblock = issue_flags & IO_URING_F_NONBLOCK;

	if (rw) {
		iter = &rw->iter;
		iovec = NULL;
	} else {
		ret = io_import_iovec(WRITE, req, &iovec, iter, !force_nonblock);
		if (ret < 0)
			return ret;
	}
	io_size = iov_iter_count(iter);
	req->result = io_size;

	/* Ensure we clear previously set non-block flag */
	if (!force_nonblock)
		kiocb->ki_flags &= ~IOCB_NOWAIT;
	else
		kiocb->ki_flags |= IOCB_NOWAIT;

	/* If the file doesn't support async, just async punt */
	if (force_nonblock && !io_file_supports_async(req, WRITE))
		goto copy_iov;

	/* file path doesn't support NOWAIT for non-direct_IO */
	if (force_nonblock && !(kiocb->ki_flags & IOCB_DIRECT) &&
	    (req->flags & REQ_F_ISREG))
		goto copy_iov;

	ret = rw_verify_area(WRITE, req->file, io_kiocb_ppos(kiocb), io_size);
	if (unlikely(ret))
		goto out_free;

	/*
	 * Open-code file_start_write here to grab freeze protection,
	 * which will be released by another thread in
	 * io_complete_rw().  Fool lockdep by telling it the lock got
	 * released so that it doesn't complain about the held lock when
	 * we return to userspace.
	 */
	if (req->flags & REQ_F_ISREG) {
		sb_start_write(file_inode(req->file)->i_sb);
		__sb_writers_release(file_inode(req->file)->i_sb,
					SB_FREEZE_WRITE);
	}
	kiocb->ki_flags |= IOCB_WRITE;

	if (req->file->f_op->write_iter)
		ret2 = call_write_iter(req->file, kiocb, iter);
	else if (req->file->f_op->write)
		ret2 = loop_rw_iter(WRITE, req, iter);
	else
		ret2 = -EINVAL;

	if (req->flags & REQ_F_REISSUE) {
		req->flags &= ~REQ_F_REISSUE;
		ret2 = -EAGAIN;
	}

	/*
	 * Raw bdev writes will return -EOPNOTSUPP for IOCB_NOWAIT. Just
	 * retry them without IOCB_NOWAIT.
	 */
	if (ret2 == -EOPNOTSUPP && (kiocb->ki_flags & IOCB_NOWAIT))
		ret2 = -EAGAIN;
	/* no retry on NONBLOCK nor RWF_NOWAIT */
	if (ret2 == -EAGAIN && (req->flags & REQ_F_NOWAIT))
		goto done;
	if (!force_nonblock || ret2 != -EAGAIN) {
		/* IOPOLL retry should happen for io-wq threads */
		if ((req->ctx->flags & IORING_SETUP_IOPOLL) && ret2 == -EAGAIN)
			goto copy_iov;
done:
		kiocb_done(kiocb, ret2, issue_flags);
	} else {
copy_iov:
		/* some cases will consume bytes even on error returns */
		iov_iter_revert(iter, io_size - iov_iter_count(iter));
		ret = io_setup_async_rw(req, iovec, inline_vecs, iter, false);
		return ret ?: -EAGAIN;
	}
out_free:
	/* it's reportedly faster than delegating the null check to kfree() */
	if (iovec)
		kfree(iovec);
	return ret;
}

static int io_renameat_prep(struct io_kiocb *req,
			    const struct io_uring_sqe *sqe)
{
	struct io_rename *ren = &req->rename;
	const char __user *oldf, *newf;

	if (unlikely(req->ctx->flags & IORING_SETUP_IOPOLL))
		return -EINVAL;
	if (sqe->ioprio || sqe->buf_index)
		return -EINVAL;
	if (unlikely(req->flags & REQ_F_FIXED_FILE))
		return -EBADF;

	ren->old_dfd = READ_ONCE(sqe->fd);
	oldf = u64_to_user_ptr(READ_ONCE(sqe->addr));
	newf = u64_to_user_ptr(READ_ONCE(sqe->addr2));
	ren->new_dfd = READ_ONCE(sqe->len);
	ren->flags = READ_ONCE(sqe->rename_flags);

	ren->oldpath = getname(oldf);
	if (IS_ERR(ren->oldpath))
		return PTR_ERR(ren->oldpath);

	ren->newpath = getname(newf);
	if (IS_ERR(ren->newpath)) {
		putname(ren->oldpath);
		return PTR_ERR(ren->newpath);
	}

	req->flags |= REQ_F_NEED_CLEANUP;
	return 0;
}

static int io_renameat(struct io_kiocb *req, unsigned int issue_flags)
{
	struct io_rename *ren = &req->rename;
	int ret;

	if (issue_flags & IO_URING_F_NONBLOCK)
		return -EAGAIN;

	ret = do_renameat2(ren->old_dfd, ren->oldpath, ren->new_dfd,
				ren->newpath, ren->flags);

	req->flags &= ~REQ_F_NEED_CLEANUP;
	if (ret < 0)
		req_set_fail(req);
	io_req_complete(req, ret);
	return 0;
}

static int io_unlinkat_prep(struct io_kiocb *req,
			    const struct io_uring_sqe *sqe)
{
	struct io_unlink *un = &req->unlink;
	const char __user *fname;

	if (unlikely(req->ctx->flags & IORING_SETUP_IOPOLL))
		return -EINVAL;
	if (sqe->ioprio || sqe->off || sqe->len || sqe->buf_index)
		return -EINVAL;
	if (unlikely(req->flags & REQ_F_FIXED_FILE))
		return -EBADF;

	un->dfd = READ_ONCE(sqe->fd);

	un->flags = READ_ONCE(sqe->unlink_flags);
	if (un->flags & ~AT_REMOVEDIR)
		return -EINVAL;

	fname = u64_to_user_ptr(READ_ONCE(sqe->addr));
	un->filename = getname(fname);
	if (IS_ERR(un->filename))
		return PTR_ERR(un->filename);

	req->flags |= REQ_F_NEED_CLEANUP;
	return 0;
}

static int io_unlinkat(struct io_kiocb *req, unsigned int issue_flags)
{
	struct io_unlink *un = &req->unlink;
	int ret;

	if (issue_flags & IO_URING_F_NONBLOCK)
		return -EAGAIN;

	if (un->flags & AT_REMOVEDIR)
		ret = do_rmdir(un->dfd, un->filename);
	else
		ret = do_unlinkat(un->dfd, un->filename);

	req->flags &= ~REQ_F_NEED_CLEANUP;
	if (ret < 0)
		req_set_fail(req);
	io_req_complete(req, ret);
	return 0;
}

static int io_shutdown_prep(struct io_kiocb *req,
			    const struct io_uring_sqe *sqe)
{
#if defined(CONFIG_NET)
	if (unlikely(req->ctx->flags & IORING_SETUP_IOPOLL))
		return -EINVAL;
	if (sqe->ioprio || sqe->off || sqe->addr || sqe->rw_flags ||
	    sqe->buf_index)
		return -EINVAL;

	req->shutdown.how = READ_ONCE(sqe->len);
	return 0;
#else
	return -EOPNOTSUPP;
#endif
}

static int io_shutdown(struct io_kiocb *req, unsigned int issue_flags)
{
#if defined(CONFIG_NET)
	struct socket *sock;
	int ret;

	if (issue_flags & IO_URING_F_NONBLOCK)
		return -EAGAIN;

	sock = sock_from_file(req->file);
	if (unlikely(!sock))
		return -ENOTSOCK;

	ret = __sys_shutdown_sock(sock, req->shutdown.how);
	if (ret < 0)
		req_set_fail(req);
	io_req_complete(req, ret);
	return 0;
#else
	return -EOPNOTSUPP;
#endif
}

static int __io_splice_prep(struct io_kiocb *req,
			    const struct io_uring_sqe *sqe)
{
	struct io_splice *sp = &req->splice;
	unsigned int valid_flags = SPLICE_F_FD_IN_FIXED | SPLICE_F_ALL;

	if (unlikely(req->ctx->flags & IORING_SETUP_IOPOLL))
		return -EINVAL;

	sp->file_in = NULL;
	sp->len = READ_ONCE(sqe->len);
	sp->flags = READ_ONCE(sqe->splice_flags);

	if (unlikely(sp->flags & ~valid_flags))
		return -EINVAL;

	sp->file_in = io_file_get(NULL, req, READ_ONCE(sqe->splice_fd_in),
				  (sp->flags & SPLICE_F_FD_IN_FIXED));
	if (!sp->file_in)
		return -EBADF;
	req->flags |= REQ_F_NEED_CLEANUP;
	return 0;
}

static int io_tee_prep(struct io_kiocb *req,
		       const struct io_uring_sqe *sqe)
{
	if (READ_ONCE(sqe->splice_off_in) || READ_ONCE(sqe->off))
		return -EINVAL;
	return __io_splice_prep(req, sqe);
}

static int io_tee(struct io_kiocb *req, unsigned int issue_flags)
{
	struct io_splice *sp = &req->splice;
	struct file *in = sp->file_in;
	struct file *out = sp->file_out;
	unsigned int flags = sp->flags & ~SPLICE_F_FD_IN_FIXED;
	long ret = 0;

	if (issue_flags & IO_URING_F_NONBLOCK)
		return -EAGAIN;
	if (sp->len)
		ret = do_tee(in, out, sp->len, flags);

	if (!(sp->flags & SPLICE_F_FD_IN_FIXED))
		io_put_file(in);
	req->flags &= ~REQ_F_NEED_CLEANUP;

	if (ret != sp->len)
		req_set_fail(req);
	io_req_complete(req, ret);
	return 0;
}

static int io_splice_prep(struct io_kiocb *req, const struct io_uring_sqe *sqe)
{
	struct io_splice *sp = &req->splice;

	sp->off_in = READ_ONCE(sqe->splice_off_in);
	sp->off_out = READ_ONCE(sqe->off);
	return __io_splice_prep(req, sqe);
}

static int io_splice(struct io_kiocb *req, unsigned int issue_flags)
{
	struct io_splice *sp = &req->splice;
	struct file *in = sp->file_in;
	struct file *out = sp->file_out;
	unsigned int flags = sp->flags & ~SPLICE_F_FD_IN_FIXED;
	loff_t *poff_in, *poff_out;
	long ret = 0;

	if (issue_flags & IO_URING_F_NONBLOCK)
		return -EAGAIN;

	poff_in = (sp->off_in == -1) ? NULL : &sp->off_in;
	poff_out = (sp->off_out == -1) ? NULL : &sp->off_out;

	if (sp->len)
		ret = do_splice(in, poff_in, out, poff_out, sp->len, flags);

	if (!(sp->flags & SPLICE_F_FD_IN_FIXED))
		io_put_file(in);
	req->flags &= ~REQ_F_NEED_CLEANUP;

	if (ret != sp->len)
		req_set_fail(req);
	io_req_complete(req, ret);
	return 0;
}

/*
 * IORING_OP_NOP just posts a completion event, nothing else.
 */
static int io_nop(struct io_kiocb *req, unsigned int issue_flags)
{
	struct io_ring_ctx *ctx = req->ctx;

	if (unlikely(ctx->flags & IORING_SETUP_IOPOLL))
		return -EINVAL;

	__io_req_complete(req, issue_flags, 0, 0);
	return 0;
}

static int io_fsync_prep(struct io_kiocb *req, const struct io_uring_sqe *sqe)
{
	struct io_ring_ctx *ctx = req->ctx;

	if (!req->file)
		return -EBADF;

	if (unlikely(ctx->flags & IORING_SETUP_IOPOLL))
		return -EINVAL;
	if (unlikely(sqe->addr || sqe->ioprio || sqe->buf_index))
		return -EINVAL;

	req->sync.flags = READ_ONCE(sqe->fsync_flags);
	if (unlikely(req->sync.flags & ~IORING_FSYNC_DATASYNC))
		return -EINVAL;

	req->sync.off = READ_ONCE(sqe->off);
	req->sync.len = READ_ONCE(sqe->len);
	return 0;
}

static int io_fsync(struct io_kiocb *req, unsigned int issue_flags)
{
	loff_t end = req->sync.off + req->sync.len;
	int ret;

	/* fsync always requires a blocking context */
	if (issue_flags & IO_URING_F_NONBLOCK)
		return -EAGAIN;

	ret = vfs_fsync_range(req->file, req->sync.off,
				end > 0 ? end : LLONG_MAX,
				req->sync.flags & IORING_FSYNC_DATASYNC);
	if (ret < 0)
		req_set_fail(req);
	io_req_complete(req, ret);
	return 0;
}

static int io_fallocate_prep(struct io_kiocb *req,
			     const struct io_uring_sqe *sqe)
{
	if (sqe->ioprio || sqe->buf_index || sqe->rw_flags)
		return -EINVAL;
	if (unlikely(req->ctx->flags & IORING_SETUP_IOPOLL))
		return -EINVAL;

	req->sync.off = READ_ONCE(sqe->off);
	req->sync.len = READ_ONCE(sqe->addr);
	req->sync.mode = READ_ONCE(sqe->len);
	return 0;
}

static int io_fallocate(struct io_kiocb *req, unsigned int issue_flags)
{
	int ret;

	/* fallocate always requiring blocking context */
	if (issue_flags & IO_URING_F_NONBLOCK)
		return -EAGAIN;
	ret = vfs_fallocate(req->file, req->sync.mode, req->sync.off,
				req->sync.len);
	if (ret < 0)
		req_set_fail(req);
	io_req_complete(req, ret);
	return 0;
}

static int __io_openat_prep(struct io_kiocb *req, const struct io_uring_sqe *sqe)
{
	const char __user *fname;
	int ret;

	if (unlikely(sqe->ioprio || sqe->buf_index))
		return -EINVAL;
	if (unlikely(req->flags & REQ_F_FIXED_FILE))
		return -EBADF;

	/* open.how should be already initialised */
	if (!(req->open.how.flags & O_PATH) && force_o_largefile())
		req->open.how.flags |= O_LARGEFILE;

	req->open.dfd = READ_ONCE(sqe->fd);
	fname = u64_to_user_ptr(READ_ONCE(sqe->addr));
	req->open.filename = getname(fname);
	if (IS_ERR(req->open.filename)) {
		ret = PTR_ERR(req->open.filename);
		req->open.filename = NULL;
		return ret;
	}
	req->open.nofile = rlimit(RLIMIT_NOFILE);
	req->flags |= REQ_F_NEED_CLEANUP;
	return 0;
}

static int io_openat_prep(struct io_kiocb *req, const struct io_uring_sqe *sqe)
{
	u64 flags, mode;

	if (unlikely(req->ctx->flags & IORING_SETUP_IOPOLL))
		return -EINVAL;
	mode = READ_ONCE(sqe->len);
	flags = READ_ONCE(sqe->open_flags);
	req->open.how = build_open_how(flags, mode);
	return __io_openat_prep(req, sqe);
}

static int io_openat2_prep(struct io_kiocb *req, const struct io_uring_sqe *sqe)
{
	struct open_how __user *how;
	size_t len;
	int ret;

	if (unlikely(req->ctx->flags & IORING_SETUP_IOPOLL))
		return -EINVAL;
	how = u64_to_user_ptr(READ_ONCE(sqe->addr2));
	len = READ_ONCE(sqe->len);
	if (len < OPEN_HOW_SIZE_VER0)
		return -EINVAL;

	ret = copy_struct_from_user(&req->open.how, sizeof(req->open.how), how,
					len);
	if (ret)
		return ret;

	return __io_openat_prep(req, sqe);
}

static int io_openat2(struct io_kiocb *req, unsigned int issue_flags)
{
	struct open_flags op;
	struct file *file;
	bool nonblock_set;
	bool resolve_nonblock;
	int ret;

	ret = build_open_flags(&req->open.how, &op);
	if (ret)
		goto err;
	nonblock_set = op.open_flag & O_NONBLOCK;
	resolve_nonblock = req->open.how.resolve & RESOLVE_CACHED;
	if (issue_flags & IO_URING_F_NONBLOCK) {
		/*
		 * Don't bother trying for O_TRUNC, O_CREAT, or O_TMPFILE open,
		 * it'll always -EAGAIN
		 */
		if (req->open.how.flags & (O_TRUNC | O_CREAT | O_TMPFILE))
			return -EAGAIN;
		op.lookup_flags |= LOOKUP_CACHED;
		op.open_flag |= O_NONBLOCK;
	}

	ret = __get_unused_fd_flags(req->open.how.flags, req->open.nofile);
	if (ret < 0)
		goto err;

	file = do_filp_open(req->open.dfd, req->open.filename, &op);
	if (IS_ERR(file)) {
		/*
		 * We could hang on to this 'fd' on retrying, but seems like
		 * marginal gain for something that is now known to be a slower
		 * path. So just put it, and we'll get a new one when we retry.
		 */
		put_unused_fd(ret);

		ret = PTR_ERR(file);
		/* only retry if RESOLVE_CACHED wasn't already set by application */
		if (ret == -EAGAIN &&
		    (!resolve_nonblock && (issue_flags & IO_URING_F_NONBLOCK)))
			return -EAGAIN;
		goto err;
	}

	if ((issue_flags & IO_URING_F_NONBLOCK) && !nonblock_set)
		file->f_flags &= ~O_NONBLOCK;
	fsnotify_open(file);
	fd_install(ret, file);
err:
	putname(req->open.filename);
	req->flags &= ~REQ_F_NEED_CLEANUP;
	if (ret < 0)
		req_set_fail(req);
	__io_req_complete(req, issue_flags, ret, 0);
	return 0;
}

static int io_openat(struct io_kiocb *req, unsigned int issue_flags)
{
	return io_openat2(req, issue_flags);
}

static int io_remove_buffers_prep(struct io_kiocb *req,
				  const struct io_uring_sqe *sqe)
{
	struct io_provide_buf *p = &req->pbuf;
	u64 tmp;

	if (sqe->ioprio || sqe->rw_flags || sqe->addr || sqe->len || sqe->off)
		return -EINVAL;

	tmp = READ_ONCE(sqe->fd);
	if (!tmp || tmp > USHRT_MAX)
		return -EINVAL;

	memset(p, 0, sizeof(*p));
	p->nbufs = tmp;
	p->bgid = READ_ONCE(sqe->buf_group);
	return 0;
}

static int __io_remove_buffers(struct io_ring_ctx *ctx, struct io_buffer *buf,
			       int bgid, unsigned nbufs)
{
	unsigned i = 0;

	/* shouldn't happen */
	if (!nbufs)
		return 0;

	/* the head kbuf is the list itself */
	while (!list_empty(&buf->list)) {
		struct io_buffer *nxt;

		nxt = list_first_entry(&buf->list, struct io_buffer, list);
		list_del(&nxt->list);
		kfree(nxt);
		if (++i == nbufs)
			return i;
	}
	i++;
	kfree(buf);
	xa_erase(&ctx->io_buffers, bgid);

	return i;
}

static int io_remove_buffers(struct io_kiocb *req, unsigned int issue_flags)
{
	struct io_provide_buf *p = &req->pbuf;
	struct io_ring_ctx *ctx = req->ctx;
	struct io_buffer *head;
	int ret = 0;
	bool force_nonblock = issue_flags & IO_URING_F_NONBLOCK;

	io_ring_submit_lock(ctx, !force_nonblock);

	lockdep_assert_held(&ctx->uring_lock);

	ret = -ENOENT;
	head = xa_load(&ctx->io_buffers, p->bgid);
	if (head)
		ret = __io_remove_buffers(ctx, head, p->bgid, p->nbufs);
	if (ret < 0)
		req_set_fail(req);

	/* complete before unlock, IOPOLL may need the lock */
	__io_req_complete(req, issue_flags, ret, 0);
	io_ring_submit_unlock(ctx, !force_nonblock);
	return 0;
}

static int io_provide_buffers_prep(struct io_kiocb *req,
				   const struct io_uring_sqe *sqe)
{
	unsigned long size, tmp_check;
	struct io_provide_buf *p = &req->pbuf;
	u64 tmp;

	if (sqe->ioprio || sqe->rw_flags)
		return -EINVAL;

	tmp = READ_ONCE(sqe->fd);
	if (!tmp || tmp > USHRT_MAX)
		return -E2BIG;
	p->nbufs = tmp;
	p->addr = READ_ONCE(sqe->addr);
	p->len = READ_ONCE(sqe->len);

	if (check_mul_overflow((unsigned long)p->len, (unsigned long)p->nbufs,
				&size))
		return -EOVERFLOW;
	if (check_add_overflow((unsigned long)p->addr, size, &tmp_check))
		return -EOVERFLOW;

	size = (unsigned long)p->len * p->nbufs;
	if (!access_ok(u64_to_user_ptr(p->addr), size))
		return -EFAULT;

	p->bgid = READ_ONCE(sqe->buf_group);
	tmp = READ_ONCE(sqe->off);
	if (tmp > USHRT_MAX)
		return -E2BIG;
	p->bid = tmp;
	return 0;
}

static int io_add_buffers(struct io_provide_buf *pbuf, struct io_buffer **head)
{
	struct io_buffer *buf;
	u64 addr = pbuf->addr;
	int i, bid = pbuf->bid;

	for (i = 0; i < pbuf->nbufs; i++) {
		buf = kmalloc(sizeof(*buf), GFP_KERNEL);
		if (!buf)
			break;

		buf->addr = addr;
		buf->len = min_t(__u32, pbuf->len, MAX_RW_COUNT);
		buf->bid = bid;
		addr += pbuf->len;
		bid++;
		if (!*head) {
			INIT_LIST_HEAD(&buf->list);
			*head = buf;
		} else {
			list_add_tail(&buf->list, &(*head)->list);
		}
	}

	return i ? i : -ENOMEM;
}

static int io_provide_buffers(struct io_kiocb *req, unsigned int issue_flags)
{
	struct io_provide_buf *p = &req->pbuf;
	struct io_ring_ctx *ctx = req->ctx;
	struct io_buffer *head, *list;
	int ret = 0;
	bool force_nonblock = issue_flags & IO_URING_F_NONBLOCK;

	io_ring_submit_lock(ctx, !force_nonblock);

	lockdep_assert_held(&ctx->uring_lock);

	list = head = xa_load(&ctx->io_buffers, p->bgid);

	ret = io_add_buffers(p, &head);
	if (ret >= 0 && !list) {
		ret = xa_insert(&ctx->io_buffers, p->bgid, head, GFP_KERNEL);
		if (ret < 0)
			__io_remove_buffers(ctx, head, p->bgid, -1U);
	}
	if (ret < 0)
		req_set_fail(req);
	/* complete before unlock, IOPOLL may need the lock */
	__io_req_complete(req, issue_flags, ret, 0);
	io_ring_submit_unlock(ctx, !force_nonblock);
	return 0;
}

static int io_epoll_ctl_prep(struct io_kiocb *req,
			     const struct io_uring_sqe *sqe)
{
#if defined(CONFIG_EPOLL)
	if (sqe->ioprio || sqe->buf_index)
		return -EINVAL;
	if (unlikely(req->ctx->flags & IORING_SETUP_IOPOLL))
		return -EINVAL;

	req->epoll.epfd = READ_ONCE(sqe->fd);
	req->epoll.op = READ_ONCE(sqe->len);
	req->epoll.fd = READ_ONCE(sqe->off);

	if (ep_op_has_event(req->epoll.op)) {
		struct epoll_event __user *ev;

		ev = u64_to_user_ptr(READ_ONCE(sqe->addr));
		if (copy_from_user(&req->epoll.event, ev, sizeof(*ev)))
			return -EFAULT;
	}

	return 0;
#else
	return -EOPNOTSUPP;
#endif
}

static int io_epoll_ctl(struct io_kiocb *req, unsigned int issue_flags)
{
#if defined(CONFIG_EPOLL)
	struct io_epoll *ie = &req->epoll;
	int ret;
	bool force_nonblock = issue_flags & IO_URING_F_NONBLOCK;

	ret = do_epoll_ctl(ie->epfd, ie->op, ie->fd, &ie->event, force_nonblock);
	if (force_nonblock && ret == -EAGAIN)
		return -EAGAIN;

	if (ret < 0)
		req_set_fail(req);
	__io_req_complete(req, issue_flags, ret, 0);
	return 0;
#else
	return -EOPNOTSUPP;
#endif
}

static int io_madvise_prep(struct io_kiocb *req, const struct io_uring_sqe *sqe)
{
#if defined(CONFIG_ADVISE_SYSCALLS) && defined(CONFIG_MMU)
	if (sqe->ioprio || sqe->buf_index || sqe->off)
		return -EINVAL;
	if (unlikely(req->ctx->flags & IORING_SETUP_IOPOLL))
		return -EINVAL;

	req->madvise.addr = READ_ONCE(sqe->addr);
	req->madvise.len = READ_ONCE(sqe->len);
	req->madvise.advice = READ_ONCE(sqe->fadvise_advice);
	return 0;
#else
	return -EOPNOTSUPP;
#endif
}

static int io_madvise(struct io_kiocb *req, unsigned int issue_flags)
{
#if defined(CONFIG_ADVISE_SYSCALLS) && defined(CONFIG_MMU)
	struct io_madvise *ma = &req->madvise;
	int ret;

	if (issue_flags & IO_URING_F_NONBLOCK)
		return -EAGAIN;

	ret = do_madvise(current->mm, ma->addr, ma->len, ma->advice);
	if (ret < 0)
		req_set_fail(req);
	io_req_complete(req, ret);
	return 0;
#else
	return -EOPNOTSUPP;
#endif
}

static int io_fadvise_prep(struct io_kiocb *req, const struct io_uring_sqe *sqe)
{
	if (sqe->ioprio || sqe->buf_index || sqe->addr)
		return -EINVAL;
	if (unlikely(req->ctx->flags & IORING_SETUP_IOPOLL))
		return -EINVAL;

	req->fadvise.offset = READ_ONCE(sqe->off);
	req->fadvise.len = READ_ONCE(sqe->len);
	req->fadvise.advice = READ_ONCE(sqe->fadvise_advice);
	return 0;
}

static int io_fadvise(struct io_kiocb *req, unsigned int issue_flags)
{
	struct io_fadvise *fa = &req->fadvise;
	int ret;

	if (issue_flags & IO_URING_F_NONBLOCK) {
		switch (fa->advice) {
		case POSIX_FADV_NORMAL:
		case POSIX_FADV_RANDOM:
		case POSIX_FADV_SEQUENTIAL:
			break;
		default:
			return -EAGAIN;
		}
	}

	ret = vfs_fadvise(req->file, fa->offset, fa->len, fa->advice);
	if (ret < 0)
		req_set_fail(req);
	__io_req_complete(req, issue_flags, ret, 0);
	return 0;
}

static int io_statx_prep(struct io_kiocb *req, const struct io_uring_sqe *sqe)
{
	if (unlikely(req->ctx->flags & IORING_SETUP_IOPOLL))
		return -EINVAL;
	if (sqe->ioprio || sqe->buf_index)
		return -EINVAL;
	if (req->flags & REQ_F_FIXED_FILE)
		return -EBADF;

	req->statx.dfd = READ_ONCE(sqe->fd);
	req->statx.mask = READ_ONCE(sqe->len);
	req->statx.filename = u64_to_user_ptr(READ_ONCE(sqe->addr));
	req->statx.buffer = u64_to_user_ptr(READ_ONCE(sqe->addr2));
	req->statx.flags = READ_ONCE(sqe->statx_flags);

	return 0;
}

static int io_statx(struct io_kiocb *req, unsigned int issue_flags)
{
	struct io_statx *ctx = &req->statx;
	int ret;

	if (issue_flags & IO_URING_F_NONBLOCK)
		return -EAGAIN;

	ret = do_statx(ctx->dfd, ctx->filename, ctx->flags, ctx->mask,
		       ctx->buffer);

	if (ret < 0)
		req_set_fail(req);
	io_req_complete(req, ret);
	return 0;
}

static int io_close_prep(struct io_kiocb *req, const struct io_uring_sqe *sqe)
{
	if (unlikely(req->ctx->flags & IORING_SETUP_IOPOLL))
		return -EINVAL;
	if (sqe->ioprio || sqe->off || sqe->addr || sqe->len ||
	    sqe->rw_flags || sqe->buf_index)
		return -EINVAL;
	if (req->flags & REQ_F_FIXED_FILE)
		return -EBADF;

	req->close.fd = READ_ONCE(sqe->fd);
	return 0;
}

static int io_close(struct io_kiocb *req, unsigned int issue_flags)
{
	struct files_struct *files = current->files;
	struct io_close *close = &req->close;
	struct fdtable *fdt;
	struct file *file = NULL;
	int ret = -EBADF;

	spin_lock(&files->file_lock);
	fdt = files_fdtable(files);
	if (close->fd >= fdt->max_fds) {
		spin_unlock(&files->file_lock);
		goto err;
	}
	file = fdt->fd[close->fd];
	if (!file || file->f_op == &io_uring_fops) {
		spin_unlock(&files->file_lock);
		file = NULL;
		goto err;
	}

	/* if the file has a flush method, be safe and punt to async */
	if (file->f_op->flush && (issue_flags & IO_URING_F_NONBLOCK)) {
		spin_unlock(&files->file_lock);
		return -EAGAIN;
	}

	ret = __close_fd_get_file(close->fd, &file);
	spin_unlock(&files->file_lock);
	if (ret < 0) {
		if (ret == -ENOENT)
			ret = -EBADF;
		goto err;
	}

	/* No ->flush() or already async, safely close from here */
	ret = filp_close(file, current->files);
err:
	if (ret < 0)
		req_set_fail(req);
	if (file)
		fput(file);
	__io_req_complete(req, issue_flags, ret, 0);
	return 0;
}

static int io_sfr_prep(struct io_kiocb *req, const struct io_uring_sqe *sqe)
{
	struct io_ring_ctx *ctx = req->ctx;

	if (unlikely(ctx->flags & IORING_SETUP_IOPOLL))
		return -EINVAL;
	if (unlikely(sqe->addr || sqe->ioprio || sqe->buf_index))
		return -EINVAL;

	req->sync.off = READ_ONCE(sqe->off);
	req->sync.len = READ_ONCE(sqe->len);
	req->sync.flags = READ_ONCE(sqe->sync_range_flags);
	return 0;
}

static int io_sync_file_range(struct io_kiocb *req, unsigned int issue_flags)
{
	int ret;

	/* sync_file_range always requires a blocking context */
	if (issue_flags & IO_URING_F_NONBLOCK)
		return -EAGAIN;

	ret = sync_file_range(req->file, req->sync.off, req->sync.len,
				req->sync.flags);
	if (ret < 0)
		req_set_fail(req);
	io_req_complete(req, ret);
	return 0;
}

#if defined(CONFIG_NET)
static int io_setup_async_msg(struct io_kiocb *req,
			      struct io_async_msghdr *kmsg)
{
	struct io_async_msghdr *async_msg = req->async_data;

	if (async_msg)
		return -EAGAIN;
	if (io_alloc_async_data(req)) {
		kfree(kmsg->free_iov);
		return -ENOMEM;
	}
	async_msg = req->async_data;
	req->flags |= REQ_F_NEED_CLEANUP;
	memcpy(async_msg, kmsg, sizeof(*kmsg));
	async_msg->msg.msg_name = &async_msg->addr;
	/* if were using fast_iov, set it to the new one */
	if (!async_msg->free_iov)
		async_msg->msg.msg_iter.iov = async_msg->fast_iov;

	return -EAGAIN;
}

static int io_sendmsg_copy_hdr(struct io_kiocb *req,
			       struct io_async_msghdr *iomsg)
{
	iomsg->msg.msg_name = &iomsg->addr;
	iomsg->free_iov = iomsg->fast_iov;
	return sendmsg_copy_msghdr(&iomsg->msg, req->sr_msg.umsg,
				   req->sr_msg.msg_flags, &iomsg->free_iov);
}

static int io_sendmsg_prep_async(struct io_kiocb *req)
{
	int ret;

	ret = io_sendmsg_copy_hdr(req, req->async_data);
	if (!ret)
		req->flags |= REQ_F_NEED_CLEANUP;
	return ret;
}

static int io_sendmsg_prep(struct io_kiocb *req, const struct io_uring_sqe *sqe)
{
	struct io_sr_msg *sr = &req->sr_msg;

	if (unlikely(req->ctx->flags & IORING_SETUP_IOPOLL))
		return -EINVAL;

	sr->umsg = u64_to_user_ptr(READ_ONCE(sqe->addr));
	sr->len = READ_ONCE(sqe->len);
	sr->msg_flags = READ_ONCE(sqe->msg_flags) | MSG_NOSIGNAL;
	if (sr->msg_flags & MSG_DONTWAIT)
		req->flags |= REQ_F_NOWAIT;

#ifdef CONFIG_COMPAT
	if (req->ctx->compat)
		sr->msg_flags |= MSG_CMSG_COMPAT;
#endif
	return 0;
}

static int io_sendmsg(struct io_kiocb *req, unsigned int issue_flags)
{
	struct io_async_msghdr iomsg, *kmsg;
	struct socket *sock;
	unsigned flags;
	int min_ret = 0;
	int ret;

	sock = sock_from_file(req->file);
	if (unlikely(!sock))
		return -ENOTSOCK;

	kmsg = req->async_data;
	if (!kmsg) {
		ret = io_sendmsg_copy_hdr(req, &iomsg);
		if (ret)
			return ret;
		kmsg = &iomsg;
	}

	flags = req->sr_msg.msg_flags;
	if (issue_flags & IO_URING_F_NONBLOCK)
		flags |= MSG_DONTWAIT;
	if (flags & MSG_WAITALL)
		min_ret = iov_iter_count(&kmsg->msg.msg_iter);

	ret = __sys_sendmsg_sock(sock, &kmsg->msg, flags);
	if ((issue_flags & IO_URING_F_NONBLOCK) && ret == -EAGAIN)
		return io_setup_async_msg(req, kmsg);
	if (ret == -ERESTARTSYS)
		ret = -EINTR;

	/* fast path, check for non-NULL to avoid function call */
	if (kmsg->free_iov)
		kfree(kmsg->free_iov);
	req->flags &= ~REQ_F_NEED_CLEANUP;
	if (ret < min_ret)
		req_set_fail(req);
	__io_req_complete(req, issue_flags, ret, 0);
	return 0;
}

static int io_send(struct io_kiocb *req, unsigned int issue_flags)
{
	struct io_sr_msg *sr = &req->sr_msg;
	struct msghdr msg;
	struct iovec iov;
	struct socket *sock;
	unsigned flags;
	int min_ret = 0;
	int ret;

	sock = sock_from_file(req->file);
	if (unlikely(!sock))
		return -ENOTSOCK;

	ret = import_single_range(WRITE, sr->buf, sr->len, &iov, &msg.msg_iter);
	if (unlikely(ret))
		return ret;

	msg.msg_name = NULL;
	msg.msg_control = NULL;
	msg.msg_controllen = 0;
	msg.msg_namelen = 0;

	flags = req->sr_msg.msg_flags;
	if (issue_flags & IO_URING_F_NONBLOCK)
		flags |= MSG_DONTWAIT;
	if (flags & MSG_WAITALL)
		min_ret = iov_iter_count(&msg.msg_iter);

	msg.msg_flags = flags;
	ret = sock_sendmsg(sock, &msg);
	if ((issue_flags & IO_URING_F_NONBLOCK) && ret == -EAGAIN)
		return -EAGAIN;
	if (ret == -ERESTARTSYS)
		ret = -EINTR;

	if (ret < min_ret)
		req_set_fail(req);
	__io_req_complete(req, issue_flags, ret, 0);
	return 0;
}

static int __io_recvmsg_copy_hdr(struct io_kiocb *req,
				 struct io_async_msghdr *iomsg)
{
	struct io_sr_msg *sr = &req->sr_msg;
	struct iovec __user *uiov;
	size_t iov_len;
	int ret;

	ret = __copy_msghdr_from_user(&iomsg->msg, sr->umsg,
					&iomsg->uaddr, &uiov, &iov_len);
	if (ret)
		return ret;

	if (req->flags & REQ_F_BUFFER_SELECT) {
		if (iov_len > 1)
			return -EINVAL;
		if (copy_from_user(iomsg->fast_iov, uiov, sizeof(*uiov)))
			return -EFAULT;
		sr->len = iomsg->fast_iov[0].iov_len;
		iomsg->free_iov = NULL;
	} else {
		iomsg->free_iov = iomsg->fast_iov;
		ret = __import_iovec(READ, uiov, iov_len, UIO_FASTIOV,
				     &iomsg->free_iov, &iomsg->msg.msg_iter,
				     false);
		if (ret > 0)
			ret = 0;
	}

	return ret;
}

#ifdef CONFIG_COMPAT
static int __io_compat_recvmsg_copy_hdr(struct io_kiocb *req,
					struct io_async_msghdr *iomsg)
{
	struct io_sr_msg *sr = &req->sr_msg;
	struct compat_iovec __user *uiov;
	compat_uptr_t ptr;
	compat_size_t len;
	int ret;

	ret = __get_compat_msghdr(&iomsg->msg, sr->umsg_compat, &iomsg->uaddr,
				  &ptr, &len);
	if (ret)
		return ret;

	uiov = compat_ptr(ptr);
	if (req->flags & REQ_F_BUFFER_SELECT) {
		compat_ssize_t clen;

		if (len > 1)
			return -EINVAL;
		if (!access_ok(uiov, sizeof(*uiov)))
			return -EFAULT;
		if (__get_user(clen, &uiov->iov_len))
			return -EFAULT;
		if (clen < 0)
			return -EINVAL;
		sr->len = clen;
		iomsg->free_iov = NULL;
	} else {
		iomsg->free_iov = iomsg->fast_iov;
		ret = __import_iovec(READ, (struct iovec __user *)uiov, len,
				   UIO_FASTIOV, &iomsg->free_iov,
				   &iomsg->msg.msg_iter, true);
		if (ret < 0)
			return ret;
	}

	return 0;
}
#endif

static int io_recvmsg_copy_hdr(struct io_kiocb *req,
			       struct io_async_msghdr *iomsg)
{
	iomsg->msg.msg_name = &iomsg->addr;

#ifdef CONFIG_COMPAT
	if (req->ctx->compat)
		return __io_compat_recvmsg_copy_hdr(req, iomsg);
#endif

	return __io_recvmsg_copy_hdr(req, iomsg);
}

static struct io_buffer *io_recv_buffer_select(struct io_kiocb *req,
					       bool needs_lock)
{
	struct io_sr_msg *sr = &req->sr_msg;
	struct io_buffer *kbuf;

	kbuf = io_buffer_select(req, &sr->len, sr->bgid, sr->kbuf, needs_lock);
	if (IS_ERR(kbuf))
		return kbuf;

	sr->kbuf = kbuf;
	req->flags |= REQ_F_BUFFER_SELECTED;
	return kbuf;
}

static inline unsigned int io_put_recv_kbuf(struct io_kiocb *req)
{
	return io_put_kbuf(req, req->sr_msg.kbuf);
}

static int io_recvmsg_prep_async(struct io_kiocb *req)
{
	int ret;

	ret = io_recvmsg_copy_hdr(req, req->async_data);
	if (!ret)
		req->flags |= REQ_F_NEED_CLEANUP;
	return ret;
}

static int io_recvmsg_prep(struct io_kiocb *req, const struct io_uring_sqe *sqe)
{
	struct io_sr_msg *sr = &req->sr_msg;

	if (unlikely(req->ctx->flags & IORING_SETUP_IOPOLL))
		return -EINVAL;

	sr->umsg = u64_to_user_ptr(READ_ONCE(sqe->addr));
	sr->len = READ_ONCE(sqe->len);
	sr->bgid = READ_ONCE(sqe->buf_group);
	sr->msg_flags = READ_ONCE(sqe->msg_flags) | MSG_NOSIGNAL;
	if (sr->msg_flags & MSG_DONTWAIT)
		req->flags |= REQ_F_NOWAIT;

#ifdef CONFIG_COMPAT
	if (req->ctx->compat)
		sr->msg_flags |= MSG_CMSG_COMPAT;
#endif
	return 0;
}

static int io_recvmsg(struct io_kiocb *req, unsigned int issue_flags)
{
	struct io_async_msghdr iomsg, *kmsg;
	struct socket *sock;
	struct io_buffer *kbuf;
	unsigned flags;
	int min_ret = 0;
	int ret, cflags = 0;
	bool force_nonblock = issue_flags & IO_URING_F_NONBLOCK;

	sock = sock_from_file(req->file);
	if (unlikely(!sock))
		return -ENOTSOCK;

	kmsg = req->async_data;
	if (!kmsg) {
		ret = io_recvmsg_copy_hdr(req, &iomsg);
		if (ret)
			return ret;
		kmsg = &iomsg;
	}

	if (req->flags & REQ_F_BUFFER_SELECT) {
		kbuf = io_recv_buffer_select(req, !force_nonblock);
		if (IS_ERR(kbuf))
			return PTR_ERR(kbuf);
		kmsg->fast_iov[0].iov_base = u64_to_user_ptr(kbuf->addr);
		kmsg->fast_iov[0].iov_len = req->sr_msg.len;
		iov_iter_init(&kmsg->msg.msg_iter, READ, kmsg->fast_iov,
				1, req->sr_msg.len);
	}

	flags = req->sr_msg.msg_flags;
	if (force_nonblock)
		flags |= MSG_DONTWAIT;
	if (flags & MSG_WAITALL)
		min_ret = iov_iter_count(&kmsg->msg.msg_iter);

	ret = __sys_recvmsg_sock(sock, &kmsg->msg, req->sr_msg.umsg,
					kmsg->uaddr, flags);
	if (force_nonblock && ret == -EAGAIN)
		return io_setup_async_msg(req, kmsg);
	if (ret == -ERESTARTSYS)
		ret = -EINTR;

	if (req->flags & REQ_F_BUFFER_SELECTED)
		cflags = io_put_recv_kbuf(req);
	/* fast path, check for non-NULL to avoid function call */
	if (kmsg->free_iov)
		kfree(kmsg->free_iov);
	req->flags &= ~REQ_F_NEED_CLEANUP;
	if (ret < min_ret || ((flags & MSG_WAITALL) && (kmsg->msg.msg_flags & (MSG_TRUNC | MSG_CTRUNC))))
		req_set_fail(req);
	__io_req_complete(req, issue_flags, ret, cflags);
	return 0;
}

static int io_recv(struct io_kiocb *req, unsigned int issue_flags)
{
	struct io_buffer *kbuf;
	struct io_sr_msg *sr = &req->sr_msg;
	struct msghdr msg;
	void __user *buf = sr->buf;
	struct socket *sock;
	struct iovec iov;
	unsigned flags;
	int min_ret = 0;
	int ret, cflags = 0;
	bool force_nonblock = issue_flags & IO_URING_F_NONBLOCK;

	sock = sock_from_file(req->file);
	if (unlikely(!sock))
		return -ENOTSOCK;

	if (req->flags & REQ_F_BUFFER_SELECT) {
		kbuf = io_recv_buffer_select(req, !force_nonblock);
		if (IS_ERR(kbuf))
			return PTR_ERR(kbuf);
		buf = u64_to_user_ptr(kbuf->addr);
	}

	ret = import_single_range(READ, buf, sr->len, &iov, &msg.msg_iter);
	if (unlikely(ret))
		goto out_free;

	msg.msg_name = NULL;
	msg.msg_control = NULL;
	msg.msg_controllen = 0;
	msg.msg_namelen = 0;
	msg.msg_iocb = NULL;
	msg.msg_flags = 0;

	flags = req->sr_msg.msg_flags;
	if (force_nonblock)
		flags |= MSG_DONTWAIT;
	if (flags & MSG_WAITALL)
		min_ret = iov_iter_count(&msg.msg_iter);

	ret = sock_recvmsg(sock, &msg, flags);
	if (force_nonblock && ret == -EAGAIN)
		return -EAGAIN;
	if (ret == -ERESTARTSYS)
		ret = -EINTR;
out_free:
	if (req->flags & REQ_F_BUFFER_SELECTED)
		cflags = io_put_recv_kbuf(req);
	if (ret < min_ret || ((flags & MSG_WAITALL) && (msg.msg_flags & (MSG_TRUNC | MSG_CTRUNC))))
		req_set_fail(req);
	__io_req_complete(req, issue_flags, ret, cflags);
	return 0;
}

static int io_accept_prep(struct io_kiocb *req, const struct io_uring_sqe *sqe)
{
	struct io_accept *accept = &req->accept;

	if (unlikely(req->ctx->flags & IORING_SETUP_IOPOLL))
		return -EINVAL;
	if (sqe->ioprio || sqe->len || sqe->buf_index)
		return -EINVAL;

	accept->addr = u64_to_user_ptr(READ_ONCE(sqe->addr));
	accept->addr_len = u64_to_user_ptr(READ_ONCE(sqe->addr2));
	accept->flags = READ_ONCE(sqe->accept_flags);
	accept->nofile = rlimit(RLIMIT_NOFILE);
	return 0;
}

static int io_accept(struct io_kiocb *req, unsigned int issue_flags)
{
	struct io_accept *accept = &req->accept;
	bool force_nonblock = issue_flags & IO_URING_F_NONBLOCK;
	unsigned int file_flags = force_nonblock ? O_NONBLOCK : 0;
	int ret;

	if (req->file->f_flags & O_NONBLOCK)
		req->flags |= REQ_F_NOWAIT;

	ret = __sys_accept4_file(req->file, file_flags, accept->addr,
					accept->addr_len, accept->flags,
					accept->nofile);
	if (ret == -EAGAIN && force_nonblock)
		return -EAGAIN;
	if (ret < 0) {
		if (ret == -ERESTARTSYS)
			ret = -EINTR;
		req_set_fail(req);
	}
	__io_req_complete(req, issue_flags, ret, 0);
	return 0;
}

static int io_connect_prep_async(struct io_kiocb *req)
{
	struct io_async_connect *io = req->async_data;
	struct io_connect *conn = &req->connect;

	return move_addr_to_kernel(conn->addr, conn->addr_len, &io->address);
}

static int io_connect_prep(struct io_kiocb *req, const struct io_uring_sqe *sqe)
{
	struct io_connect *conn = &req->connect;

	if (unlikely(req->ctx->flags & IORING_SETUP_IOPOLL))
		return -EINVAL;
	if (sqe->ioprio || sqe->len || sqe->buf_index || sqe->rw_flags)
		return -EINVAL;

	conn->addr = u64_to_user_ptr(READ_ONCE(sqe->addr));
	conn->addr_len =  READ_ONCE(sqe->addr2);
	return 0;
}

static int io_connect(struct io_kiocb *req, unsigned int issue_flags)
{
	struct io_async_connect __io, *io;
	unsigned file_flags;
	int ret;
	bool force_nonblock = issue_flags & IO_URING_F_NONBLOCK;

	if (req->async_data) {
		io = req->async_data;
	} else {
		ret = move_addr_to_kernel(req->connect.addr,
						req->connect.addr_len,
						&__io.address);
		if (ret)
			goto out;
		io = &__io;
	}

	file_flags = force_nonblock ? O_NONBLOCK : 0;

	ret = __sys_connect_file(req->file, &io->address,
					req->connect.addr_len, file_flags);
	if ((ret == -EAGAIN || ret == -EINPROGRESS) && force_nonblock) {
		if (req->async_data)
			return -EAGAIN;
		if (io_alloc_async_data(req)) {
			ret = -ENOMEM;
			goto out;
		}
		memcpy(req->async_data, &__io, sizeof(__io));
		return -EAGAIN;
	}
	if (ret == -ERESTARTSYS)
		ret = -EINTR;
out:
	if (ret < 0)
		req_set_fail(req);
	__io_req_complete(req, issue_flags, ret, 0);
	return 0;
}
#else /* !CONFIG_NET */
#define IO_NETOP_FN(op)							\
static int io_##op(struct io_kiocb *req, unsigned int issue_flags)	\
{									\
	return -EOPNOTSUPP;						\
}

#define IO_NETOP_PREP(op)						\
IO_NETOP_FN(op)								\
static int io_##op##_prep(struct io_kiocb *req, const struct io_uring_sqe *sqe) \
{									\
	return -EOPNOTSUPP;						\
}									\

#define IO_NETOP_PREP_ASYNC(op)						\
IO_NETOP_PREP(op)							\
static int io_##op##_prep_async(struct io_kiocb *req)			\
{									\
	return -EOPNOTSUPP;						\
}

IO_NETOP_PREP_ASYNC(sendmsg);
IO_NETOP_PREP_ASYNC(recvmsg);
IO_NETOP_PREP_ASYNC(connect);
IO_NETOP_PREP(accept);
IO_NETOP_FN(send);
IO_NETOP_FN(recv);
#endif /* CONFIG_NET */

struct io_poll_table {
	struct poll_table_struct pt;
	struct io_kiocb *req;
	int nr_entries;
	int error;
};

static int __io_async_wake(struct io_kiocb *req, struct io_poll_iocb *poll,
			   __poll_t mask, io_req_tw_func_t func)
{
	/* for instances that support it check for an event match first: */
	if (mask && !(mask & poll->events))
		return 0;

	trace_io_uring_task_add(req->ctx, req->opcode, req->user_data, mask);

	list_del_init(&poll->wait.entry);

	req->result = mask;
	req->io_task_work.func = func;

	/*
	 * If this fails, then the task is exiting. When a task exits, the
	 * work gets canceled, so just cancel this request as well instead
	 * of executing it. We can't safely execute it anyway, as we may not
	 * have the needed state needed for it anyway.
	 */
	io_req_task_work_add(req);
	return 1;
}

static bool io_poll_rewait(struct io_kiocb *req, struct io_poll_iocb *poll)
	__acquires(&req->ctx->completion_lock)
{
	struct io_ring_ctx *ctx = req->ctx;

	if (unlikely(req->task->flags & PF_EXITING))
		WRITE_ONCE(poll->canceled, true);

	if (!req->result && !READ_ONCE(poll->canceled)) {
		struct poll_table_struct pt = { ._key = poll->events };

		req->result = vfs_poll(req->file, &pt) & poll->events;
	}

	spin_lock_irq(&ctx->completion_lock);
	if (!req->result && !READ_ONCE(poll->canceled)) {
		add_wait_queue(poll->head, &poll->wait);
		return true;
	}

	return false;
}

static struct io_poll_iocb *io_poll_get_double(struct io_kiocb *req)
{
	/* pure poll stashes this in ->async_data, poll driven retry elsewhere */
	if (req->opcode == IORING_OP_POLL_ADD)
		return req->async_data;
	return req->apoll->double_poll;
}

static struct io_poll_iocb *io_poll_get_single(struct io_kiocb *req)
{
	if (req->opcode == IORING_OP_POLL_ADD)
		return &req->poll;
	return &req->apoll->poll;
}

static void io_poll_remove_double(struct io_kiocb *req)
	__must_hold(&req->ctx->completion_lock)
{
	struct io_poll_iocb *poll = io_poll_get_double(req);

	lockdep_assert_held(&req->ctx->completion_lock);

	if (poll && poll->head) {
		struct wait_queue_head *head = poll->head;

		spin_lock(&head->lock);
		list_del_init(&poll->wait.entry);
		if (poll->wait.private)
			req_ref_put(req);
		poll->head = NULL;
		spin_unlock(&head->lock);
	}
}

static bool io_poll_complete(struct io_kiocb *req, __poll_t mask)
	__must_hold(&req->ctx->completion_lock)
{
	struct io_ring_ctx *ctx = req->ctx;
	unsigned flags = IORING_CQE_F_MORE;
	int error;

	if (READ_ONCE(req->poll.canceled)) {
		error = -ECANCELED;
		req->poll.events |= EPOLLONESHOT;
	} else {
		error = mangle_poll(mask);
	}
	if (req->poll.events & EPOLLONESHOT)
		flags = 0;
	if (!io_cqring_fill_event(ctx, req->user_data, error, flags)) {
		req->poll.done = true;
		flags = 0;
	}
	if (flags & IORING_CQE_F_MORE)
		ctx->cq_extra++;

	io_commit_cqring(ctx);
	return !(flags & IORING_CQE_F_MORE);
}

static void io_poll_task_func(struct io_kiocb *req)
{
	struct io_ring_ctx *ctx = req->ctx;
	struct io_kiocb *nxt;

	if (io_poll_rewait(req, &req->poll)) {
		spin_unlock_irq(&ctx->completion_lock);
	} else {
		bool done;

		done = io_poll_complete(req, req->result);
		if (done) {
			io_poll_remove_double(req);
			hash_del(&req->hash_node);
		} else {
			req->result = 0;
			add_wait_queue(req->poll.head, &req->poll.wait);
		}
		spin_unlock_irq(&ctx->completion_lock);
		io_cqring_ev_posted(ctx);

		if (done) {
			nxt = io_put_req_find_next(req);
			if (nxt)
				io_req_task_submit(nxt);
		}
	}
}

static int io_poll_double_wake(struct wait_queue_entry *wait, unsigned mode,
			       int sync, void *key)
{
	struct io_kiocb *req = wait->private;
	struct io_poll_iocb *poll = io_poll_get_single(req);
	__poll_t mask = key_to_poll(key);

	/* for instances that support it check for an event match first: */
	if (mask && !(mask & poll->events))
		return 0;
	if (!(poll->events & EPOLLONESHOT))
		return poll->wait.func(&poll->wait, mode, sync, key);

	list_del_init(&wait->entry);

	if (poll->head) {
		bool done;

		spin_lock(&poll->head->lock);
		done = list_empty(&poll->wait.entry);
		if (!done)
			list_del_init(&poll->wait.entry);
		/* make sure double remove sees this as being gone */
		wait->private = NULL;
		spin_unlock(&poll->head->lock);
		if (!done) {
			/* use wait func handler, so it matches the rq type */
			poll->wait.func(&poll->wait, mode, sync, key);
		}
	}
	req_ref_put(req);
	return 1;
}

static void io_init_poll_iocb(struct io_poll_iocb *poll, __poll_t events,
			      wait_queue_func_t wake_func)
{
	poll->head = NULL;
	poll->done = false;
	poll->canceled = false;
#define IO_POLL_UNMASK	(EPOLLERR|EPOLLHUP|EPOLLNVAL|EPOLLRDHUP)
	/* mask in events that we always want/need */
	poll->events = events | IO_POLL_UNMASK;
	INIT_LIST_HEAD(&poll->wait.entry);
	init_waitqueue_func_entry(&poll->wait, wake_func);
}

static void __io_queue_proc(struct io_poll_iocb *poll, struct io_poll_table *pt,
			    struct wait_queue_head *head,
			    struct io_poll_iocb **poll_ptr)
{
	struct io_kiocb *req = pt->req;

	/*
	 * The file being polled uses multiple waitqueues for poll handling
	 * (e.g. one for read, one for write). Setup a separate io_poll_iocb
	 * if this happens.
	 */
	if (unlikely(pt->nr_entries)) {
		struct io_poll_iocb *poll_one = poll;

		/* already have a 2nd entry, fail a third attempt */
		if (*poll_ptr) {
			pt->error = -EINVAL;
			return;
		}
		/*
		 * Can't handle multishot for double wait for now, turn it
		 * into one-shot mode.
		 */
		if (!(poll_one->events & EPOLLONESHOT))
			poll_one->events |= EPOLLONESHOT;
		/* double add on the same waitqueue head, ignore */
		if (poll_one->head == head)
			return;
		poll = kmalloc(sizeof(*poll), GFP_ATOMIC);
		if (!poll) {
			pt->error = -ENOMEM;
			return;
		}
		io_init_poll_iocb(poll, poll_one->events, io_poll_double_wake);
		req_ref_get(req);
		poll->wait.private = req;
		*poll_ptr = poll;
	}

	pt->nr_entries++;
	poll->head = head;

	if (poll->events & EPOLLEXCLUSIVE)
		add_wait_queue_exclusive(head, &poll->wait);
	else
		add_wait_queue(head, &poll->wait);
}

static void io_async_queue_proc(struct file *file, struct wait_queue_head *head,
			       struct poll_table_struct *p)
{
	struct io_poll_table *pt = container_of(p, struct io_poll_table, pt);
	struct async_poll *apoll = pt->req->apoll;

	__io_queue_proc(&apoll->poll, pt, head, &apoll->double_poll);
}

static void io_async_task_func(struct io_kiocb *req)
{
	struct async_poll *apoll = req->apoll;
	struct io_ring_ctx *ctx = req->ctx;

	trace_io_uring_task_run(req->ctx, req, req->opcode, req->user_data);

	if (io_poll_rewait(req, &apoll->poll)) {
		spin_unlock_irq(&ctx->completion_lock);
		return;
	}

	hash_del(&req->hash_node);
	io_poll_remove_double(req);
	spin_unlock_irq(&ctx->completion_lock);

	if (!READ_ONCE(apoll->poll.canceled))
		io_req_task_submit(req);
	else
		io_req_complete_failed(req, -ECANCELED);
}

static int io_async_wake(struct wait_queue_entry *wait, unsigned mode, int sync,
			void *key)
{
	struct io_kiocb *req = wait->private;
	struct io_poll_iocb *poll = &req->apoll->poll;

	trace_io_uring_poll_wake(req->ctx, req->opcode, req->user_data,
					key_to_poll(key));

	return __io_async_wake(req, poll, key_to_poll(key), io_async_task_func);
}

static void io_poll_req_insert(struct io_kiocb *req)
{
	struct io_ring_ctx *ctx = req->ctx;
	struct hlist_head *list;

	list = &ctx->cancel_hash[hash_long(req->user_data, ctx->cancel_hash_bits)];
	hlist_add_head(&req->hash_node, list);
}

static __poll_t __io_arm_poll_handler(struct io_kiocb *req,
				      struct io_poll_iocb *poll,
				      struct io_poll_table *ipt, __poll_t mask,
				      wait_queue_func_t wake_func)
	__acquires(&ctx->completion_lock)
{
	struct io_ring_ctx *ctx = req->ctx;
	bool cancel = false;

	INIT_HLIST_NODE(&req->hash_node);
	io_init_poll_iocb(poll, mask, wake_func);
	poll->file = req->file;
	poll->wait.private = req;

	ipt->pt._key = mask;
	ipt->req = req;
	ipt->error = 0;
	ipt->nr_entries = 0;

	mask = vfs_poll(req->file, &ipt->pt) & poll->events;
	if (unlikely(!ipt->nr_entries) && !ipt->error)
		ipt->error = -EINVAL;

	spin_lock_irq(&ctx->completion_lock);
<<<<<<< HEAD
	if (ipt->error)
=======
	if (ipt->error || (mask && (poll->events & EPOLLONESHOT)))
>>>>>>> f37d84f0
		io_poll_remove_double(req);
	if (likely(poll->head)) {
		spin_lock(&poll->head->lock);
		if (unlikely(list_empty(&poll->wait.entry))) {
			if (ipt->error)
				cancel = true;
			ipt->error = 0;
			mask = 0;
		}
		if ((mask && (poll->events & EPOLLONESHOT)) || ipt->error)
			list_del_init(&poll->wait.entry);
		else if (cancel)
			WRITE_ONCE(poll->canceled, true);
		else if (!poll->done) /* actually waiting for an event */
			io_poll_req_insert(req);
		spin_unlock(&poll->head->lock);
	}

	return mask;
}

enum {
	IO_APOLL_OK,
	IO_APOLL_ABORTED,
	IO_APOLL_READY
};

static int io_arm_poll_handler(struct io_kiocb *req)
{
	const struct io_op_def *def = &io_op_defs[req->opcode];
	struct io_ring_ctx *ctx = req->ctx;
	struct async_poll *apoll;
	struct io_poll_table ipt;
	__poll_t ret, mask = EPOLLONESHOT | POLLERR | POLLPRI;
	int rw;

	if (!req->file || !file_can_poll(req->file))
		return IO_APOLL_ABORTED;
	if (req->flags & REQ_F_POLLED)
		return IO_APOLL_ABORTED;
	if (!def->pollin && !def->pollout)
		return IO_APOLL_ABORTED;

	if (def->pollin) {
		rw = READ;
		mask |= POLLIN | POLLRDNORM;

		/* If reading from MSG_ERRQUEUE using recvmsg, ignore POLLIN */
		if ((req->opcode == IORING_OP_RECVMSG) &&
		    (req->sr_msg.msg_flags & MSG_ERRQUEUE))
			mask &= ~POLLIN;
	} else {
		rw = WRITE;
		mask |= POLLOUT | POLLWRNORM;
	}

	/* if we can't nonblock try, then no point in arming a poll handler */
	if (!io_file_supports_async(req, rw))
		return IO_APOLL_ABORTED;

	apoll = kmalloc(sizeof(*apoll), GFP_ATOMIC);
	if (unlikely(!apoll))
		return IO_APOLL_ABORTED;
	apoll->double_poll = NULL;
	req->apoll = apoll;
	req->flags |= REQ_F_POLLED;
	ipt.pt._qproc = io_async_queue_proc;

	ret = __io_arm_poll_handler(req, &apoll->poll, &ipt, mask,
					io_async_wake);
	if (ret || ipt.error) {
		spin_unlock_irq(&ctx->completion_lock);
		if (ret)
			return IO_APOLL_READY;
		return IO_APOLL_ABORTED;
	}
	spin_unlock_irq(&ctx->completion_lock);
	trace_io_uring_poll_arm(ctx, req, req->opcode, req->user_data,
				mask, apoll->poll.events);
	return IO_APOLL_OK;
}

static bool __io_poll_remove_one(struct io_kiocb *req,
				 struct io_poll_iocb *poll, bool do_cancel)
	__must_hold(&req->ctx->completion_lock)
{
	bool do_complete = false;

	if (!poll->head)
		return false;
	spin_lock(&poll->head->lock);
	if (do_cancel)
		WRITE_ONCE(poll->canceled, true);
	if (!list_empty(&poll->wait.entry)) {
		list_del_init(&poll->wait.entry);
		do_complete = true;
	}
	spin_unlock(&poll->head->lock);
	hash_del(&req->hash_node);
	return do_complete;
}

static bool io_poll_remove_waitqs(struct io_kiocb *req)
	__must_hold(&req->ctx->completion_lock)
{
	bool do_complete;

	io_poll_remove_double(req);
	do_complete = __io_poll_remove_one(req, io_poll_get_single(req), true);

	if (req->opcode != IORING_OP_POLL_ADD && do_complete) {
		/* non-poll requests have submit ref still */
		req_ref_put(req);
	}
	return do_complete;
}

static bool io_poll_remove_one(struct io_kiocb *req)
	__must_hold(&req->ctx->completion_lock)
{
	bool do_complete;

	do_complete = io_poll_remove_waitqs(req);
	if (do_complete) {
		io_cqring_fill_event(req->ctx, req->user_data, -ECANCELED, 0);
		io_commit_cqring(req->ctx);
		req_set_fail(req);
		io_put_req_deferred(req, 1);
	}

	return do_complete;
}

/*
 * Returns true if we found and killed one or more poll requests
 */
static bool io_poll_remove_all(struct io_ring_ctx *ctx, struct task_struct *tsk,
			       bool cancel_all)
{
	struct hlist_node *tmp;
	struct io_kiocb *req;
	int posted = 0, i;

	spin_lock_irq(&ctx->completion_lock);
	for (i = 0; i < (1U << ctx->cancel_hash_bits); i++) {
		struct hlist_head *list;

		list = &ctx->cancel_hash[i];
		hlist_for_each_entry_safe(req, tmp, list, hash_node) {
			if (io_match_task(req, tsk, cancel_all))
				posted += io_poll_remove_one(req);
		}
	}
	spin_unlock_irq(&ctx->completion_lock);

	if (posted)
		io_cqring_ev_posted(ctx);

	return posted != 0;
}

static struct io_kiocb *io_poll_find(struct io_ring_ctx *ctx, __u64 sqe_addr,
				     bool poll_only)
	__must_hold(&ctx->completion_lock)
{
	struct hlist_head *list;
	struct io_kiocb *req;

	list = &ctx->cancel_hash[hash_long(sqe_addr, ctx->cancel_hash_bits)];
	hlist_for_each_entry(req, list, hash_node) {
		if (sqe_addr != req->user_data)
			continue;
		if (poll_only && req->opcode != IORING_OP_POLL_ADD)
			continue;
		return req;
	}
	return NULL;
}

static int io_poll_cancel(struct io_ring_ctx *ctx, __u64 sqe_addr,
			  bool poll_only)
	__must_hold(&ctx->completion_lock)
{
	struct io_kiocb *req;

	req = io_poll_find(ctx, sqe_addr, poll_only);
	if (!req)
		return -ENOENT;
	if (io_poll_remove_one(req))
		return 0;

	return -EALREADY;
}

static __poll_t io_poll_parse_events(const struct io_uring_sqe *sqe,
				     unsigned int flags)
{
	u32 events;

	events = READ_ONCE(sqe->poll32_events);
#ifdef __BIG_ENDIAN
	events = swahw32(events);
#endif
	if (!(flags & IORING_POLL_ADD_MULTI))
		events |= EPOLLONESHOT;
	return demangle_poll(events) | (events & (EPOLLEXCLUSIVE|EPOLLONESHOT));
}

static int io_poll_update_prep(struct io_kiocb *req,
			       const struct io_uring_sqe *sqe)
{
	struct io_poll_update *upd = &req->poll_update;
	u32 flags;

	if (unlikely(req->ctx->flags & IORING_SETUP_IOPOLL))
		return -EINVAL;
	if (sqe->ioprio || sqe->buf_index)
		return -EINVAL;
	flags = READ_ONCE(sqe->len);
	if (flags & ~(IORING_POLL_UPDATE_EVENTS | IORING_POLL_UPDATE_USER_DATA |
		      IORING_POLL_ADD_MULTI))
		return -EINVAL;
	/* meaningless without update */
	if (flags == IORING_POLL_ADD_MULTI)
		return -EINVAL;

	upd->old_user_data = READ_ONCE(sqe->addr);
	upd->update_events = flags & IORING_POLL_UPDATE_EVENTS;
	upd->update_user_data = flags & IORING_POLL_UPDATE_USER_DATA;

	upd->new_user_data = READ_ONCE(sqe->off);
	if (!upd->update_user_data && upd->new_user_data)
		return -EINVAL;
	if (upd->update_events)
		upd->events = io_poll_parse_events(sqe, flags);
	else if (sqe->poll32_events)
		return -EINVAL;

	return 0;
}

static int io_poll_wake(struct wait_queue_entry *wait, unsigned mode, int sync,
			void *key)
{
	struct io_kiocb *req = wait->private;
	struct io_poll_iocb *poll = &req->poll;

	return __io_async_wake(req, poll, key_to_poll(key), io_poll_task_func);
}

static void io_poll_queue_proc(struct file *file, struct wait_queue_head *head,
			       struct poll_table_struct *p)
{
	struct io_poll_table *pt = container_of(p, struct io_poll_table, pt);

	__io_queue_proc(&pt->req->poll, pt, head, (struct io_poll_iocb **) &pt->req->async_data);
}

static int io_poll_add_prep(struct io_kiocb *req, const struct io_uring_sqe *sqe)
{
	struct io_poll_iocb *poll = &req->poll;
	u32 flags;

	if (unlikely(req->ctx->flags & IORING_SETUP_IOPOLL))
		return -EINVAL;
	if (sqe->ioprio || sqe->buf_index || sqe->off || sqe->addr)
		return -EINVAL;
	flags = READ_ONCE(sqe->len);
	if (flags & ~IORING_POLL_ADD_MULTI)
		return -EINVAL;

	poll->events = io_poll_parse_events(sqe, flags);
	return 0;
}

static int io_poll_add(struct io_kiocb *req, unsigned int issue_flags)
{
	struct io_poll_iocb *poll = &req->poll;
	struct io_ring_ctx *ctx = req->ctx;
	struct io_poll_table ipt;
	__poll_t mask;

	ipt.pt._qproc = io_poll_queue_proc;

	mask = __io_arm_poll_handler(req, &req->poll, &ipt, poll->events,
					io_poll_wake);

	if (mask) { /* no async, we'd stolen it */
		ipt.error = 0;
		io_poll_complete(req, mask);
	}
	spin_unlock_irq(&ctx->completion_lock);

	if (mask) {
		io_cqring_ev_posted(ctx);
		if (poll->events & EPOLLONESHOT)
			io_put_req(req);
	}
	return ipt.error;
}

static int io_poll_update(struct io_kiocb *req, unsigned int issue_flags)
{
	struct io_ring_ctx *ctx = req->ctx;
	struct io_kiocb *preq;
	bool completing;
	int ret;

	spin_lock_irq(&ctx->completion_lock);
	preq = io_poll_find(ctx, req->poll_update.old_user_data, true);
	if (!preq) {
		ret = -ENOENT;
		goto err;
	}

	if (!req->poll_update.update_events && !req->poll_update.update_user_data) {
		completing = true;
		ret = io_poll_remove_one(preq) ? 0 : -EALREADY;
		goto err;
	}

	/*
	 * Don't allow racy completion with singleshot, as we cannot safely
	 * update those. For multishot, if we're racing with completion, just
	 * let completion re-add it.
	 */
	completing = !__io_poll_remove_one(preq, &preq->poll, false);
	if (completing && (preq->poll.events & EPOLLONESHOT)) {
		ret = -EALREADY;
		goto err;
	}
	/* we now have a detached poll request. reissue. */
	ret = 0;
err:
	if (ret < 0) {
		spin_unlock_irq(&ctx->completion_lock);
		req_set_fail(req);
		io_req_complete(req, ret);
		return 0;
	}
	/* only mask one event flags, keep behavior flags */
	if (req->poll_update.update_events) {
		preq->poll.events &= ~0xffff;
		preq->poll.events |= req->poll_update.events & 0xffff;
		preq->poll.events |= IO_POLL_UNMASK;
	}
	if (req->poll_update.update_user_data)
		preq->user_data = req->poll_update.new_user_data;
	spin_unlock_irq(&ctx->completion_lock);

	/* complete update request, we're done with it */
	io_req_complete(req, ret);

	if (!completing) {
		ret = io_poll_add(preq, issue_flags);
		if (ret < 0) {
			req_set_fail(preq);
			io_req_complete(preq, ret);
		}
	}
	return 0;
}

static enum hrtimer_restart io_timeout_fn(struct hrtimer *timer)
{
	struct io_timeout_data *data = container_of(timer,
						struct io_timeout_data, timer);
	struct io_kiocb *req = data->req;
	struct io_ring_ctx *ctx = req->ctx;
	unsigned long flags;

	spin_lock_irqsave(&ctx->completion_lock, flags);
	list_del_init(&req->timeout.list);
	atomic_set(&req->ctx->cq_timeouts,
		atomic_read(&req->ctx->cq_timeouts) + 1);

	io_cqring_fill_event(ctx, req->user_data, -ETIME, 0);
	io_commit_cqring(ctx);
	spin_unlock_irqrestore(&ctx->completion_lock, flags);

	io_cqring_ev_posted(ctx);
	req_set_fail(req);
	io_put_req(req);
	return HRTIMER_NORESTART;
}

static struct io_kiocb *io_timeout_extract(struct io_ring_ctx *ctx,
					   __u64 user_data)
	__must_hold(&ctx->completion_lock)
{
	struct io_timeout_data *io;
	struct io_kiocb *req;
	bool found = false;

	list_for_each_entry(req, &ctx->timeout_list, timeout.list) {
		found = user_data == req->user_data;
		if (found)
			break;
	}
	if (!found)
		return ERR_PTR(-ENOENT);

	io = req->async_data;
	if (hrtimer_try_to_cancel(&io->timer) == -1)
		return ERR_PTR(-EALREADY);
	list_del_init(&req->timeout.list);
	return req;
}

static int io_timeout_cancel(struct io_ring_ctx *ctx, __u64 user_data)
	__must_hold(&ctx->completion_lock)
{
	struct io_kiocb *req = io_timeout_extract(ctx, user_data);

	if (IS_ERR(req))
		return PTR_ERR(req);

	req_set_fail(req);
	io_cqring_fill_event(ctx, req->user_data, -ECANCELED, 0);
	io_put_req_deferred(req, 1);
	return 0;
}

static int io_timeout_update(struct io_ring_ctx *ctx, __u64 user_data,
			     struct timespec64 *ts, enum hrtimer_mode mode)
	__must_hold(&ctx->completion_lock)
{
	struct io_kiocb *req = io_timeout_extract(ctx, user_data);
	struct io_timeout_data *data;

	if (IS_ERR(req))
		return PTR_ERR(req);

	req->timeout.off = 0; /* noseq */
	data = req->async_data;
	list_add_tail(&req->timeout.list, &ctx->timeout_list);
	hrtimer_init(&data->timer, CLOCK_MONOTONIC, mode);
	data->timer.function = io_timeout_fn;
	hrtimer_start(&data->timer, timespec64_to_ktime(*ts), mode);
	return 0;
}

static int io_timeout_remove_prep(struct io_kiocb *req,
				  const struct io_uring_sqe *sqe)
{
	struct io_timeout_rem *tr = &req->timeout_rem;

	if (unlikely(req->ctx->flags & IORING_SETUP_IOPOLL))
		return -EINVAL;
	if (unlikely(req->flags & (REQ_F_FIXED_FILE | REQ_F_BUFFER_SELECT)))
		return -EINVAL;
	if (sqe->ioprio || sqe->buf_index || sqe->len)
		return -EINVAL;

	tr->addr = READ_ONCE(sqe->addr);
	tr->flags = READ_ONCE(sqe->timeout_flags);
	if (tr->flags & IORING_TIMEOUT_UPDATE) {
		if (tr->flags & ~(IORING_TIMEOUT_UPDATE|IORING_TIMEOUT_ABS))
			return -EINVAL;
		if (get_timespec64(&tr->ts, u64_to_user_ptr(sqe->addr2)))
			return -EFAULT;
	} else if (tr->flags) {
		/* timeout removal doesn't support flags */
		return -EINVAL;
	}

	return 0;
}

static inline enum hrtimer_mode io_translate_timeout_mode(unsigned int flags)
{
	return (flags & IORING_TIMEOUT_ABS) ? HRTIMER_MODE_ABS
					    : HRTIMER_MODE_REL;
}

/*
 * Remove or update an existing timeout command
 */
static int io_timeout_remove(struct io_kiocb *req, unsigned int issue_flags)
{
	struct io_timeout_rem *tr = &req->timeout_rem;
	struct io_ring_ctx *ctx = req->ctx;
	int ret;

	spin_lock_irq(&ctx->completion_lock);
	if (!(req->timeout_rem.flags & IORING_TIMEOUT_UPDATE))
		ret = io_timeout_cancel(ctx, tr->addr);
	else
		ret = io_timeout_update(ctx, tr->addr, &tr->ts,
					io_translate_timeout_mode(tr->flags));

	io_cqring_fill_event(ctx, req->user_data, ret, 0);
	io_commit_cqring(ctx);
	spin_unlock_irq(&ctx->completion_lock);
	io_cqring_ev_posted(ctx);
	if (ret < 0)
		req_set_fail(req);
	io_put_req(req);
	return 0;
}

static int io_timeout_prep(struct io_kiocb *req, const struct io_uring_sqe *sqe,
			   bool is_timeout_link)
{
	struct io_timeout_data *data;
	unsigned flags;
	u32 off = READ_ONCE(sqe->off);

	if (unlikely(req->ctx->flags & IORING_SETUP_IOPOLL))
		return -EINVAL;
	if (sqe->ioprio || sqe->buf_index || sqe->len != 1)
		return -EINVAL;
	if (off && is_timeout_link)
		return -EINVAL;
	flags = READ_ONCE(sqe->timeout_flags);
	if (flags & ~IORING_TIMEOUT_ABS)
		return -EINVAL;

	req->timeout.off = off;
	if (unlikely(off && !req->ctx->off_timeout_used))
		req->ctx->off_timeout_used = true;

	if (!req->async_data && io_alloc_async_data(req))
		return -ENOMEM;

	data = req->async_data;
	data->req = req;

	if (get_timespec64(&data->ts, u64_to_user_ptr(sqe->addr)))
		return -EFAULT;

	data->mode = io_translate_timeout_mode(flags);
	hrtimer_init(&data->timer, CLOCK_MONOTONIC, data->mode);
	if (is_timeout_link)
		io_req_track_inflight(req);
	return 0;
}

static int io_timeout(struct io_kiocb *req, unsigned int issue_flags)
{
	struct io_ring_ctx *ctx = req->ctx;
	struct io_timeout_data *data = req->async_data;
	struct list_head *entry;
	u32 tail, off = req->timeout.off;

	spin_lock_irq(&ctx->completion_lock);

	/*
	 * sqe->off holds how many events that need to occur for this
	 * timeout event to be satisfied. If it isn't set, then this is
	 * a pure timeout request, sequence isn't used.
	 */
	if (io_is_timeout_noseq(req)) {
		entry = ctx->timeout_list.prev;
		goto add;
	}

	tail = ctx->cached_cq_tail - atomic_read(&ctx->cq_timeouts);
	req->timeout.target_seq = tail + off;

	/* Update the last seq here in case io_flush_timeouts() hasn't.
	 * This is safe because ->completion_lock is held, and submissions
	 * and completions are never mixed in the same ->completion_lock section.
	 */
	ctx->cq_last_tm_flush = tail;

	/*
	 * Insertion sort, ensuring the first entry in the list is always
	 * the one we need first.
	 */
	list_for_each_prev(entry, &ctx->timeout_list) {
		struct io_kiocb *nxt = list_entry(entry, struct io_kiocb,
						  timeout.list);

		if (io_is_timeout_noseq(nxt))
			continue;
		/* nxt.seq is behind @tail, otherwise would've been completed */
		if (off >= nxt->timeout.target_seq - tail)
			break;
	}
add:
	list_add(&req->timeout.list, entry);
	data->timer.function = io_timeout_fn;
	hrtimer_start(&data->timer, timespec64_to_ktime(data->ts), data->mode);
	spin_unlock_irq(&ctx->completion_lock);
	return 0;
}

struct io_cancel_data {
	struct io_ring_ctx *ctx;
	u64 user_data;
};

static bool io_cancel_cb(struct io_wq_work *work, void *data)
{
	struct io_kiocb *req = container_of(work, struct io_kiocb, work);
	struct io_cancel_data *cd = data;

	return req->ctx == cd->ctx && req->user_data == cd->user_data;
}

static int io_async_cancel_one(struct io_uring_task *tctx, u64 user_data,
			       struct io_ring_ctx *ctx)
{
	struct io_cancel_data data = { .ctx = ctx, .user_data = user_data, };
	enum io_wq_cancel cancel_ret;
	int ret = 0;

	if (!tctx || !tctx->io_wq)
		return -ENOENT;

	cancel_ret = io_wq_cancel_cb(tctx->io_wq, io_cancel_cb, &data, false);
	switch (cancel_ret) {
	case IO_WQ_CANCEL_OK:
		ret = 0;
		break;
	case IO_WQ_CANCEL_RUNNING:
		ret = -EALREADY;
		break;
	case IO_WQ_CANCEL_NOTFOUND:
		ret = -ENOENT;
		break;
	}

	return ret;
}

static void io_async_find_and_cancel(struct io_ring_ctx *ctx,
				     struct io_kiocb *req, __u64 sqe_addr,
				     int success_ret)
{
	unsigned long flags;
	int ret;

	ret = io_async_cancel_one(req->task->io_uring, sqe_addr, ctx);
	spin_lock_irqsave(&ctx->completion_lock, flags);
	if (ret != -ENOENT)
		goto done;
	ret = io_timeout_cancel(ctx, sqe_addr);
	if (ret != -ENOENT)
		goto done;
	ret = io_poll_cancel(ctx, sqe_addr, false);
done:
	if (!ret)
		ret = success_ret;
	io_cqring_fill_event(ctx, req->user_data, ret, 0);
	io_commit_cqring(ctx);
	spin_unlock_irqrestore(&ctx->completion_lock, flags);
	io_cqring_ev_posted(ctx);

	if (ret < 0)
		req_set_fail(req);
}

static int io_async_cancel_prep(struct io_kiocb *req,
				const struct io_uring_sqe *sqe)
{
	if (unlikely(req->ctx->flags & IORING_SETUP_IOPOLL))
		return -EINVAL;
	if (unlikely(req->flags & (REQ_F_FIXED_FILE | REQ_F_BUFFER_SELECT)))
		return -EINVAL;
	if (sqe->ioprio || sqe->off || sqe->len || sqe->cancel_flags)
		return -EINVAL;

	req->cancel.addr = READ_ONCE(sqe->addr);
	return 0;
}

static int io_async_cancel(struct io_kiocb *req, unsigned int issue_flags)
{
	struct io_ring_ctx *ctx = req->ctx;
	u64 sqe_addr = req->cancel.addr;
	struct io_tctx_node *node;
	int ret;

	/* tasks should wait for their io-wq threads, so safe w/o sync */
	ret = io_async_cancel_one(req->task->io_uring, sqe_addr, ctx);
	spin_lock_irq(&ctx->completion_lock);
	if (ret != -ENOENT)
		goto done;
	ret = io_timeout_cancel(ctx, sqe_addr);
	if (ret != -ENOENT)
		goto done;
	ret = io_poll_cancel(ctx, sqe_addr, false);
	if (ret != -ENOENT)
		goto done;
	spin_unlock_irq(&ctx->completion_lock);

	/* slow path, try all io-wq's */
	io_ring_submit_lock(ctx, !(issue_flags & IO_URING_F_NONBLOCK));
	ret = -ENOENT;
	list_for_each_entry(node, &ctx->tctx_list, ctx_node) {
		struct io_uring_task *tctx = node->task->io_uring;

		ret = io_async_cancel_one(tctx, req->cancel.addr, ctx);
		if (ret != -ENOENT)
			break;
	}
	io_ring_submit_unlock(ctx, !(issue_flags & IO_URING_F_NONBLOCK));

	spin_lock_irq(&ctx->completion_lock);
done:
	io_cqring_fill_event(ctx, req->user_data, ret, 0);
	io_commit_cqring(ctx);
	spin_unlock_irq(&ctx->completion_lock);
	io_cqring_ev_posted(ctx);

	if (ret < 0)
		req_set_fail(req);
	io_put_req(req);
	return 0;
}

static int io_rsrc_update_prep(struct io_kiocb *req,
				const struct io_uring_sqe *sqe)
{
	if (unlikely(req->flags & (REQ_F_FIXED_FILE | REQ_F_BUFFER_SELECT)))
		return -EINVAL;
	if (sqe->ioprio || sqe->rw_flags)
		return -EINVAL;

	req->rsrc_update.offset = READ_ONCE(sqe->off);
	req->rsrc_update.nr_args = READ_ONCE(sqe->len);
	if (!req->rsrc_update.nr_args)
		return -EINVAL;
	req->rsrc_update.arg = READ_ONCE(sqe->addr);
	return 0;
}

static int io_files_update(struct io_kiocb *req, unsigned int issue_flags)
{
	struct io_ring_ctx *ctx = req->ctx;
	struct io_uring_rsrc_update2 up;
	int ret;

	if (issue_flags & IO_URING_F_NONBLOCK)
		return -EAGAIN;

	up.offset = req->rsrc_update.offset;
	up.data = req->rsrc_update.arg;
	up.nr = 0;
	up.tags = 0;
	up.resv = 0;

	mutex_lock(&ctx->uring_lock);
	ret = __io_register_rsrc_update(ctx, IORING_RSRC_FILE,
					&up, req->rsrc_update.nr_args);
	mutex_unlock(&ctx->uring_lock);

	if (ret < 0)
		req_set_fail(req);
	__io_req_complete(req, issue_flags, ret, 0);
	return 0;
}

static int io_req_prep(struct io_kiocb *req, const struct io_uring_sqe *sqe)
{
	switch (req->opcode) {
	case IORING_OP_NOP:
		return 0;
	case IORING_OP_READV:
	case IORING_OP_READ_FIXED:
	case IORING_OP_READ:
		return io_read_prep(req, sqe);
	case IORING_OP_WRITEV:
	case IORING_OP_WRITE_FIXED:
	case IORING_OP_WRITE:
		return io_write_prep(req, sqe);
	case IORING_OP_POLL_ADD:
		return io_poll_add_prep(req, sqe);
	case IORING_OP_POLL_REMOVE:
		return io_poll_update_prep(req, sqe);
	case IORING_OP_FSYNC:
		return io_fsync_prep(req, sqe);
	case IORING_OP_SYNC_FILE_RANGE:
		return io_sfr_prep(req, sqe);
	case IORING_OP_SENDMSG:
	case IORING_OP_SEND:
		return io_sendmsg_prep(req, sqe);
	case IORING_OP_RECVMSG:
	case IORING_OP_RECV:
		return io_recvmsg_prep(req, sqe);
	case IORING_OP_CONNECT:
		return io_connect_prep(req, sqe);
	case IORING_OP_TIMEOUT:
		return io_timeout_prep(req, sqe, false);
	case IORING_OP_TIMEOUT_REMOVE:
		return io_timeout_remove_prep(req, sqe);
	case IORING_OP_ASYNC_CANCEL:
		return io_async_cancel_prep(req, sqe);
	case IORING_OP_LINK_TIMEOUT:
		return io_timeout_prep(req, sqe, true);
	case IORING_OP_ACCEPT:
		return io_accept_prep(req, sqe);
	case IORING_OP_FALLOCATE:
		return io_fallocate_prep(req, sqe);
	case IORING_OP_OPENAT:
		return io_openat_prep(req, sqe);
	case IORING_OP_CLOSE:
		return io_close_prep(req, sqe);
	case IORING_OP_FILES_UPDATE:
		return io_rsrc_update_prep(req, sqe);
	case IORING_OP_STATX:
		return io_statx_prep(req, sqe);
	case IORING_OP_FADVISE:
		return io_fadvise_prep(req, sqe);
	case IORING_OP_MADVISE:
		return io_madvise_prep(req, sqe);
	case IORING_OP_OPENAT2:
		return io_openat2_prep(req, sqe);
	case IORING_OP_EPOLL_CTL:
		return io_epoll_ctl_prep(req, sqe);
	case IORING_OP_SPLICE:
		return io_splice_prep(req, sqe);
	case IORING_OP_PROVIDE_BUFFERS:
		return io_provide_buffers_prep(req, sqe);
	case IORING_OP_REMOVE_BUFFERS:
		return io_remove_buffers_prep(req, sqe);
	case IORING_OP_TEE:
		return io_tee_prep(req, sqe);
	case IORING_OP_SHUTDOWN:
		return io_shutdown_prep(req, sqe);
	case IORING_OP_RENAMEAT:
		return io_renameat_prep(req, sqe);
	case IORING_OP_UNLINKAT:
		return io_unlinkat_prep(req, sqe);
	}

	printk_once(KERN_WARNING "io_uring: unhandled opcode %d\n",
			req->opcode);
	return -EINVAL;
}

static int io_req_prep_async(struct io_kiocb *req)
{
	if (!io_op_defs[req->opcode].needs_async_setup)
		return 0;
	if (WARN_ON_ONCE(req->async_data))
		return -EFAULT;
	if (io_alloc_async_data(req))
		return -EAGAIN;

	switch (req->opcode) {
	case IORING_OP_READV:
		return io_rw_prep_async(req, READ);
	case IORING_OP_WRITEV:
		return io_rw_prep_async(req, WRITE);
	case IORING_OP_SENDMSG:
		return io_sendmsg_prep_async(req);
	case IORING_OP_RECVMSG:
		return io_recvmsg_prep_async(req);
	case IORING_OP_CONNECT:
		return io_connect_prep_async(req);
	}
	printk_once(KERN_WARNING "io_uring: prep_async() bad opcode %d\n",
		    req->opcode);
	return -EFAULT;
}

static u32 io_get_sequence(struct io_kiocb *req)
{
	u32 seq = req->ctx->cached_sq_head;

	/* need original cached_sq_head, but it was increased for each req */
	io_for_each_link(req, req)
		seq--;
	return seq;
}

static bool io_drain_req(struct io_kiocb *req)
{
	struct io_kiocb *pos;
	struct io_ring_ctx *ctx = req->ctx;
	struct io_defer_entry *de;
	int ret;
	u32 seq;

	/*
	 * If we need to drain a request in the middle of a link, drain the
	 * head request and the next request/link after the current link.
	 * Considering sequential execution of links, IOSQE_IO_DRAIN will be
	 * maintained for every request of our link.
	 */
	if (ctx->drain_next) {
		req->flags |= REQ_F_IO_DRAIN;
		ctx->drain_next = false;
	}
	/* not interested in head, start from the first linked */
	io_for_each_link(pos, req->link) {
		if (pos->flags & REQ_F_IO_DRAIN) {
			ctx->drain_next = true;
			req->flags |= REQ_F_IO_DRAIN;
			break;
		}
	}

	/* Still need defer if there is pending req in defer list. */
	if (likely(list_empty_careful(&ctx->defer_list) &&
		!(req->flags & REQ_F_IO_DRAIN))) {
		ctx->drain_active = false;
		return false;
	}

	seq = io_get_sequence(req);
	/* Still a chance to pass the sequence check */
	if (!req_need_defer(req, seq) && list_empty_careful(&ctx->defer_list))
		return false;

	ret = io_req_prep_async(req);
	if (ret)
		goto fail;
	io_prep_async_link(req);
	de = kmalloc(sizeof(*de), GFP_KERNEL);
	if (!de) {
		ret = -ENOMEM;
fail:
		io_req_complete_failed(req, ret);
		return true;
	}

	spin_lock_irq(&ctx->completion_lock);
	if (!req_need_defer(req, seq) && list_empty(&ctx->defer_list)) {
		spin_unlock_irq(&ctx->completion_lock);
		kfree(de);
		io_queue_async_work(req);
		return true;
	}

	trace_io_uring_defer(ctx, req, req->user_data);
	de->req = req;
	de->seq = seq;
	list_add_tail(&de->list, &ctx->defer_list);
	spin_unlock_irq(&ctx->completion_lock);
	return true;
}

static void io_clean_op(struct io_kiocb *req)
{
	if (req->flags & REQ_F_BUFFER_SELECTED) {
		switch (req->opcode) {
		case IORING_OP_READV:
		case IORING_OP_READ_FIXED:
		case IORING_OP_READ:
			kfree((void *)(unsigned long)req->rw.addr);
			break;
		case IORING_OP_RECVMSG:
		case IORING_OP_RECV:
			kfree(req->sr_msg.kbuf);
			break;
		}
	}

	if (req->flags & REQ_F_NEED_CLEANUP) {
		switch (req->opcode) {
		case IORING_OP_READV:
		case IORING_OP_READ_FIXED:
		case IORING_OP_READ:
		case IORING_OP_WRITEV:
		case IORING_OP_WRITE_FIXED:
		case IORING_OP_WRITE: {
			struct io_async_rw *io = req->async_data;

			kfree(io->free_iovec);
			break;
			}
		case IORING_OP_RECVMSG:
		case IORING_OP_SENDMSG: {
			struct io_async_msghdr *io = req->async_data;

			kfree(io->free_iov);
			break;
			}
		case IORING_OP_SPLICE:
		case IORING_OP_TEE:
			if (!(req->splice.flags & SPLICE_F_FD_IN_FIXED))
				io_put_file(req->splice.file_in);
			break;
		case IORING_OP_OPENAT:
		case IORING_OP_OPENAT2:
			if (req->open.filename)
				putname(req->open.filename);
			break;
		case IORING_OP_RENAMEAT:
			putname(req->rename.oldpath);
			putname(req->rename.newpath);
			break;
		case IORING_OP_UNLINKAT:
			putname(req->unlink.filename);
			break;
		}
	}
	if ((req->flags & REQ_F_POLLED) && req->apoll) {
		kfree(req->apoll->double_poll);
		kfree(req->apoll);
		req->apoll = NULL;
	}
	if (req->flags & REQ_F_INFLIGHT) {
		struct io_uring_task *tctx = req->task->io_uring;

		atomic_dec(&tctx->inflight_tracked);
	}
	if (req->flags & REQ_F_CREDS)
		put_cred(req->creds);

	req->flags &= ~IO_REQ_CLEAN_FLAGS;
}

static int io_issue_sqe(struct io_kiocb *req, unsigned int issue_flags)
{
	struct io_ring_ctx *ctx = req->ctx;
	const struct cred *creds = NULL;
	int ret;

	if ((req->flags & REQ_F_CREDS) && req->creds != current_cred())
		creds = override_creds(req->creds);

	switch (req->opcode) {
	case IORING_OP_NOP:
		ret = io_nop(req, issue_flags);
		break;
	case IORING_OP_READV:
	case IORING_OP_READ_FIXED:
	case IORING_OP_READ:
		ret = io_read(req, issue_flags);
		break;
	case IORING_OP_WRITEV:
	case IORING_OP_WRITE_FIXED:
	case IORING_OP_WRITE:
		ret = io_write(req, issue_flags);
		break;
	case IORING_OP_FSYNC:
		ret = io_fsync(req, issue_flags);
		break;
	case IORING_OP_POLL_ADD:
		ret = io_poll_add(req, issue_flags);
		break;
	case IORING_OP_POLL_REMOVE:
		ret = io_poll_update(req, issue_flags);
		break;
	case IORING_OP_SYNC_FILE_RANGE:
		ret = io_sync_file_range(req, issue_flags);
		break;
	case IORING_OP_SENDMSG:
		ret = io_sendmsg(req, issue_flags);
		break;
	case IORING_OP_SEND:
		ret = io_send(req, issue_flags);
		break;
	case IORING_OP_RECVMSG:
		ret = io_recvmsg(req, issue_flags);
		break;
	case IORING_OP_RECV:
		ret = io_recv(req, issue_flags);
		break;
	case IORING_OP_TIMEOUT:
		ret = io_timeout(req, issue_flags);
		break;
	case IORING_OP_TIMEOUT_REMOVE:
		ret = io_timeout_remove(req, issue_flags);
		break;
	case IORING_OP_ACCEPT:
		ret = io_accept(req, issue_flags);
		break;
	case IORING_OP_CONNECT:
		ret = io_connect(req, issue_flags);
		break;
	case IORING_OP_ASYNC_CANCEL:
		ret = io_async_cancel(req, issue_flags);
		break;
	case IORING_OP_FALLOCATE:
		ret = io_fallocate(req, issue_flags);
		break;
	case IORING_OP_OPENAT:
		ret = io_openat(req, issue_flags);
		break;
	case IORING_OP_CLOSE:
		ret = io_close(req, issue_flags);
		break;
	case IORING_OP_FILES_UPDATE:
		ret = io_files_update(req, issue_flags);
		break;
	case IORING_OP_STATX:
		ret = io_statx(req, issue_flags);
		break;
	case IORING_OP_FADVISE:
		ret = io_fadvise(req, issue_flags);
		break;
	case IORING_OP_MADVISE:
		ret = io_madvise(req, issue_flags);
		break;
	case IORING_OP_OPENAT2:
		ret = io_openat2(req, issue_flags);
		break;
	case IORING_OP_EPOLL_CTL:
		ret = io_epoll_ctl(req, issue_flags);
		break;
	case IORING_OP_SPLICE:
		ret = io_splice(req, issue_flags);
		break;
	case IORING_OP_PROVIDE_BUFFERS:
		ret = io_provide_buffers(req, issue_flags);
		break;
	case IORING_OP_REMOVE_BUFFERS:
		ret = io_remove_buffers(req, issue_flags);
		break;
	case IORING_OP_TEE:
		ret = io_tee(req, issue_flags);
		break;
	case IORING_OP_SHUTDOWN:
		ret = io_shutdown(req, issue_flags);
		break;
	case IORING_OP_RENAMEAT:
		ret = io_renameat(req, issue_flags);
		break;
	case IORING_OP_UNLINKAT:
		ret = io_unlinkat(req, issue_flags);
		break;
	default:
		ret = -EINVAL;
		break;
	}

	if (creds)
		revert_creds(creds);
	if (ret)
		return ret;
	/* If the op doesn't have a file, we're not polling for it */
	if ((ctx->flags & IORING_SETUP_IOPOLL) && req->file)
		io_iopoll_req_issued(req);

	return 0;
}

static void io_wq_submit_work(struct io_wq_work *work)
{
	struct io_kiocb *req = container_of(work, struct io_kiocb, work);
	struct io_kiocb *timeout;
	int ret = 0;

	timeout = io_prep_linked_timeout(req);
	if (timeout)
		io_queue_linked_timeout(timeout);

	if (work->flags & IO_WQ_WORK_CANCEL)
		ret = -ECANCELED;

	if (!ret) {
		do {
			ret = io_issue_sqe(req, 0);
			/*
			 * We can get EAGAIN for polled IO even though we're
			 * forcing a sync submission from here, since we can't
			 * wait for request slots on the block side.
			 */
			if (ret != -EAGAIN)
				break;
			cond_resched();
		} while (1);
	}

	/* avoid locking problems by failing it from a clean context */
	if (ret) {
		/* io-wq is going to take one down */
		req_ref_get(req);
		io_req_task_queue_fail(req, ret);
	}
}

#define FFS_ASYNC_READ		0x1UL
#define FFS_ASYNC_WRITE		0x2UL
#ifdef CONFIG_64BIT
#define FFS_ISREG		0x4UL
#else
#define FFS_ISREG		0x0UL
#endif
#define FFS_MASK		~(FFS_ASYNC_READ|FFS_ASYNC_WRITE|FFS_ISREG)

static inline struct io_fixed_file *io_fixed_file_slot(struct io_file_table *table,
						      unsigned i)
{
	struct io_fixed_file *table_l2;

	table_l2 = table->files[i >> IORING_FILE_TABLE_SHIFT];
	return &table_l2[i & IORING_FILE_TABLE_MASK];
}

static inline struct file *io_file_from_index(struct io_ring_ctx *ctx,
					      int index)
{
	struct io_fixed_file *slot = io_fixed_file_slot(&ctx->file_table, index);

	return (struct file *) (slot->file_ptr & FFS_MASK);
}

static void io_fixed_file_set(struct io_fixed_file *file_slot, struct file *file)
{
	unsigned long file_ptr = (unsigned long) file;

	if (__io_file_supports_async(file, READ))
		file_ptr |= FFS_ASYNC_READ;
	if (__io_file_supports_async(file, WRITE))
		file_ptr |= FFS_ASYNC_WRITE;
	if (S_ISREG(file_inode(file)->i_mode))
		file_ptr |= FFS_ISREG;
	file_slot->file_ptr = file_ptr;
}

static struct file *io_file_get(struct io_submit_state *state,
				struct io_kiocb *req, int fd, bool fixed)
{
	struct io_ring_ctx *ctx = req->ctx;
	struct file *file;

	if (fixed) {
		unsigned long file_ptr;

		if (unlikely((unsigned int)fd >= ctx->nr_user_files))
			return NULL;
		fd = array_index_nospec(fd, ctx->nr_user_files);
		file_ptr = io_fixed_file_slot(&ctx->file_table, fd)->file_ptr;
		file = (struct file *) (file_ptr & FFS_MASK);
		file_ptr &= ~FFS_MASK;
		/* mask in overlapping REQ_F and FFS bits */
		req->flags |= (file_ptr << REQ_F_ASYNC_READ_BIT);
		io_req_set_rsrc_node(req);
	} else {
		trace_io_uring_file_get(ctx, fd);
		file = __io_file_get(state, fd);

		/* we don't allow fixed io_uring files */
		if (file && unlikely(file->f_op == &io_uring_fops))
			io_req_track_inflight(req);
	}

	return file;
}

static enum hrtimer_restart io_link_timeout_fn(struct hrtimer *timer)
{
	struct io_timeout_data *data = container_of(timer,
						struct io_timeout_data, timer);
	struct io_kiocb *prev, *req = data->req;
	struct io_ring_ctx *ctx = req->ctx;
	unsigned long flags;

	spin_lock_irqsave(&ctx->completion_lock, flags);
	prev = req->timeout.head;
	req->timeout.head = NULL;

	/*
	 * We don't expect the list to be empty, that will only happen if we
	 * race with the completion of the linked work.
	 */
	if (prev) {
		io_remove_next_linked(prev);
		if (!req_ref_inc_not_zero(prev))
			prev = NULL;
	}
	spin_unlock_irqrestore(&ctx->completion_lock, flags);

	if (prev) {
		io_async_find_and_cancel(ctx, req, prev->user_data, -ETIME);
		io_put_req_deferred(prev, 1);
		io_put_req_deferred(req, 1);
	} else {
		io_req_complete_post(req, -ETIME, 0);
	}
	return HRTIMER_NORESTART;
}

static void io_queue_linked_timeout(struct io_kiocb *req)
{
	struct io_ring_ctx *ctx = req->ctx;

	spin_lock_irq(&ctx->completion_lock);
	/*
	 * If the back reference is NULL, then our linked request finished
	 * before we got a chance to setup the timer
	 */
	if (req->timeout.head) {
		struct io_timeout_data *data = req->async_data;

		data->timer.function = io_link_timeout_fn;
		hrtimer_start(&data->timer, timespec64_to_ktime(data->ts),
				data->mode);
	}
	spin_unlock_irq(&ctx->completion_lock);
	/* drop submission reference */
	io_put_req(req);
}

static struct io_kiocb *io_prep_linked_timeout(struct io_kiocb *req)
{
	struct io_kiocb *nxt = req->link;

	if (!nxt || (req->flags & REQ_F_LINK_TIMEOUT) ||
	    nxt->opcode != IORING_OP_LINK_TIMEOUT)
		return NULL;

	nxt->timeout.head = req;
	nxt->flags |= REQ_F_LTIMEOUT_ACTIVE;
	req->flags |= REQ_F_LINK_TIMEOUT;
	return nxt;
}

static void __io_queue_sqe(struct io_kiocb *req)
{
	struct io_kiocb *linked_timeout = io_prep_linked_timeout(req);
	int ret;

issue_sqe:
	ret = io_issue_sqe(req, IO_URING_F_NONBLOCK|IO_URING_F_COMPLETE_DEFER);

	/*
	 * We async punt it if the file wasn't marked NOWAIT, or if the file
	 * doesn't support non-blocking read/write attempts
	 */
	if (likely(!ret)) {
		/* drop submission reference */
		if (req->flags & REQ_F_COMPLETE_INLINE) {
			struct io_ring_ctx *ctx = req->ctx;
			struct io_comp_state *cs = &ctx->submit_state.comp;

			cs->reqs[cs->nr++] = req;
			if (cs->nr == ARRAY_SIZE(cs->reqs))
				io_submit_flush_completions(ctx);
		} else {
			io_put_req(req);
		}
	} else if (ret == -EAGAIN && !(req->flags & REQ_F_NOWAIT)) {
		switch (io_arm_poll_handler(req)) {
		case IO_APOLL_READY:
			goto issue_sqe;
		case IO_APOLL_ABORTED:
			/*
			 * Queued up for async execution, worker will release
			 * submit reference when the iocb is actually submitted.
			 */
			io_queue_async_work(req);
			break;
		}
	} else {
		io_req_complete_failed(req, ret);
	}
	if (linked_timeout)
		io_queue_linked_timeout(linked_timeout);
}

static inline void io_queue_sqe(struct io_kiocb *req)
{
	if (unlikely(req->ctx->drain_active) && io_drain_req(req))
		return;

	if (likely(!(req->flags & REQ_F_FORCE_ASYNC))) {
		__io_queue_sqe(req);
	} else {
		int ret = io_req_prep_async(req);

		if (unlikely(ret))
			io_req_complete_failed(req, ret);
		else
			io_queue_async_work(req);
	}
}

/*
 * Check SQE restrictions (opcode and flags).
 *
 * Returns 'true' if SQE is allowed, 'false' otherwise.
 */
static inline bool io_check_restriction(struct io_ring_ctx *ctx,
					struct io_kiocb *req,
					unsigned int sqe_flags)
{
	if (likely(!ctx->restricted))
		return true;

	if (!test_bit(req->opcode, ctx->restrictions.sqe_op))
		return false;

	if ((sqe_flags & ctx->restrictions.sqe_flags_required) !=
	    ctx->restrictions.sqe_flags_required)
		return false;

	if (sqe_flags & ~(ctx->restrictions.sqe_flags_allowed |
			  ctx->restrictions.sqe_flags_required))
		return false;

	return true;
}

static int io_init_req(struct io_ring_ctx *ctx, struct io_kiocb *req,
		       const struct io_uring_sqe *sqe)
{
	struct io_submit_state *state;
	unsigned int sqe_flags;
	int personality, ret = 0;

	req->opcode = READ_ONCE(sqe->opcode);
	/* same numerical values with corresponding REQ_F_*, safe to copy */
	req->flags = sqe_flags = READ_ONCE(sqe->flags);
	req->user_data = READ_ONCE(sqe->user_data);
	req->file = NULL;
	req->fixed_rsrc_refs = NULL;
	/* one is dropped after submission, the other at completion */
	atomic_set(&req->refs, 2);
	req->task = current;

	/* enforce forwards compatibility on users */
	if (unlikely(sqe_flags & ~SQE_VALID_FLAGS))
		return -EINVAL;
	if (unlikely(req->opcode >= IORING_OP_LAST))
		return -EINVAL;
	if (!io_check_restriction(ctx, req, sqe_flags))
		return -EACCES;

	if ((sqe_flags & IOSQE_BUFFER_SELECT) &&
	    !io_op_defs[req->opcode].buffer_select)
		return -EOPNOTSUPP;
	if (unlikely(sqe_flags & IOSQE_IO_DRAIN))
		ctx->drain_active = true;

	personality = READ_ONCE(sqe->personality);
	if (personality) {
		req->creds = xa_load(&ctx->personalities, personality);
		if (!req->creds)
			return -EINVAL;
		get_cred(req->creds);
		req->flags |= REQ_F_CREDS;
	}
	state = &ctx->submit_state;

	/*
	 * Plug now if we have more than 1 IO left after this, and the target
	 * is potentially a read/write to block based storage.
	 */
	if (!state->plug_started && state->ios_left > 1 &&
	    io_op_defs[req->opcode].plug) {
		blk_start_plug(&state->plug);
		state->plug_started = true;
	}

	if (io_op_defs[req->opcode].needs_file) {
		bool fixed = req->flags & REQ_F_FIXED_FILE;

		req->file = io_file_get(state, req, READ_ONCE(sqe->fd), fixed);
		if (unlikely(!req->file))
			ret = -EBADF;
	}

	state->ios_left--;
	return ret;
}

static int io_submit_sqe(struct io_ring_ctx *ctx, struct io_kiocb *req,
			 const struct io_uring_sqe *sqe)
{
	struct io_submit_link *link = &ctx->submit_state.link;
	int ret;

	ret = io_init_req(ctx, req, sqe);
	if (unlikely(ret)) {
fail_req:
		if (link->head) {
			/* fail even hard links since we don't submit */
			req_set_fail(link->head);
			io_req_complete_failed(link->head, -ECANCELED);
			link->head = NULL;
		}
		io_req_complete_failed(req, ret);
		return ret;
	}

	ret = io_req_prep(req, sqe);
	if (unlikely(ret))
		goto fail_req;

	/* don't need @sqe from now on */
	trace_io_uring_submit_sqe(ctx, req, req->opcode, req->user_data,
				  req->flags, true,
				  ctx->flags & IORING_SETUP_SQPOLL);

	/*
	 * If we already have a head request, queue this one for async
	 * submittal once the head completes. If we don't have a head but
	 * IOSQE_IO_LINK is set in the sqe, start a new head. This one will be
	 * submitted sync once the chain is complete. If none of those
	 * conditions are true (normal request), then just queue it.
	 */
	if (link->head) {
		struct io_kiocb *head = link->head;

		ret = io_req_prep_async(req);
		if (unlikely(ret))
			goto fail_req;
		trace_io_uring_link(ctx, req, head);
		link->last->link = req;
		link->last = req;

		/* last request of a link, enqueue the link */
		if (!(req->flags & (REQ_F_LINK | REQ_F_HARDLINK))) {
			link->head = NULL;
			io_queue_sqe(head);
		}
	} else {
		if (req->flags & (REQ_F_LINK | REQ_F_HARDLINK)) {
			link->head = req;
			link->last = req;
		} else {
			io_queue_sqe(req);
		}
	}

	return 0;
}

/*
 * Batched submission is done, ensure local IO is flushed out.
 */
static void io_submit_state_end(struct io_submit_state *state,
				struct io_ring_ctx *ctx)
{
	if (state->link.head)
		io_queue_sqe(state->link.head);
	if (state->comp.nr)
		io_submit_flush_completions(ctx);
	if (state->plug_started)
		blk_finish_plug(&state->plug);
	io_state_file_put(state);
}

/*
 * Start submission side cache.
 */
static void io_submit_state_start(struct io_submit_state *state,
				  unsigned int max_ios)
{
	state->plug_started = false;
	state->ios_left = max_ios;
	/* set only head, no need to init link_last in advance */
	state->link.head = NULL;
}

static void io_commit_sqring(struct io_ring_ctx *ctx)
{
	struct io_rings *rings = ctx->rings;

	/*
	 * Ensure any loads from the SQEs are done at this point,
	 * since once we write the new head, the application could
	 * write new data to them.
	 */
	smp_store_release(&rings->sq.head, ctx->cached_sq_head);
}

/*
 * Fetch an sqe, if one is available. Note this returns a pointer to memory
 * that is mapped by userspace. This means that care needs to be taken to
 * ensure that reads are stable, as we cannot rely on userspace always
 * being a good citizen. If members of the sqe are validated and then later
 * used, it's important that those reads are done through READ_ONCE() to
 * prevent a re-load down the line.
 */
static const struct io_uring_sqe *io_get_sqe(struct io_ring_ctx *ctx)
{
	unsigned head, mask = ctx->sq_entries - 1;
	unsigned sq_idx = ctx->cached_sq_head++ & mask;

	/*
	 * The cached sq head (or cq tail) serves two purposes:
	 *
	 * 1) allows us to batch the cost of updating the user visible
	 *    head updates.
	 * 2) allows the kernel side to track the head on its own, even
	 *    though the application is the one updating it.
	 */
	head = READ_ONCE(ctx->sq_array[sq_idx]);
	if (likely(head < ctx->sq_entries))
		return &ctx->sq_sqes[head];

	/* drop invalid entries */
	ctx->cq_extra--;
	WRITE_ONCE(ctx->rings->sq_dropped,
		   READ_ONCE(ctx->rings->sq_dropped) + 1);
	return NULL;
}

static int io_submit_sqes(struct io_ring_ctx *ctx, unsigned int nr)
{
	struct io_uring_task *tctx;
	int submitted = 0;

	/* make sure SQ entry isn't read before tail */
	nr = min3(nr, ctx->sq_entries, io_sqring_entries(ctx));
	if (!percpu_ref_tryget_many(&ctx->refs, nr))
		return -EAGAIN;

	tctx = current->io_uring;
	tctx->cached_refs -= nr;
	if (unlikely(tctx->cached_refs < 0)) {
		unsigned int refill = -tctx->cached_refs + IO_TCTX_REFS_CACHE_NR;

		percpu_counter_add(&tctx->inflight, refill);
		refcount_add(refill, &current->usage);
		tctx->cached_refs += refill;
	}
	io_submit_state_start(&ctx->submit_state, nr);

	while (submitted < nr) {
		const struct io_uring_sqe *sqe;
		struct io_kiocb *req;

		req = io_alloc_req(ctx);
		if (unlikely(!req)) {
			if (!submitted)
				submitted = -EAGAIN;
			break;
		}
		sqe = io_get_sqe(ctx);
		if (unlikely(!sqe)) {
			kmem_cache_free(req_cachep, req);
			break;
		}
		/* will complete beyond this point, count as submitted */
		submitted++;
		if (io_submit_sqe(ctx, req, sqe))
			break;
	}

	if (unlikely(submitted != nr)) {
		int ref_used = (submitted == -EAGAIN) ? 0 : submitted;
		int unused = nr - ref_used;

		current->io_uring->cached_refs += unused;
		percpu_ref_put_many(&ctx->refs, unused);
	}

	io_submit_state_end(&ctx->submit_state, ctx);
	 /* Commit SQ ring head once we've consumed and submitted all SQEs */
	io_commit_sqring(ctx);

	return submitted;
}

static inline bool io_sqd_events_pending(struct io_sq_data *sqd)
{
	return READ_ONCE(sqd->state);
}

static inline void io_ring_set_wakeup_flag(struct io_ring_ctx *ctx)
{
	/* Tell userspace we may need a wakeup call */
	spin_lock_irq(&ctx->completion_lock);
	ctx->rings->sq_flags |= IORING_SQ_NEED_WAKEUP;
	spin_unlock_irq(&ctx->completion_lock);
}

static inline void io_ring_clear_wakeup_flag(struct io_ring_ctx *ctx)
{
	spin_lock_irq(&ctx->completion_lock);
	ctx->rings->sq_flags &= ~IORING_SQ_NEED_WAKEUP;
	spin_unlock_irq(&ctx->completion_lock);
}

static int __io_sq_thread(struct io_ring_ctx *ctx, bool cap_entries)
{
	unsigned int to_submit;
	int ret = 0;

	to_submit = io_sqring_entries(ctx);
	/* if we're handling multiple rings, cap submit size for fairness */
	if (cap_entries && to_submit > IORING_SQPOLL_CAP_ENTRIES_VALUE)
		to_submit = IORING_SQPOLL_CAP_ENTRIES_VALUE;

	if (!list_empty(&ctx->iopoll_list) || to_submit) {
		unsigned nr_events = 0;
		const struct cred *creds = NULL;

		if (ctx->sq_creds != current_cred())
			creds = override_creds(ctx->sq_creds);

		mutex_lock(&ctx->uring_lock);
		if (!list_empty(&ctx->iopoll_list))
			io_do_iopoll(ctx, &nr_events, 0, true);

		/*
		 * Don't submit if refs are dying, good for io_uring_register(),
		 * but also it is relied upon by io_ring_exit_work()
		 */
		if (to_submit && likely(!percpu_ref_is_dying(&ctx->refs)) &&
		    !(ctx->flags & IORING_SETUP_R_DISABLED))
			ret = io_submit_sqes(ctx, to_submit);
		mutex_unlock(&ctx->uring_lock);

		if (to_submit && wq_has_sleeper(&ctx->sqo_sq_wait))
			wake_up(&ctx->sqo_sq_wait);
		if (creds)
			revert_creds(creds);
	}

	return ret;
}

static void io_sqd_update_thread_idle(struct io_sq_data *sqd)
{
	struct io_ring_ctx *ctx;
	unsigned sq_thread_idle = 0;

	list_for_each_entry(ctx, &sqd->ctx_list, sqd_list)
		sq_thread_idle = max(sq_thread_idle, ctx->sq_thread_idle);
	sqd->sq_thread_idle = sq_thread_idle;
}

static bool io_sqd_handle_event(struct io_sq_data *sqd)
{
	bool did_sig = false;
	struct ksignal ksig;

	if (test_bit(IO_SQ_THREAD_SHOULD_PARK, &sqd->state) ||
	    signal_pending(current)) {
		mutex_unlock(&sqd->lock);
		if (signal_pending(current))
			did_sig = get_signal(&ksig);
		cond_resched();
		mutex_lock(&sqd->lock);
	}
	return did_sig || test_bit(IO_SQ_THREAD_SHOULD_STOP, &sqd->state);
}

static int io_sq_thread(void *data)
{
	struct io_sq_data *sqd = data;
	struct io_ring_ctx *ctx;
	unsigned long timeout = 0;
	char buf[TASK_COMM_LEN];
	DEFINE_WAIT(wait);

	snprintf(buf, sizeof(buf), "iou-sqp-%d", sqd->task_pid);
	set_task_comm(current, buf);

	if (sqd->sq_cpu != -1)
		set_cpus_allowed_ptr(current, cpumask_of(sqd->sq_cpu));
	else
		set_cpus_allowed_ptr(current, cpu_online_mask);
	current->flags |= PF_NO_SETAFFINITY;

	mutex_lock(&sqd->lock);
	while (1) {
		bool cap_entries, sqt_spin = false;

		if (io_sqd_events_pending(sqd) || signal_pending(current)) {
			if (io_sqd_handle_event(sqd))
				break;
			timeout = jiffies + sqd->sq_thread_idle;
		}

		cap_entries = !list_is_singular(&sqd->ctx_list);
		list_for_each_entry(ctx, &sqd->ctx_list, sqd_list) {
			int ret = __io_sq_thread(ctx, cap_entries);

			if (!sqt_spin && (ret > 0 || !list_empty(&ctx->iopoll_list)))
				sqt_spin = true;
		}
		if (io_run_task_work())
			sqt_spin = true;

		if (sqt_spin || !time_after(jiffies, timeout)) {
			cond_resched();
			if (sqt_spin)
				timeout = jiffies + sqd->sq_thread_idle;
			continue;
		}

		prepare_to_wait(&sqd->wait, &wait, TASK_INTERRUPTIBLE);
		if (!io_sqd_events_pending(sqd) && !current->task_works) {
			bool needs_sched = true;

			list_for_each_entry(ctx, &sqd->ctx_list, sqd_list) {
				io_ring_set_wakeup_flag(ctx);

				if ((ctx->flags & IORING_SETUP_IOPOLL) &&
				    !list_empty_careful(&ctx->iopoll_list)) {
					needs_sched = false;
					break;
				}
				if (io_sqring_entries(ctx)) {
					needs_sched = false;
					break;
				}
			}

			if (needs_sched) {
				mutex_unlock(&sqd->lock);
				schedule();
				mutex_lock(&sqd->lock);
			}
			list_for_each_entry(ctx, &sqd->ctx_list, sqd_list)
				io_ring_clear_wakeup_flag(ctx);
		}

		finish_wait(&sqd->wait, &wait);
		timeout = jiffies + sqd->sq_thread_idle;
	}

	io_uring_cancel_generic(true, sqd);
	sqd->thread = NULL;
	list_for_each_entry(ctx, &sqd->ctx_list, sqd_list)
		io_ring_set_wakeup_flag(ctx);
	io_run_task_work();
	mutex_unlock(&sqd->lock);

	complete(&sqd->exited);
	do_exit(0);
}

struct io_wait_queue {
	struct wait_queue_entry wq;
	struct io_ring_ctx *ctx;
	unsigned to_wait;
	unsigned nr_timeouts;
};

static inline bool io_should_wake(struct io_wait_queue *iowq)
{
	struct io_ring_ctx *ctx = iowq->ctx;

	/*
	 * Wake up if we have enough events, or if a timeout occurred since we
	 * started waiting. For timeouts, we always want to return to userspace,
	 * regardless of event count.
	 */
	return io_cqring_events(ctx) >= iowq->to_wait ||
			atomic_read(&ctx->cq_timeouts) != iowq->nr_timeouts;
}

static int io_wake_function(struct wait_queue_entry *curr, unsigned int mode,
			    int wake_flags, void *key)
{
	struct io_wait_queue *iowq = container_of(curr, struct io_wait_queue,
							wq);

	/*
	 * Cannot safely flush overflowed CQEs from here, ensure we wake up
	 * the task, and the next invocation will do it.
	 */
	if (io_should_wake(iowq) || test_bit(0, &iowq->ctx->check_cq_overflow))
		return autoremove_wake_function(curr, mode, wake_flags, key);
	return -1;
}

static int io_run_task_work_sig(void)
{
	if (io_run_task_work())
		return 1;
	if (!signal_pending(current))
		return 0;
	if (test_thread_flag(TIF_NOTIFY_SIGNAL))
		return -ERESTARTSYS;
	return -EINTR;
}

/* when returns >0, the caller should retry */
static inline int io_cqring_wait_schedule(struct io_ring_ctx *ctx,
					  struct io_wait_queue *iowq,
					  signed long *timeout)
{
	int ret;

	/* make sure we run task_work before checking for signals */
	ret = io_run_task_work_sig();
	if (ret || io_should_wake(iowq))
		return ret;
	/* let the caller flush overflows, retry */
	if (test_bit(0, &ctx->check_cq_overflow))
		return 1;

	*timeout = schedule_timeout(*timeout);
	return !*timeout ? -ETIME : 1;
}

/*
 * Wait until events become available, if we don't already have some. The
 * application must reap them itself, as they reside on the shared cq ring.
 */
static int io_cqring_wait(struct io_ring_ctx *ctx, int min_events,
			  const sigset_t __user *sig, size_t sigsz,
			  struct __kernel_timespec __user *uts)
{
	struct io_wait_queue iowq = {
		.wq = {
			.private	= current,
			.func		= io_wake_function,
			.entry		= LIST_HEAD_INIT(iowq.wq.entry),
		},
		.ctx		= ctx,
		.to_wait	= min_events,
	};
	struct io_rings *rings = ctx->rings;
	signed long timeout = MAX_SCHEDULE_TIMEOUT;
	int ret;

	do {
		io_cqring_overflow_flush(ctx, false);
		if (io_cqring_events(ctx) >= min_events)
			return 0;
		if (!io_run_task_work())
			break;
	} while (1);

	if (sig) {
#ifdef CONFIG_COMPAT
		if (in_compat_syscall())
			ret = set_compat_user_sigmask((const compat_sigset_t __user *)sig,
						      sigsz);
		else
#endif
			ret = set_user_sigmask(sig, sigsz);

		if (ret)
			return ret;
	}

	if (uts) {
		struct timespec64 ts;

		if (get_timespec64(&ts, uts))
			return -EFAULT;
		timeout = timespec64_to_jiffies(&ts);
	}

	iowq.nr_timeouts = atomic_read(&ctx->cq_timeouts);
	trace_io_uring_cqring_wait(ctx, min_events);
	do {
		/* if we can't even flush overflow, don't wait for more */
		if (!io_cqring_overflow_flush(ctx, false)) {
			ret = -EBUSY;
			break;
		}
		prepare_to_wait_exclusive(&ctx->cq_wait, &iowq.wq,
						TASK_INTERRUPTIBLE);
		ret = io_cqring_wait_schedule(ctx, &iowq, &timeout);
		finish_wait(&ctx->cq_wait, &iowq.wq);
		cond_resched();
	} while (ret > 0);

	restore_saved_sigmask_unless(ret == -EINTR);

	return READ_ONCE(rings->cq.head) == READ_ONCE(rings->cq.tail) ? ret : 0;
}

static void io_free_page_table(void **table, size_t size)
{
	unsigned i, nr_tables = DIV_ROUND_UP(size, PAGE_SIZE);

	for (i = 0; i < nr_tables; i++)
		kfree(table[i]);
	kfree(table);
}

static void **io_alloc_page_table(size_t size)
{
	unsigned i, nr_tables = DIV_ROUND_UP(size, PAGE_SIZE);
	size_t init_size = size;
	void **table;

	table = kcalloc(nr_tables, sizeof(*table), GFP_KERNEL);
	if (!table)
		return NULL;

	for (i = 0; i < nr_tables; i++) {
		unsigned int this_size = min_t(size_t, size, PAGE_SIZE);

		table[i] = kzalloc(this_size, GFP_KERNEL);
		if (!table[i]) {
			io_free_page_table(table, init_size);
			return NULL;
		}
		size -= this_size;
	}
	return table;
}

static inline void io_rsrc_ref_lock(struct io_ring_ctx *ctx)
{
	spin_lock_bh(&ctx->rsrc_ref_lock);
}

static inline void io_rsrc_ref_unlock(struct io_ring_ctx *ctx)
{
	spin_unlock_bh(&ctx->rsrc_ref_lock);
}

static void io_rsrc_node_destroy(struct io_rsrc_node *ref_node)
{
	percpu_ref_exit(&ref_node->refs);
	kfree(ref_node);
}

static void io_rsrc_node_switch(struct io_ring_ctx *ctx,
				struct io_rsrc_data *data_to_kill)
{
	WARN_ON_ONCE(!ctx->rsrc_backup_node);
	WARN_ON_ONCE(data_to_kill && !ctx->rsrc_node);

	if (data_to_kill) {
		struct io_rsrc_node *rsrc_node = ctx->rsrc_node;

		rsrc_node->rsrc_data = data_to_kill;
		io_rsrc_ref_lock(ctx);
		list_add_tail(&rsrc_node->node, &ctx->rsrc_ref_list);
		io_rsrc_ref_unlock(ctx);

		atomic_inc(&data_to_kill->refs);
		percpu_ref_kill(&rsrc_node->refs);
		ctx->rsrc_node = NULL;
	}

	if (!ctx->rsrc_node) {
		ctx->rsrc_node = ctx->rsrc_backup_node;
		ctx->rsrc_backup_node = NULL;
	}
}

static int io_rsrc_node_switch_start(struct io_ring_ctx *ctx)
{
	if (ctx->rsrc_backup_node)
		return 0;
	ctx->rsrc_backup_node = io_rsrc_node_alloc(ctx);
	return ctx->rsrc_backup_node ? 0 : -ENOMEM;
}

static int io_rsrc_ref_quiesce(struct io_rsrc_data *data, struct io_ring_ctx *ctx)
{
	int ret;

	/* As we may drop ->uring_lock, other task may have started quiesce */
	if (data->quiesce)
		return -ENXIO;

	data->quiesce = true;
	do {
		ret = io_rsrc_node_switch_start(ctx);
		if (ret)
			break;
		io_rsrc_node_switch(ctx, data);

		/* kill initial ref, already quiesced if zero */
		if (atomic_dec_and_test(&data->refs))
			break;
		flush_delayed_work(&ctx->rsrc_put_work);
		ret = wait_for_completion_interruptible(&data->done);
		if (!ret)
			break;

		atomic_inc(&data->refs);
		/* wait for all works potentially completing data->done */
		flush_delayed_work(&ctx->rsrc_put_work);
		reinit_completion(&data->done);

		mutex_unlock(&ctx->uring_lock);
		ret = io_run_task_work_sig();
		mutex_lock(&ctx->uring_lock);
	} while (ret >= 0);
	data->quiesce = false;

	return ret;
}

static u64 *io_get_tag_slot(struct io_rsrc_data *data, unsigned int idx)
{
	unsigned int off = idx & IO_RSRC_TAG_TABLE_MASK;
	unsigned int table_idx = idx >> IO_RSRC_TAG_TABLE_SHIFT;

	return &data->tags[table_idx][off];
}

static void io_rsrc_data_free(struct io_rsrc_data *data)
{
	size_t size = data->nr * sizeof(data->tags[0][0]);

	if (data->tags)
		io_free_page_table((void **)data->tags, size);
	kfree(data);
}

static int io_rsrc_data_alloc(struct io_ring_ctx *ctx, rsrc_put_fn *do_put,
			      u64 __user *utags, unsigned nr,
			      struct io_rsrc_data **pdata)
{
	struct io_rsrc_data *data;
	int ret = -ENOMEM;
	unsigned i;

	data = kzalloc(sizeof(*data), GFP_KERNEL);
	if (!data)
		return -ENOMEM;
	data->tags = (u64 **)io_alloc_page_table(nr * sizeof(data->tags[0][0]));
	if (!data->tags) {
		kfree(data);
		return -ENOMEM;
	}

	data->nr = nr;
	data->ctx = ctx;
	data->do_put = do_put;
	if (utags) {
		ret = -EFAULT;
		for (i = 0; i < nr; i++) {
			u64 *tag_slot = io_get_tag_slot(data, i);

			if (copy_from_user(tag_slot, &utags[i],
					   sizeof(*tag_slot)))
				goto fail;
		}
	}

	atomic_set(&data->refs, 1);
	init_completion(&data->done);
	*pdata = data;
	return 0;
fail:
	io_rsrc_data_free(data);
	return ret;
}

static bool io_alloc_file_tables(struct io_file_table *table, unsigned nr_files)
{
	size_t size = nr_files * sizeof(struct io_fixed_file);

	table->files = (struct io_fixed_file **)io_alloc_page_table(size);
	return !!table->files;
}

static void io_free_file_tables(struct io_file_table *table, unsigned nr_files)
{
	size_t size = nr_files * sizeof(struct io_fixed_file);

	io_free_page_table((void **)table->files, size);
	table->files = NULL;
}

static void __io_sqe_files_unregister(struct io_ring_ctx *ctx)
{
#if defined(CONFIG_UNIX)
	if (ctx->ring_sock) {
		struct sock *sock = ctx->ring_sock->sk;
		struct sk_buff *skb;

		while ((skb = skb_dequeue(&sock->sk_receive_queue)) != NULL)
			kfree_skb(skb);
	}
#else
	int i;

	for (i = 0; i < ctx->nr_user_files; i++) {
		struct file *file;

		file = io_file_from_index(ctx, i);
		if (file)
			fput(file);
	}
#endif
	io_free_file_tables(&ctx->file_table, ctx->nr_user_files);
	io_rsrc_data_free(ctx->file_data);
	ctx->file_data = NULL;
	ctx->nr_user_files = 0;
}

static int io_sqe_files_unregister(struct io_ring_ctx *ctx)
{
	int ret;

	if (!ctx->file_data)
		return -ENXIO;
	ret = io_rsrc_ref_quiesce(ctx->file_data, ctx);
	if (!ret)
		__io_sqe_files_unregister(ctx);
	return ret;
}

static void io_sq_thread_unpark(struct io_sq_data *sqd)
	__releases(&sqd->lock)
{
	WARN_ON_ONCE(sqd->thread == current);

	/*
	 * Do the dance but not conditional clear_bit() because it'd race with
	 * other threads incrementing park_pending and setting the bit.
	 */
	clear_bit(IO_SQ_THREAD_SHOULD_PARK, &sqd->state);
	if (atomic_dec_return(&sqd->park_pending))
		set_bit(IO_SQ_THREAD_SHOULD_PARK, &sqd->state);
	mutex_unlock(&sqd->lock);
}

static void io_sq_thread_park(struct io_sq_data *sqd)
	__acquires(&sqd->lock)
{
	WARN_ON_ONCE(sqd->thread == current);

	atomic_inc(&sqd->park_pending);
	set_bit(IO_SQ_THREAD_SHOULD_PARK, &sqd->state);
	mutex_lock(&sqd->lock);
	if (sqd->thread)
		wake_up_process(sqd->thread);
}

static void io_sq_thread_stop(struct io_sq_data *sqd)
{
	WARN_ON_ONCE(sqd->thread == current);
	WARN_ON_ONCE(test_bit(IO_SQ_THREAD_SHOULD_STOP, &sqd->state));

	set_bit(IO_SQ_THREAD_SHOULD_STOP, &sqd->state);
	mutex_lock(&sqd->lock);
	if (sqd->thread)
		wake_up_process(sqd->thread);
	mutex_unlock(&sqd->lock);
	wait_for_completion(&sqd->exited);
}

static void io_put_sq_data(struct io_sq_data *sqd)
{
	if (refcount_dec_and_test(&sqd->refs)) {
		WARN_ON_ONCE(atomic_read(&sqd->park_pending));

		io_sq_thread_stop(sqd);
		kfree(sqd);
	}
}

static void io_sq_thread_finish(struct io_ring_ctx *ctx)
{
	struct io_sq_data *sqd = ctx->sq_data;

	if (sqd) {
		io_sq_thread_park(sqd);
		list_del_init(&ctx->sqd_list);
		io_sqd_update_thread_idle(sqd);
		io_sq_thread_unpark(sqd);

		io_put_sq_data(sqd);
		ctx->sq_data = NULL;
	}
}

static struct io_sq_data *io_attach_sq_data(struct io_uring_params *p)
{
	struct io_ring_ctx *ctx_attach;
	struct io_sq_data *sqd;
	struct fd f;

	f = fdget(p->wq_fd);
	if (!f.file)
		return ERR_PTR(-ENXIO);
	if (f.file->f_op != &io_uring_fops) {
		fdput(f);
		return ERR_PTR(-EINVAL);
	}

	ctx_attach = f.file->private_data;
	sqd = ctx_attach->sq_data;
	if (!sqd) {
		fdput(f);
		return ERR_PTR(-EINVAL);
	}
	if (sqd->task_tgid != current->tgid) {
		fdput(f);
		return ERR_PTR(-EPERM);
	}

	refcount_inc(&sqd->refs);
	fdput(f);
	return sqd;
}

static struct io_sq_data *io_get_sq_data(struct io_uring_params *p,
					 bool *attached)
{
	struct io_sq_data *sqd;

	*attached = false;
	if (p->flags & IORING_SETUP_ATTACH_WQ) {
		sqd = io_attach_sq_data(p);
		if (!IS_ERR(sqd)) {
			*attached = true;
			return sqd;
		}
		/* fall through for EPERM case, setup new sqd/task */
		if (PTR_ERR(sqd) != -EPERM)
			return sqd;
	}

	sqd = kzalloc(sizeof(*sqd), GFP_KERNEL);
	if (!sqd)
		return ERR_PTR(-ENOMEM);

	atomic_set(&sqd->park_pending, 0);
	refcount_set(&sqd->refs, 1);
	INIT_LIST_HEAD(&sqd->ctx_list);
	mutex_init(&sqd->lock);
	init_waitqueue_head(&sqd->wait);
	init_completion(&sqd->exited);
	return sqd;
}

#if defined(CONFIG_UNIX)
/*
 * Ensure the UNIX gc is aware of our file set, so we are certain that
 * the io_uring can be safely unregistered on process exit, even if we have
 * loops in the file referencing.
 */
static int __io_sqe_files_scm(struct io_ring_ctx *ctx, int nr, int offset)
{
	struct sock *sk = ctx->ring_sock->sk;
	struct scm_fp_list *fpl;
	struct sk_buff *skb;
	int i, nr_files;

	fpl = kzalloc(sizeof(*fpl), GFP_KERNEL);
	if (!fpl)
		return -ENOMEM;

	skb = alloc_skb(0, GFP_KERNEL);
	if (!skb) {
		kfree(fpl);
		return -ENOMEM;
	}

	skb->sk = sk;

	nr_files = 0;
	fpl->user = get_uid(current_user());
	for (i = 0; i < nr; i++) {
		struct file *file = io_file_from_index(ctx, i + offset);

		if (!file)
			continue;
		fpl->fp[nr_files] = get_file(file);
		unix_inflight(fpl->user, fpl->fp[nr_files]);
		nr_files++;
	}

	if (nr_files) {
		fpl->max = SCM_MAX_FD;
		fpl->count = nr_files;
		UNIXCB(skb).fp = fpl;
		skb->destructor = unix_destruct_scm;
		refcount_add(skb->truesize, &sk->sk_wmem_alloc);
		skb_queue_head(&sk->sk_receive_queue, skb);

		for (i = 0; i < nr_files; i++)
			fput(fpl->fp[i]);
	} else {
		kfree_skb(skb);
		kfree(fpl);
	}

	return 0;
}

/*
 * If UNIX sockets are enabled, fd passing can cause a reference cycle which
 * causes regular reference counting to break down. We rely on the UNIX
 * garbage collection to take care of this problem for us.
 */
static int io_sqe_files_scm(struct io_ring_ctx *ctx)
{
	unsigned left, total;
	int ret = 0;

	total = 0;
	left = ctx->nr_user_files;
	while (left) {
		unsigned this_files = min_t(unsigned, left, SCM_MAX_FD);

		ret = __io_sqe_files_scm(ctx, this_files, total);
		if (ret)
			break;
		left -= this_files;
		total += this_files;
	}

	if (!ret)
		return 0;

	while (total < ctx->nr_user_files) {
		struct file *file = io_file_from_index(ctx, total);

		if (file)
			fput(file);
		total++;
	}

	return ret;
}
#else
static int io_sqe_files_scm(struct io_ring_ctx *ctx)
{
	return 0;
}
#endif

static void io_rsrc_file_put(struct io_ring_ctx *ctx, struct io_rsrc_put *prsrc)
{
	struct file *file = prsrc->file;
#if defined(CONFIG_UNIX)
	struct sock *sock = ctx->ring_sock->sk;
	struct sk_buff_head list, *head = &sock->sk_receive_queue;
	struct sk_buff *skb;
	int i;

	__skb_queue_head_init(&list);

	/*
	 * Find the skb that holds this file in its SCM_RIGHTS. When found,
	 * remove this entry and rearrange the file array.
	 */
	skb = skb_dequeue(head);
	while (skb) {
		struct scm_fp_list *fp;

		fp = UNIXCB(skb).fp;
		for (i = 0; i < fp->count; i++) {
			int left;

			if (fp->fp[i] != file)
				continue;

			unix_notinflight(fp->user, fp->fp[i]);
			left = fp->count - 1 - i;
			if (left) {
				memmove(&fp->fp[i], &fp->fp[i + 1],
						left * sizeof(struct file *));
			}
			fp->count--;
			if (!fp->count) {
				kfree_skb(skb);
				skb = NULL;
			} else {
				__skb_queue_tail(&list, skb);
			}
			fput(file);
			file = NULL;
			break;
		}

		if (!file)
			break;

		__skb_queue_tail(&list, skb);

		skb = skb_dequeue(head);
	}

	if (skb_peek(&list)) {
		spin_lock_irq(&head->lock);
		while ((skb = __skb_dequeue(&list)) != NULL)
			__skb_queue_tail(head, skb);
		spin_unlock_irq(&head->lock);
	}
#else
	fput(file);
#endif
}

static void __io_rsrc_put_work(struct io_rsrc_node *ref_node)
{
	struct io_rsrc_data *rsrc_data = ref_node->rsrc_data;
	struct io_ring_ctx *ctx = rsrc_data->ctx;
	struct io_rsrc_put *prsrc, *tmp;

	list_for_each_entry_safe(prsrc, tmp, &ref_node->rsrc_list, list) {
		list_del(&prsrc->list);

		if (prsrc->tag) {
			bool lock_ring = ctx->flags & IORING_SETUP_IOPOLL;

			io_ring_submit_lock(ctx, lock_ring);
			spin_lock_irq(&ctx->completion_lock);
			io_cqring_fill_event(ctx, prsrc->tag, 0, 0);
			ctx->cq_extra++;
			io_commit_cqring(ctx);
			spin_unlock_irq(&ctx->completion_lock);
			io_cqring_ev_posted(ctx);
			io_ring_submit_unlock(ctx, lock_ring);
		}

		rsrc_data->do_put(ctx, prsrc);
		kfree(prsrc);
	}

	io_rsrc_node_destroy(ref_node);
	if (atomic_dec_and_test(&rsrc_data->refs))
		complete(&rsrc_data->done);
}

static void io_rsrc_put_work(struct work_struct *work)
{
	struct io_ring_ctx *ctx;
	struct llist_node *node;

	ctx = container_of(work, struct io_ring_ctx, rsrc_put_work.work);
	node = llist_del_all(&ctx->rsrc_put_llist);

	while (node) {
		struct io_rsrc_node *ref_node;
		struct llist_node *next = node->next;

		ref_node = llist_entry(node, struct io_rsrc_node, llist);
		__io_rsrc_put_work(ref_node);
		node = next;
	}
}

static void io_rsrc_node_ref_zero(struct percpu_ref *ref)
{
	struct io_rsrc_node *node = container_of(ref, struct io_rsrc_node, refs);
	struct io_ring_ctx *ctx = node->rsrc_data->ctx;
	bool first_add = false;

	io_rsrc_ref_lock(ctx);
	node->done = true;

	while (!list_empty(&ctx->rsrc_ref_list)) {
		node = list_first_entry(&ctx->rsrc_ref_list,
					    struct io_rsrc_node, node);
		/* recycle ref nodes in order */
		if (!node->done)
			break;
		list_del(&node->node);
		first_add |= llist_add(&node->llist, &ctx->rsrc_put_llist);
	}
	io_rsrc_ref_unlock(ctx);

	if (first_add)
		mod_delayed_work(system_wq, &ctx->rsrc_put_work, HZ);
}

static struct io_rsrc_node *io_rsrc_node_alloc(struct io_ring_ctx *ctx)
{
	struct io_rsrc_node *ref_node;

	ref_node = kzalloc(sizeof(*ref_node), GFP_KERNEL);
	if (!ref_node)
		return NULL;

	if (percpu_ref_init(&ref_node->refs, io_rsrc_node_ref_zero,
			    0, GFP_KERNEL)) {
		kfree(ref_node);
		return NULL;
	}
	INIT_LIST_HEAD(&ref_node->node);
	INIT_LIST_HEAD(&ref_node->rsrc_list);
	ref_node->done = false;
	return ref_node;
}

static int io_sqe_files_register(struct io_ring_ctx *ctx, void __user *arg,
				 unsigned nr_args, u64 __user *tags)
{
	__s32 __user *fds = (__s32 __user *) arg;
	struct file *file;
	int fd, ret;
	unsigned i;

	if (ctx->file_data)
		return -EBUSY;
	if (!nr_args)
		return -EINVAL;
	if (nr_args > IORING_MAX_FIXED_FILES)
		return -EMFILE;
	ret = io_rsrc_node_switch_start(ctx);
	if (ret)
		return ret;
	ret = io_rsrc_data_alloc(ctx, io_rsrc_file_put, tags, nr_args,
				 &ctx->file_data);
	if (ret)
		return ret;

	ret = -ENOMEM;
	if (!io_alloc_file_tables(&ctx->file_table, nr_args))
		goto out_free;

	for (i = 0; i < nr_args; i++, ctx->nr_user_files++) {
		if (copy_from_user(&fd, &fds[i], sizeof(fd))) {
			ret = -EFAULT;
			goto out_fput;
		}
		/* allow sparse sets */
		if (fd == -1) {
			ret = -EINVAL;
			if (unlikely(*io_get_tag_slot(ctx->file_data, i)))
				goto out_fput;
			continue;
		}

		file = fget(fd);
		ret = -EBADF;
		if (unlikely(!file))
			goto out_fput;

		/*
		 * Don't allow io_uring instances to be registered. If UNIX
		 * isn't enabled, then this causes a reference cycle and this
		 * instance can never get freed. If UNIX is enabled we'll
		 * handle it just fine, but there's still no point in allowing
		 * a ring fd as it doesn't support regular read/write anyway.
		 */
		if (file->f_op == &io_uring_fops) {
			fput(file);
			goto out_fput;
		}
		io_fixed_file_set(io_fixed_file_slot(&ctx->file_table, i), file);
	}

	ret = io_sqe_files_scm(ctx);
	if (ret) {
		__io_sqe_files_unregister(ctx);
		return ret;
	}

	io_rsrc_node_switch(ctx, NULL);
	return ret;
out_fput:
	for (i = 0; i < ctx->nr_user_files; i++) {
		file = io_file_from_index(ctx, i);
		if (file)
			fput(file);
	}
	io_free_file_tables(&ctx->file_table, nr_args);
	ctx->nr_user_files = 0;
out_free:
	io_rsrc_data_free(ctx->file_data);
	ctx->file_data = NULL;
	return ret;
}

static int io_sqe_file_register(struct io_ring_ctx *ctx, struct file *file,
				int index)
{
#if defined(CONFIG_UNIX)
	struct sock *sock = ctx->ring_sock->sk;
	struct sk_buff_head *head = &sock->sk_receive_queue;
	struct sk_buff *skb;

	/*
	 * See if we can merge this file into an existing skb SCM_RIGHTS
	 * file set. If there's no room, fall back to allocating a new skb
	 * and filling it in.
	 */
	spin_lock_irq(&head->lock);
	skb = skb_peek(head);
	if (skb) {
		struct scm_fp_list *fpl = UNIXCB(skb).fp;

		if (fpl->count < SCM_MAX_FD) {
			__skb_unlink(skb, head);
			spin_unlock_irq(&head->lock);
			fpl->fp[fpl->count] = get_file(file);
			unix_inflight(fpl->user, fpl->fp[fpl->count]);
			fpl->count++;
			spin_lock_irq(&head->lock);
			__skb_queue_head(head, skb);
		} else {
			skb = NULL;
		}
	}
	spin_unlock_irq(&head->lock);

	if (skb) {
		fput(file);
		return 0;
	}

	return __io_sqe_files_scm(ctx, 1, index);
#else
	return 0;
#endif
}

static int io_queue_rsrc_removal(struct io_rsrc_data *data, unsigned idx,
				 struct io_rsrc_node *node, void *rsrc)
{
	struct io_rsrc_put *prsrc;

	prsrc = kzalloc(sizeof(*prsrc), GFP_KERNEL);
	if (!prsrc)
		return -ENOMEM;

	prsrc->tag = *io_get_tag_slot(data, idx);
	prsrc->rsrc = rsrc;
	list_add(&prsrc->list, &node->rsrc_list);
	return 0;
}

static int __io_sqe_files_update(struct io_ring_ctx *ctx,
				 struct io_uring_rsrc_update2 *up,
				 unsigned nr_args)
{
	u64 __user *tags = u64_to_user_ptr(up->tags);
	__s32 __user *fds = u64_to_user_ptr(up->data);
	struct io_rsrc_data *data = ctx->file_data;
	struct io_fixed_file *file_slot;
	struct file *file;
	int fd, i, err = 0;
	unsigned int done;
	bool needs_switch = false;

	if (!ctx->file_data)
		return -ENXIO;
	if (up->offset + nr_args > ctx->nr_user_files)
		return -EINVAL;

	for (done = 0; done < nr_args; done++) {
		u64 tag = 0;

		if ((tags && copy_from_user(&tag, &tags[done], sizeof(tag))) ||
		    copy_from_user(&fd, &fds[done], sizeof(fd))) {
			err = -EFAULT;
			break;
		}
		if ((fd == IORING_REGISTER_FILES_SKIP || fd == -1) && tag) {
			err = -EINVAL;
			break;
		}
		if (fd == IORING_REGISTER_FILES_SKIP)
			continue;

		i = array_index_nospec(up->offset + done, ctx->nr_user_files);
		file_slot = io_fixed_file_slot(&ctx->file_table, i);

		if (file_slot->file_ptr) {
			file = (struct file *)(file_slot->file_ptr & FFS_MASK);
			err = io_queue_rsrc_removal(data, up->offset + done,
						    ctx->rsrc_node, file);
			if (err)
				break;
			file_slot->file_ptr = 0;
			needs_switch = true;
		}
		if (fd != -1) {
			file = fget(fd);
			if (!file) {
				err = -EBADF;
				break;
			}
			/*
			 * Don't allow io_uring instances to be registered. If
			 * UNIX isn't enabled, then this causes a reference
			 * cycle and this instance can never get freed. If UNIX
			 * is enabled we'll handle it just fine, but there's
			 * still no point in allowing a ring fd as it doesn't
			 * support regular read/write anyway.
			 */
			if (file->f_op == &io_uring_fops) {
				fput(file);
				err = -EBADF;
				break;
			}
			*io_get_tag_slot(data, up->offset + done) = tag;
			io_fixed_file_set(file_slot, file);
			err = io_sqe_file_register(ctx, file, i);
			if (err) {
				file_slot->file_ptr = 0;
				fput(file);
				break;
			}
		}
	}

	if (needs_switch)
		io_rsrc_node_switch(ctx, data);
	return done ? done : err;
}

static struct io_wq_work *io_free_work(struct io_wq_work *work)
{
	struct io_kiocb *req = container_of(work, struct io_kiocb, work);

	req = io_put_req_find_next(req);
	return req ? &req->work : NULL;
}

static struct io_wq *io_init_wq_offload(struct io_ring_ctx *ctx,
					struct task_struct *task)
{
	struct io_wq_hash *hash;
	struct io_wq_data data;
	unsigned int concurrency;

	mutex_lock(&ctx->uring_lock);
	hash = ctx->hash_map;
	if (!hash) {
		hash = kzalloc(sizeof(*hash), GFP_KERNEL);
		if (!hash) {
			mutex_unlock(&ctx->uring_lock);
			return ERR_PTR(-ENOMEM);
		}
		refcount_set(&hash->refs, 1);
		init_waitqueue_head(&hash->wait);
		ctx->hash_map = hash;
	}
	mutex_unlock(&ctx->uring_lock);

	data.hash = hash;
	data.task = task;
	data.free_work = io_free_work;
	data.do_work = io_wq_submit_work;

	/* Do QD, or 4 * CPUS, whatever is smallest */
	concurrency = min(ctx->sq_entries, 4 * num_online_cpus());

	return io_wq_create(concurrency, &data);
}

static int io_uring_alloc_task_context(struct task_struct *task,
				       struct io_ring_ctx *ctx)
{
	struct io_uring_task *tctx;
	int ret;

	tctx = kzalloc(sizeof(*tctx), GFP_KERNEL);
	if (unlikely(!tctx))
		return -ENOMEM;

	ret = percpu_counter_init(&tctx->inflight, 0, GFP_KERNEL);
	if (unlikely(ret)) {
		kfree(tctx);
		return ret;
	}

	tctx->io_wq = io_init_wq_offload(ctx, task);
	if (IS_ERR(tctx->io_wq)) {
		ret = PTR_ERR(tctx->io_wq);
		percpu_counter_destroy(&tctx->inflight);
		kfree(tctx);
		return ret;
	}

	xa_init(&tctx->xa);
	init_waitqueue_head(&tctx->wait);
	atomic_set(&tctx->in_idle, 0);
	atomic_set(&tctx->inflight_tracked, 0);
	task->io_uring = tctx;
	spin_lock_init(&tctx->task_lock);
	INIT_WQ_LIST(&tctx->task_list);
	init_task_work(&tctx->task_work, tctx_task_work);
	return 0;
}

void __io_uring_free(struct task_struct *tsk)
{
	struct io_uring_task *tctx = tsk->io_uring;

	WARN_ON_ONCE(!xa_empty(&tctx->xa));
	WARN_ON_ONCE(tctx->io_wq);
	WARN_ON_ONCE(tctx->cached_refs);

	percpu_counter_destroy(&tctx->inflight);
	kfree(tctx);
	tsk->io_uring = NULL;
}

static int io_sq_offload_create(struct io_ring_ctx *ctx,
				struct io_uring_params *p)
{
	int ret;

	/* Retain compatibility with failing for an invalid attach attempt */
	if ((ctx->flags & (IORING_SETUP_ATTACH_WQ | IORING_SETUP_SQPOLL)) ==
				IORING_SETUP_ATTACH_WQ) {
		struct fd f;

		f = fdget(p->wq_fd);
		if (!f.file)
			return -ENXIO;
		if (f.file->f_op != &io_uring_fops) {
			fdput(f);
			return -EINVAL;
		}
		fdput(f);
	}
	if (ctx->flags & IORING_SETUP_SQPOLL) {
		struct task_struct *tsk;
		struct io_sq_data *sqd;
		bool attached;

		sqd = io_get_sq_data(p, &attached);
		if (IS_ERR(sqd)) {
			ret = PTR_ERR(sqd);
			goto err;
		}

		ctx->sq_creds = get_current_cred();
		ctx->sq_data = sqd;
		ctx->sq_thread_idle = msecs_to_jiffies(p->sq_thread_idle);
		if (!ctx->sq_thread_idle)
			ctx->sq_thread_idle = HZ;

		io_sq_thread_park(sqd);
		list_add(&ctx->sqd_list, &sqd->ctx_list);
		io_sqd_update_thread_idle(sqd);
		/* don't attach to a dying SQPOLL thread, would be racy */
		ret = (attached && !sqd->thread) ? -ENXIO : 0;
		io_sq_thread_unpark(sqd);

		if (ret < 0)
			goto err;
		if (attached)
			return 0;

		if (p->flags & IORING_SETUP_SQ_AFF) {
			int cpu = p->sq_thread_cpu;

			ret = -EINVAL;
			if (cpu >= nr_cpu_ids || !cpu_online(cpu))
				goto err_sqpoll;
			sqd->sq_cpu = cpu;
		} else {
			sqd->sq_cpu = -1;
		}

		sqd->task_pid = current->pid;
		sqd->task_tgid = current->tgid;
		tsk = create_io_thread(io_sq_thread, sqd, NUMA_NO_NODE);
		if (IS_ERR(tsk)) {
			ret = PTR_ERR(tsk);
			goto err_sqpoll;
		}

		sqd->thread = tsk;
		ret = io_uring_alloc_task_context(tsk, ctx);
		wake_up_new_task(tsk);
		if (ret)
			goto err;
	} else if (p->flags & IORING_SETUP_SQ_AFF) {
		/* Can't have SQ_AFF without SQPOLL */
		ret = -EINVAL;
		goto err;
	}

	return 0;
err_sqpoll:
	complete(&ctx->sq_data->exited);
err:
	io_sq_thread_finish(ctx);
	return ret;
}

static inline void __io_unaccount_mem(struct user_struct *user,
				      unsigned long nr_pages)
{
	atomic_long_sub(nr_pages, &user->locked_vm);
}

static inline int __io_account_mem(struct user_struct *user,
				   unsigned long nr_pages)
{
	unsigned long page_limit, cur_pages, new_pages;

	/* Don't allow more pages than we can safely lock */
	page_limit = rlimit(RLIMIT_MEMLOCK) >> PAGE_SHIFT;

	do {
		cur_pages = atomic_long_read(&user->locked_vm);
		new_pages = cur_pages + nr_pages;
		if (new_pages > page_limit)
			return -ENOMEM;
	} while (atomic_long_cmpxchg(&user->locked_vm, cur_pages,
					new_pages) != cur_pages);

	return 0;
}

static void io_unaccount_mem(struct io_ring_ctx *ctx, unsigned long nr_pages)
{
	if (ctx->user)
		__io_unaccount_mem(ctx->user, nr_pages);

	if (ctx->mm_account)
		atomic64_sub(nr_pages, &ctx->mm_account->pinned_vm);
}

static int io_account_mem(struct io_ring_ctx *ctx, unsigned long nr_pages)
{
	int ret;

	if (ctx->user) {
		ret = __io_account_mem(ctx->user, nr_pages);
		if (ret)
			return ret;
	}

	if (ctx->mm_account)
		atomic64_add(nr_pages, &ctx->mm_account->pinned_vm);

	return 0;
}

static void io_mem_free(void *ptr)
{
	struct page *page;

	if (!ptr)
		return;

	page = virt_to_head_page(ptr);
	if (put_page_testzero(page))
		free_compound_page(page);
}

static void *io_mem_alloc(size_t size)
{
	gfp_t gfp_flags = GFP_KERNEL | __GFP_ZERO | __GFP_NOWARN | __GFP_COMP |
				__GFP_NORETRY | __GFP_ACCOUNT;

	return (void *) __get_free_pages(gfp_flags, get_order(size));
}

static unsigned long rings_size(unsigned sq_entries, unsigned cq_entries,
				size_t *sq_offset)
{
	struct io_rings *rings;
	size_t off, sq_array_size;

	off = struct_size(rings, cqes, cq_entries);
	if (off == SIZE_MAX)
		return SIZE_MAX;

#ifdef CONFIG_SMP
	off = ALIGN(off, SMP_CACHE_BYTES);
	if (off == 0)
		return SIZE_MAX;
#endif

	if (sq_offset)
		*sq_offset = off;

	sq_array_size = array_size(sizeof(u32), sq_entries);
	if (sq_array_size == SIZE_MAX)
		return SIZE_MAX;

	if (check_add_overflow(off, sq_array_size, &off))
		return SIZE_MAX;

	return off;
}

static void io_buffer_unmap(struct io_ring_ctx *ctx, struct io_mapped_ubuf **slot)
{
	struct io_mapped_ubuf *imu = *slot;
	unsigned int i;

	if (imu != ctx->dummy_ubuf) {
		for (i = 0; i < imu->nr_bvecs; i++)
			unpin_user_page(imu->bvec[i].bv_page);
		if (imu->acct_pages)
			io_unaccount_mem(ctx, imu->acct_pages);
		kvfree(imu);
	}
	*slot = NULL;
}

static void io_rsrc_buf_put(struct io_ring_ctx *ctx, struct io_rsrc_put *prsrc)
{
	io_buffer_unmap(ctx, &prsrc->buf);
	prsrc->buf = NULL;
}

static void __io_sqe_buffers_unregister(struct io_ring_ctx *ctx)
{
	unsigned int i;

	for (i = 0; i < ctx->nr_user_bufs; i++)
		io_buffer_unmap(ctx, &ctx->user_bufs[i]);
	kfree(ctx->user_bufs);
	io_rsrc_data_free(ctx->buf_data);
	ctx->user_bufs = NULL;
	ctx->buf_data = NULL;
	ctx->nr_user_bufs = 0;
}

static int io_sqe_buffers_unregister(struct io_ring_ctx *ctx)
{
	int ret;

	if (!ctx->buf_data)
		return -ENXIO;

	ret = io_rsrc_ref_quiesce(ctx->buf_data, ctx);
	if (!ret)
		__io_sqe_buffers_unregister(ctx);
	return ret;
}

static int io_copy_iov(struct io_ring_ctx *ctx, struct iovec *dst,
		       void __user *arg, unsigned index)
{
	struct iovec __user *src;

#ifdef CONFIG_COMPAT
	if (ctx->compat) {
		struct compat_iovec __user *ciovs;
		struct compat_iovec ciov;

		ciovs = (struct compat_iovec __user *) arg;
		if (copy_from_user(&ciov, &ciovs[index], sizeof(ciov)))
			return -EFAULT;

		dst->iov_base = u64_to_user_ptr((u64)ciov.iov_base);
		dst->iov_len = ciov.iov_len;
		return 0;
	}
#endif
	src = (struct iovec __user *) arg;
	if (copy_from_user(dst, &src[index], sizeof(*dst)))
		return -EFAULT;
	return 0;
}

/*
 * Not super efficient, but this is just a registration time. And we do cache
 * the last compound head, so generally we'll only do a full search if we don't
 * match that one.
 *
 * We check if the given compound head page has already been accounted, to
 * avoid double accounting it. This allows us to account the full size of the
 * page, not just the constituent pages of a huge page.
 */
static bool headpage_already_acct(struct io_ring_ctx *ctx, struct page **pages,
				  int nr_pages, struct page *hpage)
{
	int i, j;

	/* check current page array */
	for (i = 0; i < nr_pages; i++) {
		if (!PageCompound(pages[i]))
			continue;
		if (compound_head(pages[i]) == hpage)
			return true;
	}

	/* check previously registered pages */
	for (i = 0; i < ctx->nr_user_bufs; i++) {
		struct io_mapped_ubuf *imu = ctx->user_bufs[i];

		for (j = 0; j < imu->nr_bvecs; j++) {
			if (!PageCompound(imu->bvec[j].bv_page))
				continue;
			if (compound_head(imu->bvec[j].bv_page) == hpage)
				return true;
		}
	}

	return false;
}

static int io_buffer_account_pin(struct io_ring_ctx *ctx, struct page **pages,
				 int nr_pages, struct io_mapped_ubuf *imu,
				 struct page **last_hpage)
{
	int i, ret;

	imu->acct_pages = 0;
	for (i = 0; i < nr_pages; i++) {
		if (!PageCompound(pages[i])) {
			imu->acct_pages++;
		} else {
			struct page *hpage;

			hpage = compound_head(pages[i]);
			if (hpage == *last_hpage)
				continue;
			*last_hpage = hpage;
			if (headpage_already_acct(ctx, pages, i, hpage))
				continue;
			imu->acct_pages += page_size(hpage) >> PAGE_SHIFT;
		}
	}

	if (!imu->acct_pages)
		return 0;

	ret = io_account_mem(ctx, imu->acct_pages);
	if (ret)
		imu->acct_pages = 0;
	return ret;
}

static int io_sqe_buffer_register(struct io_ring_ctx *ctx, struct iovec *iov,
				  struct io_mapped_ubuf **pimu,
				  struct page **last_hpage)
{
	struct io_mapped_ubuf *imu = NULL;
	struct vm_area_struct **vmas = NULL;
	struct page **pages = NULL;
	unsigned long off, start, end, ubuf;
	size_t size;
	int ret, pret, nr_pages, i;

	if (!iov->iov_base) {
		*pimu = ctx->dummy_ubuf;
		return 0;
	}

	ubuf = (unsigned long) iov->iov_base;
	end = (ubuf + iov->iov_len + PAGE_SIZE - 1) >> PAGE_SHIFT;
	start = ubuf >> PAGE_SHIFT;
	nr_pages = end - start;

	*pimu = NULL;
	ret = -ENOMEM;

	pages = kvmalloc_array(nr_pages, sizeof(struct page *), GFP_KERNEL);
	if (!pages)
		goto done;

	vmas = kvmalloc_array(nr_pages, sizeof(struct vm_area_struct *),
			      GFP_KERNEL);
	if (!vmas)
		goto done;

	imu = kvmalloc(struct_size(imu, bvec, nr_pages), GFP_KERNEL);
	if (!imu)
		goto done;

	ret = 0;
	mmap_read_lock(current->mm);
	pret = pin_user_pages(ubuf, nr_pages, FOLL_WRITE | FOLL_LONGTERM,
			      pages, vmas);
	if (pret == nr_pages) {
		/* don't support file backed memory */
		for (i = 0; i < nr_pages; i++) {
			struct vm_area_struct *vma = vmas[i];

			if (vma_is_shmem(vma))
				continue;
			if (vma->vm_file &&
			    !is_file_hugepages(vma->vm_file)) {
				ret = -EOPNOTSUPP;
				break;
			}
		}
	} else {
		ret = pret < 0 ? pret : -EFAULT;
	}
	mmap_read_unlock(current->mm);
	if (ret) {
		/*
		 * if we did partial map, or found file backed vmas,
		 * release any pages we did get
		 */
		if (pret > 0)
			unpin_user_pages(pages, pret);
		goto done;
	}

	ret = io_buffer_account_pin(ctx, pages, pret, imu, last_hpage);
	if (ret) {
		unpin_user_pages(pages, pret);
		goto done;
	}

	off = ubuf & ~PAGE_MASK;
	size = iov->iov_len;
	for (i = 0; i < nr_pages; i++) {
		size_t vec_len;

		vec_len = min_t(size_t, size, PAGE_SIZE - off);
		imu->bvec[i].bv_page = pages[i];
		imu->bvec[i].bv_len = vec_len;
		imu->bvec[i].bv_offset = off;
		off = 0;
		size -= vec_len;
	}
	/* store original address for later verification */
	imu->ubuf = ubuf;
	imu->ubuf_end = ubuf + iov->iov_len;
	imu->nr_bvecs = nr_pages;
	*pimu = imu;
	ret = 0;
done:
	if (ret)
		kvfree(imu);
	kvfree(pages);
	kvfree(vmas);
	return ret;
}

static int io_buffers_map_alloc(struct io_ring_ctx *ctx, unsigned int nr_args)
{
	ctx->user_bufs = kcalloc(nr_args, sizeof(*ctx->user_bufs), GFP_KERNEL);
	return ctx->user_bufs ? 0 : -ENOMEM;
}

static int io_buffer_validate(struct iovec *iov)
{
	unsigned long tmp, acct_len = iov->iov_len + (PAGE_SIZE - 1);

	/*
	 * Don't impose further limits on the size and buffer
	 * constraints here, we'll -EINVAL later when IO is
	 * submitted if they are wrong.
	 */
	if (!iov->iov_base)
		return iov->iov_len ? -EFAULT : 0;
	if (!iov->iov_len)
		return -EFAULT;

	/* arbitrary limit, but we need something */
	if (iov->iov_len > SZ_1G)
		return -EFAULT;

	if (check_add_overflow((unsigned long)iov->iov_base, acct_len, &tmp))
		return -EOVERFLOW;

	return 0;
}

static int io_sqe_buffers_register(struct io_ring_ctx *ctx, void __user *arg,
				   unsigned int nr_args, u64 __user *tags)
{
	struct page *last_hpage = NULL;
	struct io_rsrc_data *data;
	int i, ret;
	struct iovec iov;

	if (ctx->user_bufs)
		return -EBUSY;
	if (!nr_args || nr_args > IORING_MAX_REG_BUFFERS)
		return -EINVAL;
	ret = io_rsrc_node_switch_start(ctx);
	if (ret)
		return ret;
	ret = io_rsrc_data_alloc(ctx, io_rsrc_buf_put, tags, nr_args, &data);
	if (ret)
		return ret;
	ret = io_buffers_map_alloc(ctx, nr_args);
	if (ret) {
		io_rsrc_data_free(data);
		return ret;
	}

	for (i = 0; i < nr_args; i++, ctx->nr_user_bufs++) {
		ret = io_copy_iov(ctx, &iov, arg, i);
		if (ret)
			break;
		ret = io_buffer_validate(&iov);
		if (ret)
			break;
		if (!iov.iov_base && *io_get_tag_slot(data, i)) {
			ret = -EINVAL;
			break;
		}

		ret = io_sqe_buffer_register(ctx, &iov, &ctx->user_bufs[i],
					     &last_hpage);
		if (ret)
			break;
	}

	WARN_ON_ONCE(ctx->buf_data);

	ctx->buf_data = data;
	if (ret)
		__io_sqe_buffers_unregister(ctx);
	else
		io_rsrc_node_switch(ctx, NULL);
	return ret;
}

static int __io_sqe_buffers_update(struct io_ring_ctx *ctx,
				   struct io_uring_rsrc_update2 *up,
				   unsigned int nr_args)
{
	u64 __user *tags = u64_to_user_ptr(up->tags);
	struct iovec iov, __user *iovs = u64_to_user_ptr(up->data);
	struct page *last_hpage = NULL;
	bool needs_switch = false;
	__u32 done;
	int i, err;

	if (!ctx->buf_data)
		return -ENXIO;
	if (up->offset + nr_args > ctx->nr_user_bufs)
		return -EINVAL;

	for (done = 0; done < nr_args; done++) {
		struct io_mapped_ubuf *imu;
		int offset = up->offset + done;
		u64 tag = 0;

		err = io_copy_iov(ctx, &iov, iovs, done);
		if (err)
			break;
		if (tags && copy_from_user(&tag, &tags[done], sizeof(tag))) {
			err = -EFAULT;
			break;
		}
		err = io_buffer_validate(&iov);
		if (err)
			break;
		if (!iov.iov_base && tag) {
			err = -EINVAL;
			break;
		}
		err = io_sqe_buffer_register(ctx, &iov, &imu, &last_hpage);
		if (err)
			break;

		i = array_index_nospec(offset, ctx->nr_user_bufs);
		if (ctx->user_bufs[i] != ctx->dummy_ubuf) {
			err = io_queue_rsrc_removal(ctx->buf_data, offset,
						    ctx->rsrc_node, ctx->user_bufs[i]);
			if (unlikely(err)) {
				io_buffer_unmap(ctx, &imu);
				break;
			}
			ctx->user_bufs[i] = NULL;
			needs_switch = true;
		}

		ctx->user_bufs[i] = imu;
		*io_get_tag_slot(ctx->buf_data, offset) = tag;
	}

	if (needs_switch)
		io_rsrc_node_switch(ctx, ctx->buf_data);
	return done ? done : err;
}

static int io_eventfd_register(struct io_ring_ctx *ctx, void __user *arg)
{
	__s32 __user *fds = arg;
	int fd;

	if (ctx->cq_ev_fd)
		return -EBUSY;

	if (copy_from_user(&fd, fds, sizeof(*fds)))
		return -EFAULT;

	ctx->cq_ev_fd = eventfd_ctx_fdget(fd);
	if (IS_ERR(ctx->cq_ev_fd)) {
		int ret = PTR_ERR(ctx->cq_ev_fd);

		ctx->cq_ev_fd = NULL;
		return ret;
	}

	return 0;
}

static int io_eventfd_unregister(struct io_ring_ctx *ctx)
{
	if (ctx->cq_ev_fd) {
		eventfd_ctx_put(ctx->cq_ev_fd);
		ctx->cq_ev_fd = NULL;
		return 0;
	}

	return -ENXIO;
}

static void io_destroy_buffers(struct io_ring_ctx *ctx)
{
	struct io_buffer *buf;
	unsigned long index;

	xa_for_each(&ctx->io_buffers, index, buf)
		__io_remove_buffers(ctx, buf, index, -1U);
}

static void io_req_cache_free(struct list_head *list, struct task_struct *tsk)
{
	struct io_kiocb *req, *nxt;

	list_for_each_entry_safe(req, nxt, list, compl.list) {
		if (tsk && req->task != tsk)
			continue;
		list_del(&req->compl.list);
		kmem_cache_free(req_cachep, req);
	}
}

static void io_req_caches_free(struct io_ring_ctx *ctx)
{
	struct io_submit_state *submit_state = &ctx->submit_state;
	struct io_comp_state *cs = &ctx->submit_state.comp;

	mutex_lock(&ctx->uring_lock);

	if (submit_state->free_reqs) {
		kmem_cache_free_bulk(req_cachep, submit_state->free_reqs,
				     submit_state->reqs);
		submit_state->free_reqs = 0;
	}

	io_flush_cached_locked_reqs(ctx, cs);
	io_req_cache_free(&cs->free_list, NULL);
	mutex_unlock(&ctx->uring_lock);
}

static bool io_wait_rsrc_data(struct io_rsrc_data *data)
{
	if (!data)
		return false;
	if (!atomic_dec_and_test(&data->refs))
		wait_for_completion(&data->done);
	return true;
}

static void io_ring_ctx_free(struct io_ring_ctx *ctx)
{
	io_sq_thread_finish(ctx);

	if (ctx->mm_account) {
		mmdrop(ctx->mm_account);
		ctx->mm_account = NULL;
	}

	mutex_lock(&ctx->uring_lock);
	if (io_wait_rsrc_data(ctx->buf_data))
		__io_sqe_buffers_unregister(ctx);
	if (io_wait_rsrc_data(ctx->file_data))
		__io_sqe_files_unregister(ctx);
	if (ctx->rings)
		__io_cqring_overflow_flush(ctx, true);
	mutex_unlock(&ctx->uring_lock);
	io_eventfd_unregister(ctx);
	io_destroy_buffers(ctx);
	if (ctx->sq_creds)
		put_cred(ctx->sq_creds);

	/* there are no registered resources left, nobody uses it */
	if (ctx->rsrc_node)
		io_rsrc_node_destroy(ctx->rsrc_node);
	if (ctx->rsrc_backup_node)
		io_rsrc_node_destroy(ctx->rsrc_backup_node);
	flush_delayed_work(&ctx->rsrc_put_work);

	WARN_ON_ONCE(!list_empty(&ctx->rsrc_ref_list));
	WARN_ON_ONCE(!llist_empty(&ctx->rsrc_put_llist));

#if defined(CONFIG_UNIX)
	if (ctx->ring_sock) {
		ctx->ring_sock->file = NULL; /* so that iput() is called */
		sock_release(ctx->ring_sock);
	}
#endif

	io_mem_free(ctx->rings);
	io_mem_free(ctx->sq_sqes);

	percpu_ref_exit(&ctx->refs);
	free_uid(ctx->user);
	io_req_caches_free(ctx);
	if (ctx->hash_map)
		io_wq_put_hash(ctx->hash_map);
	kfree(ctx->cancel_hash);
	kfree(ctx->dummy_ubuf);
	kfree(ctx);
}

static __poll_t io_uring_poll(struct file *file, poll_table *wait)
{
	struct io_ring_ctx *ctx = file->private_data;
	__poll_t mask = 0;

	poll_wait(file, &ctx->poll_wait, wait);
	/*
	 * synchronizes with barrier from wq_has_sleeper call in
	 * io_commit_cqring
	 */
	smp_rmb();
	if (!io_sqring_full(ctx))
		mask |= EPOLLOUT | EPOLLWRNORM;

	/*
	 * Don't flush cqring overflow list here, just do a simple check.
	 * Otherwise there could possible be ABBA deadlock:
	 *      CPU0                    CPU1
	 *      ----                    ----
	 * lock(&ctx->uring_lock);
	 *                              lock(&ep->mtx);
	 *                              lock(&ctx->uring_lock);
	 * lock(&ep->mtx);
	 *
	 * Users may get EPOLLIN meanwhile seeing nothing in cqring, this
	 * pushs them to do the flush.
	 */
	if (io_cqring_events(ctx) || test_bit(0, &ctx->check_cq_overflow))
		mask |= EPOLLIN | EPOLLRDNORM;

	return mask;
}

static int io_uring_fasync(int fd, struct file *file, int on)
{
	struct io_ring_ctx *ctx = file->private_data;

	return fasync_helper(fd, file, on, &ctx->cq_fasync);
}

static int io_unregister_personality(struct io_ring_ctx *ctx, unsigned id)
{
	const struct cred *creds;

	creds = xa_erase(&ctx->personalities, id);
	if (creds) {
		put_cred(creds);
		return 0;
	}

	return -EINVAL;
}

struct io_tctx_exit {
	struct callback_head		task_work;
	struct completion		completion;
	struct io_ring_ctx		*ctx;
};

static void io_tctx_exit_cb(struct callback_head *cb)
{
	struct io_uring_task *tctx = current->io_uring;
	struct io_tctx_exit *work;

	work = container_of(cb, struct io_tctx_exit, task_work);
	/*
	 * When @in_idle, we're in cancellation and it's racy to remove the
	 * node. It'll be removed by the end of cancellation, just ignore it.
	 */
	if (!atomic_read(&tctx->in_idle))
		io_uring_del_tctx_node((unsigned long)work->ctx);
	complete(&work->completion);
}

static bool io_cancel_ctx_cb(struct io_wq_work *work, void *data)
{
	struct io_kiocb *req = container_of(work, struct io_kiocb, work);

	return req->ctx == data;
}

static void io_ring_exit_work(struct work_struct *work)
{
	struct io_ring_ctx *ctx = container_of(work, struct io_ring_ctx, exit_work);
	unsigned long timeout = jiffies + HZ * 60 * 5;
	struct io_tctx_exit exit;
	struct io_tctx_node *node;
	int ret;

	/*
	 * If we're doing polled IO and end up having requests being
	 * submitted async (out-of-line), then completions can come in while
	 * we're waiting for refs to drop. We need to reap these manually,
	 * as nobody else will be looking for them.
	 */
	do {
		io_uring_try_cancel_requests(ctx, NULL, true);
		if (ctx->sq_data) {
			struct io_sq_data *sqd = ctx->sq_data;
			struct task_struct *tsk;

			io_sq_thread_park(sqd);
			tsk = sqd->thread;
			if (tsk && tsk->io_uring && tsk->io_uring->io_wq)
				io_wq_cancel_cb(tsk->io_uring->io_wq,
						io_cancel_ctx_cb, ctx, true);
			io_sq_thread_unpark(sqd);
		}

		WARN_ON_ONCE(time_after(jiffies, timeout));
	} while (!wait_for_completion_timeout(&ctx->ref_comp, HZ/20));

	init_completion(&exit.completion);
	init_task_work(&exit.task_work, io_tctx_exit_cb);
	exit.ctx = ctx;
	/*
	 * Some may use context even when all refs and requests have been put,
	 * and they are free to do so while still holding uring_lock or
	 * completion_lock, see io_req_task_submit(). Apart from other work,
	 * this lock/unlock section also waits them to finish.
	 */
	mutex_lock(&ctx->uring_lock);
	while (!list_empty(&ctx->tctx_list)) {
		WARN_ON_ONCE(time_after(jiffies, timeout));

		node = list_first_entry(&ctx->tctx_list, struct io_tctx_node,
					ctx_node);
		/* don't spin on a single task if cancellation failed */
		list_rotate_left(&ctx->tctx_list);
		ret = task_work_add(node->task, &exit.task_work, TWA_SIGNAL);
		if (WARN_ON_ONCE(ret))
			continue;
		wake_up_process(node->task);

		mutex_unlock(&ctx->uring_lock);
		wait_for_completion(&exit.completion);
		mutex_lock(&ctx->uring_lock);
	}
	mutex_unlock(&ctx->uring_lock);
	spin_lock_irq(&ctx->completion_lock);
	spin_unlock_irq(&ctx->completion_lock);

	io_ring_ctx_free(ctx);
}

/* Returns true if we found and killed one or more timeouts */
static bool io_kill_timeouts(struct io_ring_ctx *ctx, struct task_struct *tsk,
			     bool cancel_all)
{
	struct io_kiocb *req, *tmp;
	int canceled = 0;

	spin_lock_irq(&ctx->completion_lock);
	list_for_each_entry_safe(req, tmp, &ctx->timeout_list, timeout.list) {
		if (io_match_task(req, tsk, cancel_all)) {
			io_kill_timeout(req, -ECANCELED);
			canceled++;
		}
	}
	if (canceled != 0)
		io_commit_cqring(ctx);
	spin_unlock_irq(&ctx->completion_lock);
	if (canceled != 0)
		io_cqring_ev_posted(ctx);
	return canceled != 0;
}

static void io_ring_ctx_wait_and_kill(struct io_ring_ctx *ctx)
{
	unsigned long index;
	struct creds *creds;

	mutex_lock(&ctx->uring_lock);
	percpu_ref_kill(&ctx->refs);
	if (ctx->rings)
		__io_cqring_overflow_flush(ctx, true);
	xa_for_each(&ctx->personalities, index, creds)
		io_unregister_personality(ctx, index);
	mutex_unlock(&ctx->uring_lock);

	io_kill_timeouts(ctx, NULL, true);
	io_poll_remove_all(ctx, NULL, true);

	/* if we failed setting up the ctx, we might not have any rings */
	io_iopoll_try_reap_events(ctx);

	INIT_WORK(&ctx->exit_work, io_ring_exit_work);
	/*
	 * Use system_unbound_wq to avoid spawning tons of event kworkers
	 * if we're exiting a ton of rings at the same time. It just adds
	 * noise and overhead, there's no discernable change in runtime
	 * over using system_wq.
	 */
	queue_work(system_unbound_wq, &ctx->exit_work);
}

static int io_uring_release(struct inode *inode, struct file *file)
{
	struct io_ring_ctx *ctx = file->private_data;

	file->private_data = NULL;
	io_ring_ctx_wait_and_kill(ctx);
	return 0;
}

struct io_task_cancel {
	struct task_struct *task;
	bool all;
};

static bool io_cancel_task_cb(struct io_wq_work *work, void *data)
{
	struct io_kiocb *req = container_of(work, struct io_kiocb, work);
	struct io_task_cancel *cancel = data;
	bool ret;

	if (!cancel->all && (req->flags & REQ_F_LINK_TIMEOUT)) {
		unsigned long flags;
		struct io_ring_ctx *ctx = req->ctx;

		/* protect against races with linked timeouts */
		spin_lock_irqsave(&ctx->completion_lock, flags);
		ret = io_match_task(req, cancel->task, cancel->all);
		spin_unlock_irqrestore(&ctx->completion_lock, flags);
	} else {
		ret = io_match_task(req, cancel->task, cancel->all);
	}
	return ret;
}

static bool io_cancel_defer_files(struct io_ring_ctx *ctx,
				  struct task_struct *task, bool cancel_all)
{
	struct io_defer_entry *de;
	LIST_HEAD(list);

	spin_lock_irq(&ctx->completion_lock);
	list_for_each_entry_reverse(de, &ctx->defer_list, list) {
		if (io_match_task(de->req, task, cancel_all)) {
			list_cut_position(&list, &ctx->defer_list, &de->list);
			break;
		}
	}
	spin_unlock_irq(&ctx->completion_lock);
	if (list_empty(&list))
		return false;

	while (!list_empty(&list)) {
		de = list_first_entry(&list, struct io_defer_entry, list);
		list_del_init(&de->list);
		io_req_complete_failed(de->req, -ECANCELED);
		kfree(de);
	}
	return true;
}

static bool io_uring_try_cancel_iowq(struct io_ring_ctx *ctx)
{
	struct io_tctx_node *node;
	enum io_wq_cancel cret;
	bool ret = false;

	mutex_lock(&ctx->uring_lock);
	list_for_each_entry(node, &ctx->tctx_list, ctx_node) {
		struct io_uring_task *tctx = node->task->io_uring;

		/*
		 * io_wq will stay alive while we hold uring_lock, because it's
		 * killed after ctx nodes, which requires to take the lock.
		 */
		if (!tctx || !tctx->io_wq)
			continue;
		cret = io_wq_cancel_cb(tctx->io_wq, io_cancel_ctx_cb, ctx, true);
		ret |= (cret != IO_WQ_CANCEL_NOTFOUND);
	}
	mutex_unlock(&ctx->uring_lock);

	return ret;
}

static void io_uring_try_cancel_requests(struct io_ring_ctx *ctx,
					 struct task_struct *task,
					 bool cancel_all)
{
	struct io_task_cancel cancel = { .task = task, .all = cancel_all, };
	struct io_uring_task *tctx = task ? task->io_uring : NULL;

	while (1) {
		enum io_wq_cancel cret;
		bool ret = false;

		if (!task) {
			ret |= io_uring_try_cancel_iowq(ctx);
		} else if (tctx && tctx->io_wq) {
			/*
			 * Cancels requests of all rings, not only @ctx, but
			 * it's fine as the task is in exit/exec.
			 */
			cret = io_wq_cancel_cb(tctx->io_wq, io_cancel_task_cb,
					       &cancel, true);
			ret |= (cret != IO_WQ_CANCEL_NOTFOUND);
		}

		/* SQPOLL thread does its own polling */
		if ((!(ctx->flags & IORING_SETUP_SQPOLL) && cancel_all) ||
		    (ctx->sq_data && ctx->sq_data->thread == current)) {
			while (!list_empty_careful(&ctx->iopoll_list)) {
				io_iopoll_try_reap_events(ctx);
				ret = true;
			}
		}

		ret |= io_cancel_defer_files(ctx, task, cancel_all);
		ret |= io_poll_remove_all(ctx, task, cancel_all);
		ret |= io_kill_timeouts(ctx, task, cancel_all);
		if (task)
			ret |= io_run_task_work();
		if (!ret)
			break;
		cond_resched();
	}
}

static int __io_uring_add_tctx_node(struct io_ring_ctx *ctx)
{
	struct io_uring_task *tctx = current->io_uring;
	struct io_tctx_node *node;
	int ret;

	if (unlikely(!tctx)) {
		ret = io_uring_alloc_task_context(current, ctx);
		if (unlikely(ret))
			return ret;
		tctx = current->io_uring;
	}
	if (!xa_load(&tctx->xa, (unsigned long)ctx)) {
		node = kmalloc(sizeof(*node), GFP_KERNEL);
		if (!node)
			return -ENOMEM;
		node->ctx = ctx;
		node->task = current;

		ret = xa_err(xa_store(&tctx->xa, (unsigned long)ctx,
					node, GFP_KERNEL));
		if (ret) {
			kfree(node);
			return ret;
		}

		mutex_lock(&ctx->uring_lock);
		list_add(&node->ctx_node, &ctx->tctx_list);
		mutex_unlock(&ctx->uring_lock);
	}
	tctx->last = ctx;
	return 0;
}

/*
 * Note that this task has used io_uring. We use it for cancelation purposes.
 */
static inline int io_uring_add_tctx_node(struct io_ring_ctx *ctx)
{
	struct io_uring_task *tctx = current->io_uring;

	if (likely(tctx && tctx->last == ctx))
		return 0;
	return __io_uring_add_tctx_node(ctx);
}

/*
 * Remove this io_uring_file -> task mapping.
 */
static void io_uring_del_tctx_node(unsigned long index)
{
	struct io_uring_task *tctx = current->io_uring;
	struct io_tctx_node *node;

	if (!tctx)
		return;
	node = xa_erase(&tctx->xa, index);
	if (!node)
		return;

	WARN_ON_ONCE(current != node->task);
	WARN_ON_ONCE(list_empty(&node->ctx_node));

	mutex_lock(&node->ctx->uring_lock);
	list_del(&node->ctx_node);
	mutex_unlock(&node->ctx->uring_lock);

	if (tctx->last == node->ctx)
		tctx->last = NULL;
	kfree(node);
}

static void io_uring_clean_tctx(struct io_uring_task *tctx)
{
	struct io_wq *wq = tctx->io_wq;
	struct io_tctx_node *node;
	unsigned long index;

	xa_for_each(&tctx->xa, index, node)
		io_uring_del_tctx_node(index);
	if (wq) {
		/*
		 * Must be after io_uring_del_task_file() (removes nodes under
		 * uring_lock) to avoid race with io_uring_try_cancel_iowq().
		 */
		tctx->io_wq = NULL;
		io_wq_put_and_exit(wq);
	}
}

static s64 tctx_inflight(struct io_uring_task *tctx, bool tracked)
{
	if (tracked)
		return atomic_read(&tctx->inflight_tracked);
	return percpu_counter_sum(&tctx->inflight);
}

static void io_uring_drop_tctx_refs(struct task_struct *task)
{
	struct io_uring_task *tctx = task->io_uring;
	unsigned int refs = tctx->cached_refs;

	tctx->cached_refs = 0;
	percpu_counter_sub(&tctx->inflight, refs);
	put_task_struct_many(task, refs);
}

/*
 * Find any io_uring ctx that this task has registered or done IO on, and cancel
 * requests. @sqd should be not-null IIF it's an SQPOLL thread cancellation.
 */
static void io_uring_cancel_generic(bool cancel_all, struct io_sq_data *sqd)
{
	struct io_uring_task *tctx = current->io_uring;
	struct io_ring_ctx *ctx;
	s64 inflight;
	DEFINE_WAIT(wait);

	WARN_ON_ONCE(sqd && sqd->thread != current);

	if (!current->io_uring)
		return;
	if (tctx->io_wq)
		io_wq_exit_start(tctx->io_wq);

	io_uring_drop_tctx_refs(current);
	atomic_inc(&tctx->in_idle);
	do {
		/* read completions before cancelations */
		inflight = tctx_inflight(tctx, !cancel_all);
		if (!inflight)
			break;

		if (!sqd) {
			struct io_tctx_node *node;
			unsigned long index;

			xa_for_each(&tctx->xa, index, node) {
				/* sqpoll task will cancel all its requests */
				if (node->ctx->sq_data)
					continue;
				io_uring_try_cancel_requests(node->ctx, current,
							     cancel_all);
			}
		} else {
			list_for_each_entry(ctx, &sqd->ctx_list, sqd_list)
				io_uring_try_cancel_requests(ctx, current,
							     cancel_all);
		}

		prepare_to_wait(&tctx->wait, &wait, TASK_UNINTERRUPTIBLE);
		/*
		 * If we've seen completions, retry without waiting. This
		 * avoids a race where a completion comes in before we did
		 * prepare_to_wait().
		 */
		if (inflight == tctx_inflight(tctx, !cancel_all))
			schedule();
		finish_wait(&tctx->wait, &wait);
	} while (1);
	atomic_dec(&tctx->in_idle);

	io_uring_clean_tctx(tctx);
	if (cancel_all) {
		/* for exec all current's requests should be gone, kill tctx */
		__io_uring_free(current);
	}
}

void __io_uring_cancel(struct files_struct *files)
{
	io_uring_cancel_generic(!files, NULL);
}

static void *io_uring_validate_mmap_request(struct file *file,
					    loff_t pgoff, size_t sz)
{
	struct io_ring_ctx *ctx = file->private_data;
	loff_t offset = pgoff << PAGE_SHIFT;
	struct page *page;
	void *ptr;

	switch (offset) {
	case IORING_OFF_SQ_RING:
	case IORING_OFF_CQ_RING:
		ptr = ctx->rings;
		break;
	case IORING_OFF_SQES:
		ptr = ctx->sq_sqes;
		break;
	default:
		return ERR_PTR(-EINVAL);
	}

	page = virt_to_head_page(ptr);
	if (sz > page_size(page))
		return ERR_PTR(-EINVAL);

	return ptr;
}

#ifdef CONFIG_MMU

static int io_uring_mmap(struct file *file, struct vm_area_struct *vma)
{
	size_t sz = vma->vm_end - vma->vm_start;
	unsigned long pfn;
	void *ptr;

	ptr = io_uring_validate_mmap_request(file, vma->vm_pgoff, sz);
	if (IS_ERR(ptr))
		return PTR_ERR(ptr);

	pfn = virt_to_phys(ptr) >> PAGE_SHIFT;
	return remap_pfn_range(vma, vma->vm_start, pfn, sz, vma->vm_page_prot);
}

#else /* !CONFIG_MMU */

static int io_uring_mmap(struct file *file, struct vm_area_struct *vma)
{
	return vma->vm_flags & (VM_SHARED | VM_MAYSHARE) ? 0 : -EINVAL;
}

static unsigned int io_uring_nommu_mmap_capabilities(struct file *file)
{
	return NOMMU_MAP_DIRECT | NOMMU_MAP_READ | NOMMU_MAP_WRITE;
}

static unsigned long io_uring_nommu_get_unmapped_area(struct file *file,
	unsigned long addr, unsigned long len,
	unsigned long pgoff, unsigned long flags)
{
	void *ptr;

	ptr = io_uring_validate_mmap_request(file, pgoff, len);
	if (IS_ERR(ptr))
		return PTR_ERR(ptr);

	return (unsigned long) ptr;
}

#endif /* !CONFIG_MMU */

static int io_sqpoll_wait_sq(struct io_ring_ctx *ctx)
{
	DEFINE_WAIT(wait);

	do {
		if (!io_sqring_full(ctx))
			break;
		prepare_to_wait(&ctx->sqo_sq_wait, &wait, TASK_INTERRUPTIBLE);

		if (!io_sqring_full(ctx))
			break;
		schedule();
	} while (!signal_pending(current));

	finish_wait(&ctx->sqo_sq_wait, &wait);
	return 0;
}

static int io_get_ext_arg(unsigned flags, const void __user *argp, size_t *argsz,
			  struct __kernel_timespec __user **ts,
			  const sigset_t __user **sig)
{
	struct io_uring_getevents_arg arg;

	/*
	 * If EXT_ARG isn't set, then we have no timespec and the argp pointer
	 * is just a pointer to the sigset_t.
	 */
	if (!(flags & IORING_ENTER_EXT_ARG)) {
		*sig = (const sigset_t __user *) argp;
		*ts = NULL;
		return 0;
	}

	/*
	 * EXT_ARG is set - ensure we agree on the size of it and copy in our
	 * timespec and sigset_t pointers if good.
	 */
	if (*argsz != sizeof(arg))
		return -EINVAL;
	if (copy_from_user(&arg, argp, sizeof(arg)))
		return -EFAULT;
	*sig = u64_to_user_ptr(arg.sigmask);
	*argsz = arg.sigmask_sz;
	*ts = u64_to_user_ptr(arg.ts);
	return 0;
}

SYSCALL_DEFINE6(io_uring_enter, unsigned int, fd, u32, to_submit,
		u32, min_complete, u32, flags, const void __user *, argp,
		size_t, argsz)
{
	struct io_ring_ctx *ctx;
	int submitted = 0;
	struct fd f;
	long ret;

	io_run_task_work();

	if (unlikely(flags & ~(IORING_ENTER_GETEVENTS | IORING_ENTER_SQ_WAKEUP |
			       IORING_ENTER_SQ_WAIT | IORING_ENTER_EXT_ARG)))
		return -EINVAL;

	f = fdget(fd);
	if (unlikely(!f.file))
		return -EBADF;

	ret = -EOPNOTSUPP;
	if (unlikely(f.file->f_op != &io_uring_fops))
		goto out_fput;

	ret = -ENXIO;
	ctx = f.file->private_data;
	if (unlikely(!percpu_ref_tryget(&ctx->refs)))
		goto out_fput;

	ret = -EBADFD;
	if (unlikely(ctx->flags & IORING_SETUP_R_DISABLED))
		goto out;

	/*
	 * For SQ polling, the thread will do all submissions and completions.
	 * Just return the requested submit count, and wake the thread if
	 * we were asked to.
	 */
	ret = 0;
	if (ctx->flags & IORING_SETUP_SQPOLL) {
		io_cqring_overflow_flush(ctx, false);

		ret = -EOWNERDEAD;
		if (unlikely(ctx->sq_data->thread == NULL))
			goto out;
		if (flags & IORING_ENTER_SQ_WAKEUP)
			wake_up(&ctx->sq_data->wait);
		if (flags & IORING_ENTER_SQ_WAIT) {
			ret = io_sqpoll_wait_sq(ctx);
			if (ret)
				goto out;
		}
		submitted = to_submit;
	} else if (to_submit) {
		ret = io_uring_add_tctx_node(ctx);
		if (unlikely(ret))
			goto out;
		mutex_lock(&ctx->uring_lock);
		submitted = io_submit_sqes(ctx, to_submit);
		mutex_unlock(&ctx->uring_lock);

		if (submitted != to_submit)
			goto out;
	}
	if (flags & IORING_ENTER_GETEVENTS) {
		const sigset_t __user *sig;
		struct __kernel_timespec __user *ts;

		ret = io_get_ext_arg(flags, argp, &argsz, &ts, &sig);
		if (unlikely(ret))
			goto out;

		min_complete = min(min_complete, ctx->cq_entries);

		/*
		 * When SETUP_IOPOLL and SETUP_SQPOLL are both enabled, user
		 * space applications don't need to do io completion events
		 * polling again, they can rely on io_sq_thread to do polling
		 * work, which can reduce cpu usage and uring_lock contention.
		 */
		if (ctx->flags & IORING_SETUP_IOPOLL &&
		    !(ctx->flags & IORING_SETUP_SQPOLL)) {
			ret = io_iopoll_check(ctx, min_complete);
		} else {
			ret = io_cqring_wait(ctx, min_complete, sig, argsz, ts);
		}
	}

out:
	percpu_ref_put(&ctx->refs);
out_fput:
	fdput(f);
	return submitted ? submitted : ret;
}

#ifdef CONFIG_PROC_FS
static int io_uring_show_cred(struct seq_file *m, unsigned int id,
		const struct cred *cred)
{
	struct user_namespace *uns = seq_user_ns(m);
	struct group_info *gi;
	kernel_cap_t cap;
	unsigned __capi;
	int g;

	seq_printf(m, "%5d\n", id);
	seq_put_decimal_ull(m, "\tUid:\t", from_kuid_munged(uns, cred->uid));
	seq_put_decimal_ull(m, "\t\t", from_kuid_munged(uns, cred->euid));
	seq_put_decimal_ull(m, "\t\t", from_kuid_munged(uns, cred->suid));
	seq_put_decimal_ull(m, "\t\t", from_kuid_munged(uns, cred->fsuid));
	seq_put_decimal_ull(m, "\n\tGid:\t", from_kgid_munged(uns, cred->gid));
	seq_put_decimal_ull(m, "\t\t", from_kgid_munged(uns, cred->egid));
	seq_put_decimal_ull(m, "\t\t", from_kgid_munged(uns, cred->sgid));
	seq_put_decimal_ull(m, "\t\t", from_kgid_munged(uns, cred->fsgid));
	seq_puts(m, "\n\tGroups:\t");
	gi = cred->group_info;
	for (g = 0; g < gi->ngroups; g++) {
		seq_put_decimal_ull(m, g ? " " : "",
					from_kgid_munged(uns, gi->gid[g]));
	}
	seq_puts(m, "\n\tCapEff:\t");
	cap = cred->cap_effective;
	CAP_FOR_EACH_U32(__capi)
		seq_put_hex_ll(m, NULL, cap.cap[CAP_LAST_U32 - __capi], 8);
	seq_putc(m, '\n');
	return 0;
}

static void __io_uring_show_fdinfo(struct io_ring_ctx *ctx, struct seq_file *m)
{
	struct io_sq_data *sq = NULL;
	bool has_lock;
	int i;

	/*
	 * Avoid ABBA deadlock between the seq lock and the io_uring mutex,
	 * since fdinfo case grabs it in the opposite direction of normal use
	 * cases. If we fail to get the lock, we just don't iterate any
	 * structures that could be going away outside the io_uring mutex.
	 */
	has_lock = mutex_trylock(&ctx->uring_lock);

	if (has_lock && (ctx->flags & IORING_SETUP_SQPOLL)) {
		sq = ctx->sq_data;
		if (!sq->thread)
			sq = NULL;
	}

	seq_printf(m, "SqThread:\t%d\n", sq ? task_pid_nr(sq->thread) : -1);
	seq_printf(m, "SqThreadCpu:\t%d\n", sq ? task_cpu(sq->thread) : -1);
	seq_printf(m, "UserFiles:\t%u\n", ctx->nr_user_files);
	for (i = 0; has_lock && i < ctx->nr_user_files; i++) {
		struct file *f = io_file_from_index(ctx, i);

		if (f)
			seq_printf(m, "%5u: %s\n", i, file_dentry(f)->d_iname);
		else
			seq_printf(m, "%5u: <none>\n", i);
	}
	seq_printf(m, "UserBufs:\t%u\n", ctx->nr_user_bufs);
	for (i = 0; has_lock && i < ctx->nr_user_bufs; i++) {
		struct io_mapped_ubuf *buf = ctx->user_bufs[i];
		unsigned int len = buf->ubuf_end - buf->ubuf;

		seq_printf(m, "%5u: 0x%llx/%u\n", i, buf->ubuf, len);
	}
	if (has_lock && !xa_empty(&ctx->personalities)) {
		unsigned long index;
		const struct cred *cred;

		seq_printf(m, "Personalities:\n");
		xa_for_each(&ctx->personalities, index, cred)
			io_uring_show_cred(m, index, cred);
	}
	seq_printf(m, "PollList:\n");
	spin_lock_irq(&ctx->completion_lock);
	for (i = 0; i < (1U << ctx->cancel_hash_bits); i++) {
		struct hlist_head *list = &ctx->cancel_hash[i];
		struct io_kiocb *req;

		hlist_for_each_entry(req, list, hash_node)
			seq_printf(m, "  op=%d, task_works=%d\n", req->opcode,
					req->task->task_works != NULL);
	}
	spin_unlock_irq(&ctx->completion_lock);
	if (has_lock)
		mutex_unlock(&ctx->uring_lock);
}

static void io_uring_show_fdinfo(struct seq_file *m, struct file *f)
{
	struct io_ring_ctx *ctx = f->private_data;

	if (percpu_ref_tryget(&ctx->refs)) {
		__io_uring_show_fdinfo(ctx, m);
		percpu_ref_put(&ctx->refs);
	}
}
#endif

static const struct file_operations io_uring_fops = {
	.release	= io_uring_release,
	.mmap		= io_uring_mmap,
#ifndef CONFIG_MMU
	.get_unmapped_area = io_uring_nommu_get_unmapped_area,
	.mmap_capabilities = io_uring_nommu_mmap_capabilities,
#endif
	.poll		= io_uring_poll,
	.fasync		= io_uring_fasync,
#ifdef CONFIG_PROC_FS
	.show_fdinfo	= io_uring_show_fdinfo,
#endif
};

static int io_allocate_scq_urings(struct io_ring_ctx *ctx,
				  struct io_uring_params *p)
{
	struct io_rings *rings;
	size_t size, sq_array_offset;

	/* make sure these are sane, as we already accounted them */
	ctx->sq_entries = p->sq_entries;
	ctx->cq_entries = p->cq_entries;

	size = rings_size(p->sq_entries, p->cq_entries, &sq_array_offset);
	if (size == SIZE_MAX)
		return -EOVERFLOW;

	rings = io_mem_alloc(size);
	if (!rings)
		return -ENOMEM;

	ctx->rings = rings;
	ctx->sq_array = (u32 *)((char *)rings + sq_array_offset);
	rings->sq_ring_mask = p->sq_entries - 1;
	rings->cq_ring_mask = p->cq_entries - 1;
	rings->sq_ring_entries = p->sq_entries;
	rings->cq_ring_entries = p->cq_entries;

	size = array_size(sizeof(struct io_uring_sqe), p->sq_entries);
	if (size == SIZE_MAX) {
		io_mem_free(ctx->rings);
		ctx->rings = NULL;
		return -EOVERFLOW;
	}

	ctx->sq_sqes = io_mem_alloc(size);
	if (!ctx->sq_sqes) {
		io_mem_free(ctx->rings);
		ctx->rings = NULL;
		return -ENOMEM;
	}

	return 0;
}

static int io_uring_install_fd(struct io_ring_ctx *ctx, struct file *file)
{
	int ret, fd;

	fd = get_unused_fd_flags(O_RDWR | O_CLOEXEC);
	if (fd < 0)
		return fd;

	ret = io_uring_add_tctx_node(ctx);
	if (ret) {
		put_unused_fd(fd);
		return ret;
	}
	fd_install(fd, file);
	return fd;
}

/*
 * Allocate an anonymous fd, this is what constitutes the application
 * visible backing of an io_uring instance. The application mmaps this
 * fd to gain access to the SQ/CQ ring details. If UNIX sockets are enabled,
 * we have to tie this fd to a socket for file garbage collection purposes.
 */
static struct file *io_uring_get_file(struct io_ring_ctx *ctx)
{
	struct file *file;
#if defined(CONFIG_UNIX)
	int ret;

	ret = sock_create_kern(&init_net, PF_UNIX, SOCK_RAW, IPPROTO_IP,
				&ctx->ring_sock);
	if (ret)
		return ERR_PTR(ret);
#endif

	file = anon_inode_getfile("[io_uring]", &io_uring_fops, ctx,
					O_RDWR | O_CLOEXEC);
#if defined(CONFIG_UNIX)
	if (IS_ERR(file)) {
		sock_release(ctx->ring_sock);
		ctx->ring_sock = NULL;
	} else {
		ctx->ring_sock->file = file;
	}
#endif
	return file;
}

static int io_uring_create(unsigned entries, struct io_uring_params *p,
			   struct io_uring_params __user *params)
{
	struct io_ring_ctx *ctx;
	struct file *file;
	int ret;

	if (!entries)
		return -EINVAL;
	if (entries > IORING_MAX_ENTRIES) {
		if (!(p->flags & IORING_SETUP_CLAMP))
			return -EINVAL;
		entries = IORING_MAX_ENTRIES;
	}

	/*
	 * Use twice as many entries for the CQ ring. It's possible for the
	 * application to drive a higher depth than the size of the SQ ring,
	 * since the sqes are only used at submission time. This allows for
	 * some flexibility in overcommitting a bit. If the application has
	 * set IORING_SETUP_CQSIZE, it will have passed in the desired number
	 * of CQ ring entries manually.
	 */
	p->sq_entries = roundup_pow_of_two(entries);
	if (p->flags & IORING_SETUP_CQSIZE) {
		/*
		 * If IORING_SETUP_CQSIZE is set, we do the same roundup
		 * to a power-of-two, if it isn't already. We do NOT impose
		 * any cq vs sq ring sizing.
		 */
		if (!p->cq_entries)
			return -EINVAL;
		if (p->cq_entries > IORING_MAX_CQ_ENTRIES) {
			if (!(p->flags & IORING_SETUP_CLAMP))
				return -EINVAL;
			p->cq_entries = IORING_MAX_CQ_ENTRIES;
		}
		p->cq_entries = roundup_pow_of_two(p->cq_entries);
		if (p->cq_entries < p->sq_entries)
			return -EINVAL;
	} else {
		p->cq_entries = 2 * p->sq_entries;
	}

	ctx = io_ring_ctx_alloc(p);
	if (!ctx)
		return -ENOMEM;
	ctx->compat = in_compat_syscall();
	if (!capable(CAP_IPC_LOCK))
		ctx->user = get_uid(current_user());

	/*
	 * This is just grabbed for accounting purposes. When a process exits,
	 * the mm is exited and dropped before the files, hence we need to hang
	 * on to this mm purely for the purposes of being able to unaccount
	 * memory (locked/pinned vm). It's not used for anything else.
	 */
	mmgrab(current->mm);
	ctx->mm_account = current->mm;

	ret = io_allocate_scq_urings(ctx, p);
	if (ret)
		goto err;

	ret = io_sq_offload_create(ctx, p);
	if (ret)
		goto err;
	/* always set a rsrc node */
	ret = io_rsrc_node_switch_start(ctx);
	if (ret)
		goto err;
	io_rsrc_node_switch(ctx, NULL);

	memset(&p->sq_off, 0, sizeof(p->sq_off));
	p->sq_off.head = offsetof(struct io_rings, sq.head);
	p->sq_off.tail = offsetof(struct io_rings, sq.tail);
	p->sq_off.ring_mask = offsetof(struct io_rings, sq_ring_mask);
	p->sq_off.ring_entries = offsetof(struct io_rings, sq_ring_entries);
	p->sq_off.flags = offsetof(struct io_rings, sq_flags);
	p->sq_off.dropped = offsetof(struct io_rings, sq_dropped);
	p->sq_off.array = (char *)ctx->sq_array - (char *)ctx->rings;

	memset(&p->cq_off, 0, sizeof(p->cq_off));
	p->cq_off.head = offsetof(struct io_rings, cq.head);
	p->cq_off.tail = offsetof(struct io_rings, cq.tail);
	p->cq_off.ring_mask = offsetof(struct io_rings, cq_ring_mask);
	p->cq_off.ring_entries = offsetof(struct io_rings, cq_ring_entries);
	p->cq_off.overflow = offsetof(struct io_rings, cq_overflow);
	p->cq_off.cqes = offsetof(struct io_rings, cqes);
	p->cq_off.flags = offsetof(struct io_rings, cq_flags);

	p->features = IORING_FEAT_SINGLE_MMAP | IORING_FEAT_NODROP |
			IORING_FEAT_SUBMIT_STABLE | IORING_FEAT_RW_CUR_POS |
			IORING_FEAT_CUR_PERSONALITY | IORING_FEAT_FAST_POLL |
			IORING_FEAT_POLL_32BITS | IORING_FEAT_SQPOLL_NONFIXED |
			IORING_FEAT_EXT_ARG | IORING_FEAT_NATIVE_WORKERS |
			IORING_FEAT_RSRC_TAGS;

	if (copy_to_user(params, p, sizeof(*p))) {
		ret = -EFAULT;
		goto err;
	}

	file = io_uring_get_file(ctx);
	if (IS_ERR(file)) {
		ret = PTR_ERR(file);
		goto err;
	}

	/*
	 * Install ring fd as the very last thing, so we don't risk someone
	 * having closed it before we finish setup
	 */
	ret = io_uring_install_fd(ctx, file);
	if (ret < 0) {
		/* fput will clean it up */
		fput(file);
		return ret;
	}

	trace_io_uring_create(ret, ctx, p->sq_entries, p->cq_entries, p->flags);
	return ret;
err:
	io_ring_ctx_wait_and_kill(ctx);
	return ret;
}

/*
 * Sets up an aio uring context, and returns the fd. Applications asks for a
 * ring size, we return the actual sq/cq ring sizes (among other things) in the
 * params structure passed in.
 */
static long io_uring_setup(u32 entries, struct io_uring_params __user *params)
{
	struct io_uring_params p;
	int i;

	if (copy_from_user(&p, params, sizeof(p)))
		return -EFAULT;
	for (i = 0; i < ARRAY_SIZE(p.resv); i++) {
		if (p.resv[i])
			return -EINVAL;
	}

	if (p.flags & ~(IORING_SETUP_IOPOLL | IORING_SETUP_SQPOLL |
			IORING_SETUP_SQ_AFF | IORING_SETUP_CQSIZE |
			IORING_SETUP_CLAMP | IORING_SETUP_ATTACH_WQ |
			IORING_SETUP_R_DISABLED))
		return -EINVAL;

	return  io_uring_create(entries, &p, params);
}

SYSCALL_DEFINE2(io_uring_setup, u32, entries,
		struct io_uring_params __user *, params)
{
	return io_uring_setup(entries, params);
}

static int io_probe(struct io_ring_ctx *ctx, void __user *arg, unsigned nr_args)
{
	struct io_uring_probe *p;
	size_t size;
	int i, ret;

	size = struct_size(p, ops, nr_args);
	if (size == SIZE_MAX)
		return -EOVERFLOW;
	p = kzalloc(size, GFP_KERNEL);
	if (!p)
		return -ENOMEM;

	ret = -EFAULT;
	if (copy_from_user(p, arg, size))
		goto out;
	ret = -EINVAL;
	if (memchr_inv(p, 0, size))
		goto out;

	p->last_op = IORING_OP_LAST - 1;
	if (nr_args > IORING_OP_LAST)
		nr_args = IORING_OP_LAST;

	for (i = 0; i < nr_args; i++) {
		p->ops[i].op = i;
		if (!io_op_defs[i].not_supported)
			p->ops[i].flags = IO_URING_OP_SUPPORTED;
	}
	p->ops_len = i;

	ret = 0;
	if (copy_to_user(arg, p, size))
		ret = -EFAULT;
out:
	kfree(p);
	return ret;
}

static int io_register_personality(struct io_ring_ctx *ctx)
{
	const struct cred *creds;
	u32 id;
	int ret;

	creds = get_current_cred();

	ret = xa_alloc_cyclic(&ctx->personalities, &id, (void *)creds,
			XA_LIMIT(0, USHRT_MAX), &ctx->pers_next, GFP_KERNEL);
	if (!ret)
		return id;
	put_cred(creds);
	return ret;
}

static int io_register_restrictions(struct io_ring_ctx *ctx, void __user *arg,
				    unsigned int nr_args)
{
	struct io_uring_restriction *res;
	size_t size;
	int i, ret;

	/* Restrictions allowed only if rings started disabled */
	if (!(ctx->flags & IORING_SETUP_R_DISABLED))
		return -EBADFD;

	/* We allow only a single restrictions registration */
	if (ctx->restrictions.registered)
		return -EBUSY;

	if (!arg || nr_args > IORING_MAX_RESTRICTIONS)
		return -EINVAL;

	size = array_size(nr_args, sizeof(*res));
	if (size == SIZE_MAX)
		return -EOVERFLOW;

	res = memdup_user(arg, size);
	if (IS_ERR(res))
		return PTR_ERR(res);

	ret = 0;

	for (i = 0; i < nr_args; i++) {
		switch (res[i].opcode) {
		case IORING_RESTRICTION_REGISTER_OP:
			if (res[i].register_op >= IORING_REGISTER_LAST) {
				ret = -EINVAL;
				goto out;
			}

			__set_bit(res[i].register_op,
				  ctx->restrictions.register_op);
			break;
		case IORING_RESTRICTION_SQE_OP:
			if (res[i].sqe_op >= IORING_OP_LAST) {
				ret = -EINVAL;
				goto out;
			}

			__set_bit(res[i].sqe_op, ctx->restrictions.sqe_op);
			break;
		case IORING_RESTRICTION_SQE_FLAGS_ALLOWED:
			ctx->restrictions.sqe_flags_allowed = res[i].sqe_flags;
			break;
		case IORING_RESTRICTION_SQE_FLAGS_REQUIRED:
			ctx->restrictions.sqe_flags_required = res[i].sqe_flags;
			break;
		default:
			ret = -EINVAL;
			goto out;
		}
	}

out:
	/* Reset all restrictions if an error happened */
	if (ret != 0)
		memset(&ctx->restrictions, 0, sizeof(ctx->restrictions));
	else
		ctx->restrictions.registered = true;

	kfree(res);
	return ret;
}

static int io_register_enable_rings(struct io_ring_ctx *ctx)
{
	if (!(ctx->flags & IORING_SETUP_R_DISABLED))
		return -EBADFD;

	if (ctx->restrictions.registered)
		ctx->restricted = 1;

	ctx->flags &= ~IORING_SETUP_R_DISABLED;
	if (ctx->sq_data && wq_has_sleeper(&ctx->sq_data->wait))
		wake_up(&ctx->sq_data->wait);
	return 0;
}

static int __io_register_rsrc_update(struct io_ring_ctx *ctx, unsigned type,
				     struct io_uring_rsrc_update2 *up,
				     unsigned nr_args)
{
	__u32 tmp;
	int err;

	if (up->resv)
		return -EINVAL;
	if (check_add_overflow(up->offset, nr_args, &tmp))
		return -EOVERFLOW;
	err = io_rsrc_node_switch_start(ctx);
	if (err)
		return err;

	switch (type) {
	case IORING_RSRC_FILE:
		return __io_sqe_files_update(ctx, up, nr_args);
	case IORING_RSRC_BUFFER:
		return __io_sqe_buffers_update(ctx, up, nr_args);
	}
	return -EINVAL;
}

static int io_register_files_update(struct io_ring_ctx *ctx, void __user *arg,
				    unsigned nr_args)
{
	struct io_uring_rsrc_update2 up;

	if (!nr_args)
		return -EINVAL;
	memset(&up, 0, sizeof(up));
	if (copy_from_user(&up, arg, sizeof(struct io_uring_rsrc_update)))
		return -EFAULT;
	return __io_register_rsrc_update(ctx, IORING_RSRC_FILE, &up, nr_args);
}

static int io_register_rsrc_update(struct io_ring_ctx *ctx, void __user *arg,
				   unsigned size, unsigned type)
{
	struct io_uring_rsrc_update2 up;

	if (size != sizeof(up))
		return -EINVAL;
	if (copy_from_user(&up, arg, sizeof(up)))
		return -EFAULT;
	if (!up.nr || up.resv)
		return -EINVAL;
	return __io_register_rsrc_update(ctx, type, &up, up.nr);
}

static int io_register_rsrc(struct io_ring_ctx *ctx, void __user *arg,
			    unsigned int size, unsigned int type)
{
	struct io_uring_rsrc_register rr;

	/* keep it extendible */
	if (size != sizeof(rr))
		return -EINVAL;

	memset(&rr, 0, sizeof(rr));
	if (copy_from_user(&rr, arg, size))
		return -EFAULT;
	if (!rr.nr || rr.resv || rr.resv2)
		return -EINVAL;

	switch (type) {
	case IORING_RSRC_FILE:
		return io_sqe_files_register(ctx, u64_to_user_ptr(rr.data),
					     rr.nr, u64_to_user_ptr(rr.tags));
	case IORING_RSRC_BUFFER:
		return io_sqe_buffers_register(ctx, u64_to_user_ptr(rr.data),
					       rr.nr, u64_to_user_ptr(rr.tags));
	}
	return -EINVAL;
}

static int io_register_iowq_aff(struct io_ring_ctx *ctx, void __user *arg,
				unsigned len)
{
	struct io_uring_task *tctx = current->io_uring;
	cpumask_var_t new_mask;
	int ret;

	if (!tctx || !tctx->io_wq)
		return -EINVAL;

	if (!alloc_cpumask_var(&new_mask, GFP_KERNEL))
		return -ENOMEM;

	cpumask_clear(new_mask);
	if (len > cpumask_size())
		len = cpumask_size();

	if (copy_from_user(new_mask, arg, len)) {
		free_cpumask_var(new_mask);
		return -EFAULT;
	}

	ret = io_wq_cpu_affinity(tctx->io_wq, new_mask);
	free_cpumask_var(new_mask);
	return ret;
}

static int io_unregister_iowq_aff(struct io_ring_ctx *ctx)
{
	struct io_uring_task *tctx = current->io_uring;

	if (!tctx || !tctx->io_wq)
		return -EINVAL;

	return io_wq_cpu_affinity(tctx->io_wq, NULL);
}

static bool io_register_op_must_quiesce(int op)
{
	switch (op) {
	case IORING_REGISTER_BUFFERS:
	case IORING_UNREGISTER_BUFFERS:
	case IORING_REGISTER_FILES:
	case IORING_UNREGISTER_FILES:
	case IORING_REGISTER_FILES_UPDATE:
	case IORING_REGISTER_PROBE:
	case IORING_REGISTER_PERSONALITY:
	case IORING_UNREGISTER_PERSONALITY:
	case IORING_REGISTER_FILES2:
	case IORING_REGISTER_FILES_UPDATE2:
	case IORING_REGISTER_BUFFERS2:
	case IORING_REGISTER_BUFFERS_UPDATE:
	case IORING_REGISTER_IOWQ_AFF:
	case IORING_UNREGISTER_IOWQ_AFF:
		return false;
	default:
		return true;
	}
}

static int __io_uring_register(struct io_ring_ctx *ctx, unsigned opcode,
			       void __user *arg, unsigned nr_args)
	__releases(ctx->uring_lock)
	__acquires(ctx->uring_lock)
{
	int ret;

	/*
	 * We're inside the ring mutex, if the ref is already dying, then
	 * someone else killed the ctx or is already going through
	 * io_uring_register().
	 */
	if (percpu_ref_is_dying(&ctx->refs))
		return -ENXIO;

	if (ctx->restricted) {
		if (opcode >= IORING_REGISTER_LAST)
			return -EINVAL;
		opcode = array_index_nospec(opcode, IORING_REGISTER_LAST);
		if (!test_bit(opcode, ctx->restrictions.register_op))
			return -EACCES;
	}

	if (io_register_op_must_quiesce(opcode)) {
		percpu_ref_kill(&ctx->refs);

		/*
		 * Drop uring mutex before waiting for references to exit. If
		 * another thread is currently inside io_uring_enter() it might
		 * need to grab the uring_lock to make progress. If we hold it
		 * here across the drain wait, then we can deadlock. It's safe
		 * to drop the mutex here, since no new references will come in
		 * after we've killed the percpu ref.
		 */
		mutex_unlock(&ctx->uring_lock);
		do {
			ret = wait_for_completion_interruptible(&ctx->ref_comp);
			if (!ret)
				break;
			ret = io_run_task_work_sig();
			if (ret < 0)
				break;
		} while (1);
		mutex_lock(&ctx->uring_lock);

		if (ret) {
			io_refs_resurrect(&ctx->refs, &ctx->ref_comp);
			return ret;
		}
	}

	switch (opcode) {
	case IORING_REGISTER_BUFFERS:
		ret = io_sqe_buffers_register(ctx, arg, nr_args, NULL);
		break;
	case IORING_UNREGISTER_BUFFERS:
		ret = -EINVAL;
		if (arg || nr_args)
			break;
		ret = io_sqe_buffers_unregister(ctx);
		break;
	case IORING_REGISTER_FILES:
		ret = io_sqe_files_register(ctx, arg, nr_args, NULL);
		break;
	case IORING_UNREGISTER_FILES:
		ret = -EINVAL;
		if (arg || nr_args)
			break;
		ret = io_sqe_files_unregister(ctx);
		break;
	case IORING_REGISTER_FILES_UPDATE:
		ret = io_register_files_update(ctx, arg, nr_args);
		break;
	case IORING_REGISTER_EVENTFD:
	case IORING_REGISTER_EVENTFD_ASYNC:
		ret = -EINVAL;
		if (nr_args != 1)
			break;
		ret = io_eventfd_register(ctx, arg);
		if (ret)
			break;
		if (opcode == IORING_REGISTER_EVENTFD_ASYNC)
			ctx->eventfd_async = 1;
		else
			ctx->eventfd_async = 0;
		break;
	case IORING_UNREGISTER_EVENTFD:
		ret = -EINVAL;
		if (arg || nr_args)
			break;
		ret = io_eventfd_unregister(ctx);
		break;
	case IORING_REGISTER_PROBE:
		ret = -EINVAL;
		if (!arg || nr_args > 256)
			break;
		ret = io_probe(ctx, arg, nr_args);
		break;
	case IORING_REGISTER_PERSONALITY:
		ret = -EINVAL;
		if (arg || nr_args)
			break;
		ret = io_register_personality(ctx);
		break;
	case IORING_UNREGISTER_PERSONALITY:
		ret = -EINVAL;
		if (arg)
			break;
		ret = io_unregister_personality(ctx, nr_args);
		break;
	case IORING_REGISTER_ENABLE_RINGS:
		ret = -EINVAL;
		if (arg || nr_args)
			break;
		ret = io_register_enable_rings(ctx);
		break;
	case IORING_REGISTER_RESTRICTIONS:
		ret = io_register_restrictions(ctx, arg, nr_args);
		break;
	case IORING_REGISTER_FILES2:
		ret = io_register_rsrc(ctx, arg, nr_args, IORING_RSRC_FILE);
		break;
	case IORING_REGISTER_FILES_UPDATE2:
		ret = io_register_rsrc_update(ctx, arg, nr_args,
					      IORING_RSRC_FILE);
		break;
	case IORING_REGISTER_BUFFERS2:
		ret = io_register_rsrc(ctx, arg, nr_args, IORING_RSRC_BUFFER);
		break;
	case IORING_REGISTER_BUFFERS_UPDATE:
		ret = io_register_rsrc_update(ctx, arg, nr_args,
					      IORING_RSRC_BUFFER);
		break;
	case IORING_REGISTER_IOWQ_AFF:
		ret = -EINVAL;
		if (!arg || !nr_args)
			break;
		ret = io_register_iowq_aff(ctx, arg, nr_args);
		break;
	case IORING_UNREGISTER_IOWQ_AFF:
		ret = -EINVAL;
		if (arg || nr_args)
			break;
		ret = io_unregister_iowq_aff(ctx);
		break;
	default:
		ret = -EINVAL;
		break;
	}

	if (io_register_op_must_quiesce(opcode)) {
		/* bring the ctx back to life */
		percpu_ref_reinit(&ctx->refs);
		reinit_completion(&ctx->ref_comp);
	}
	return ret;
}

SYSCALL_DEFINE4(io_uring_register, unsigned int, fd, unsigned int, opcode,
		void __user *, arg, unsigned int, nr_args)
{
	struct io_ring_ctx *ctx;
	long ret = -EBADF;
	struct fd f;

	f = fdget(fd);
	if (!f.file)
		return -EBADF;

	ret = -EOPNOTSUPP;
	if (f.file->f_op != &io_uring_fops)
		goto out_fput;

	ctx = f.file->private_data;

	io_run_task_work();

	mutex_lock(&ctx->uring_lock);
	ret = __io_uring_register(ctx, opcode, arg, nr_args);
	mutex_unlock(&ctx->uring_lock);
	trace_io_uring_register(ctx, opcode, ctx->nr_user_files, ctx->nr_user_bufs,
							ctx->cq_ev_fd != NULL, ret);
out_fput:
	fdput(f);
	return ret;
}

static int __init io_uring_init(void)
{
#define __BUILD_BUG_VERIFY_ELEMENT(stype, eoffset, etype, ename) do { \
	BUILD_BUG_ON(offsetof(stype, ename) != eoffset); \
	BUILD_BUG_ON(sizeof(etype) != sizeof_field(stype, ename)); \
} while (0)

#define BUILD_BUG_SQE_ELEM(eoffset, etype, ename) \
	__BUILD_BUG_VERIFY_ELEMENT(struct io_uring_sqe, eoffset, etype, ename)
	BUILD_BUG_ON(sizeof(struct io_uring_sqe) != 64);
	BUILD_BUG_SQE_ELEM(0,  __u8,   opcode);
	BUILD_BUG_SQE_ELEM(1,  __u8,   flags);
	BUILD_BUG_SQE_ELEM(2,  __u16,  ioprio);
	BUILD_BUG_SQE_ELEM(4,  __s32,  fd);
	BUILD_BUG_SQE_ELEM(8,  __u64,  off);
	BUILD_BUG_SQE_ELEM(8,  __u64,  addr2);
	BUILD_BUG_SQE_ELEM(16, __u64,  addr);
	BUILD_BUG_SQE_ELEM(16, __u64,  splice_off_in);
	BUILD_BUG_SQE_ELEM(24, __u32,  len);
	BUILD_BUG_SQE_ELEM(28,     __kernel_rwf_t, rw_flags);
	BUILD_BUG_SQE_ELEM(28, /* compat */   int, rw_flags);
	BUILD_BUG_SQE_ELEM(28, /* compat */ __u32, rw_flags);
	BUILD_BUG_SQE_ELEM(28, __u32,  fsync_flags);
	BUILD_BUG_SQE_ELEM(28, /* compat */ __u16,  poll_events);
	BUILD_BUG_SQE_ELEM(28, __u32,  poll32_events);
	BUILD_BUG_SQE_ELEM(28, __u32,  sync_range_flags);
	BUILD_BUG_SQE_ELEM(28, __u32,  msg_flags);
	BUILD_BUG_SQE_ELEM(28, __u32,  timeout_flags);
	BUILD_BUG_SQE_ELEM(28, __u32,  accept_flags);
	BUILD_BUG_SQE_ELEM(28, __u32,  cancel_flags);
	BUILD_BUG_SQE_ELEM(28, __u32,  open_flags);
	BUILD_BUG_SQE_ELEM(28, __u32,  statx_flags);
	BUILD_BUG_SQE_ELEM(28, __u32,  fadvise_advice);
	BUILD_BUG_SQE_ELEM(28, __u32,  splice_flags);
	BUILD_BUG_SQE_ELEM(32, __u64,  user_data);
	BUILD_BUG_SQE_ELEM(40, __u16,  buf_index);
	BUILD_BUG_SQE_ELEM(40, __u16,  buf_group);
	BUILD_BUG_SQE_ELEM(42, __u16,  personality);
	BUILD_BUG_SQE_ELEM(44, __s32,  splice_fd_in);

	BUILD_BUG_ON(sizeof(struct io_uring_files_update) !=
		     sizeof(struct io_uring_rsrc_update));
	BUILD_BUG_ON(sizeof(struct io_uring_rsrc_update) >
		     sizeof(struct io_uring_rsrc_update2));
	/* should fit into one byte */
	BUILD_BUG_ON(SQE_VALID_FLAGS >= (1 << 8));

	BUILD_BUG_ON(ARRAY_SIZE(io_op_defs) != IORING_OP_LAST);
	BUILD_BUG_ON(__REQ_F_LAST_BIT >= 8 * sizeof(int));

	req_cachep = KMEM_CACHE(io_kiocb, SLAB_HWCACHE_ALIGN | SLAB_PANIC |
				SLAB_ACCOUNT);
	return 0;
};
__initcall(io_uring_init);<|MERGE_RESOLUTION|>--- conflicted
+++ resolved
@@ -1959,11 +1959,6 @@
 			node = next;
 		}
 		if (wq_list_empty(&tctx->task_list)) {
-<<<<<<< HEAD
-			clear_bit(0, &tctx->task_state);
-			if (wq_list_empty(&tctx->task_list))
-				break;
-=======
 			spin_lock_irq(&tctx->task_lock);
 			clear_bit(0, &tctx->task_state);
 			if (wq_list_empty(&tctx->task_list)) {
@@ -1971,7 +1966,6 @@
 				break;
 			}
 			spin_unlock_irq(&tctx->task_lock);
->>>>>>> f37d84f0
 			/* another tctx_task_work() is enqueued, yield */
 			if (test_and_set_bit(0, &tctx->task_state))
 				break;
@@ -2064,15 +2058,12 @@
 {
 	req->io_task_work.func = io_req_task_submit;
 	io_req_task_work_add(req);
-<<<<<<< HEAD
-=======
 }
 
 static void io_req_task_queue_reissue(struct io_kiocb *req)
 {
 	req->io_task_work.func = io_queue_async_work;
 	io_req_task_work_add(req);
->>>>>>> f37d84f0
 }
 
 static inline void io_queue_next(struct io_kiocb *req)
@@ -5158,11 +5149,7 @@
 		ipt->error = -EINVAL;
 
 	spin_lock_irq(&ctx->completion_lock);
-<<<<<<< HEAD
-	if (ipt->error)
-=======
 	if (ipt->error || (mask && (poll->events & EPOLLONESHOT)))
->>>>>>> f37d84f0
 		io_poll_remove_double(req);
 	if (likely(poll->head)) {
 		spin_lock(&poll->head->lock);
