--- conflicted
+++ resolved
@@ -93,9 +93,6 @@
 extern void gfs2_add_revoke(struct gfs2_sbd *sdp, struct gfs2_bufdata *bd);
 extern void gfs2_glock_remove_revoke(struct gfs2_glock *gl);
 extern void gfs2_flush_revokes(struct gfs2_sbd *sdp);
-<<<<<<< HEAD
-=======
 extern void gfs2_ail_drain(struct gfs2_sbd *sdp);
->>>>>>> 11e4b63a
 
 #endif /* __LOG_DOT_H__ */