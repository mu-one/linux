--- conflicted
+++ resolved
@@ -520,7 +520,6 @@
 	 * in cgroup_writeback_umount() and the isw_wq will be not flushed.
 	 */
 	smp_mb();
-<<<<<<< HEAD
 
 	if (IS_DAX(inode))
 		return false;
@@ -537,24 +536,6 @@
 	__iget(inode);
 	spin_unlock(&inode->i_lock);
 
-=======
-
-	if (IS_DAX(inode))
-		return false;
-
-	/* while holding I_WB_SWITCH, no one else can update the association */
-	spin_lock(&inode->i_lock);
-	if (!(inode->i_sb->s_flags & SB_ACTIVE) ||
-	    inode->i_state & (I_WB_SWITCH | I_FREEING | I_WILL_FREE) ||
-	    inode_to_wb(inode) == new_wb) {
-		spin_unlock(&inode->i_lock);
-		return false;
-	}
-	inode->i_state |= I_WB_SWITCH;
-	__iget(inode);
-	spin_unlock(&inode->i_lock);
-
->>>>>>> f37d84f0
 	return true;
 }
 
