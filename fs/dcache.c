--- conflicted
+++ resolved
@@ -3050,11 +3050,7 @@
  */
 static int prepend_name(char **buffer, int *buflen, const struct qstr *name)
 {
-<<<<<<< HEAD
-	const char *dname = READ_ONCE(name->name);
-=======
 	const char *dname = smp_load_acquire(&name->name); /* ^^^ */
->>>>>>> 5fa4ec9c
 	u32 dlen = READ_ONCE(name->len);
 	char *p;
 
