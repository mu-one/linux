/*
 *   fs/cifs/cifsfs.c
 *
 *   Copyright (C) International Business Machines  Corp., 2002,2008
 *   Author(s): Steve French (sfrench@us.ibm.com)
 *
 *   Common Internet FileSystem (CIFS) client
 *
 *   This library is free software; you can redistribute it and/or modify
 *   it under the terms of the GNU Lesser General Public License as published
 *   by the Free Software Foundation; either version 2.1 of the License, or
 *   (at your option) any later version.
 *
 *   This library is distributed in the hope that it will be useful,
 *   but WITHOUT ANY WARRANTY; without even the implied warranty of
 *   MERCHANTABILITY or FITNESS FOR A PARTICULAR PURPOSE.  See
 *   the GNU Lesser General Public License for more details.
 *
 *   You should have received a copy of the GNU Lesser General Public License
 *   along with this library; if not, write to the Free Software
 *   Foundation, Inc., 59 Temple Place, Suite 330, Boston, MA 02111-1307 USA
 */

/* Note that BB means BUGBUG (ie something to fix eventually) */

#include <linux/module.h>
#include <linux/fs.h>
#include <linux/mount.h>
#include <linux/slab.h>
#include <linux/init.h>
#include <linux/list.h>
#include <linux/seq_file.h>
#include <linux/vfs.h>
#include <linux/mempool.h>
#include <linux/delay.h>
#include <linux/kthread.h>
#include <linux/freezer.h>
#include <linux/namei.h>
#include <linux/random.h>
#include <linux/uuid.h>
#include <linux/xattr.h>
#include <net/ipv6.h>
#include "cifsfs.h"
#include "cifspdu.h"
#define DECLARE_GLOBALS_HERE
#include "cifsglob.h"
#include "cifsproto.h"
#include "cifs_debug.h"
#include "cifs_fs_sb.h"
#include <linux/mm.h>
#include <linux/key-type.h>
#include "cifs_spnego.h"
#include "fscache.h"
#include "smb2pdu.h"
#ifdef CONFIG_CIFS_DFS_UPCALL
#include "dfs_cache.h"
#endif
#ifdef CONFIG_CIFS_SWN_UPCALL
#include "netlink.h"
#endif
#include "fs_context.h"

/*
 * DOS dates from 1980/1/1 through 2107/12/31
 * Protocol specifications indicate the range should be to 119, which
 * limits maximum year to 2099. But this range has not been checked.
 */
#define SMB_DATE_MAX (127<<9 | 12<<5 | 31)
#define SMB_DATE_MIN (0<<9 | 1<<5 | 1)
#define SMB_TIME_MAX (23<<11 | 59<<5 | 29)

int cifsFYI = 0;
bool traceSMB;
bool enable_oplocks = true;
bool linuxExtEnabled = true;
bool lookupCacheEnabled = true;
bool disable_legacy_dialects; /* false by default */
bool enable_gcm_256 = true;
bool require_gcm_256; /* false by default */
unsigned int global_secflags = CIFSSEC_DEF;
/* unsigned int ntlmv2_support = 0; */
unsigned int sign_CIFS_PDUs = 1;
static const struct super_operations cifs_super_ops;
unsigned int CIFSMaxBufSize = CIFS_MAX_MSGSIZE;
module_param(CIFSMaxBufSize, uint, 0444);
MODULE_PARM_DESC(CIFSMaxBufSize, "Network buffer size (not including header) "
				 "for CIFS requests. "
				 "Default: 16384 Range: 8192 to 130048");
unsigned int cifs_min_rcv = CIFS_MIN_RCV_POOL;
module_param(cifs_min_rcv, uint, 0444);
MODULE_PARM_DESC(cifs_min_rcv, "Network buffers in pool. Default: 4 Range: "
				"1 to 64");
unsigned int cifs_min_small = 30;
module_param(cifs_min_small, uint, 0444);
MODULE_PARM_DESC(cifs_min_small, "Small network buffers in pool. Default: 30 "
				 "Range: 2 to 256");
unsigned int cifs_max_pending = CIFS_MAX_REQ;
module_param(cifs_max_pending, uint, 0444);
MODULE_PARM_DESC(cifs_max_pending, "Simultaneous requests to server for "
				   "CIFS/SMB1 dialect (N/A for SMB3) "
				   "Default: 32767 Range: 2 to 32767.");
#ifdef CONFIG_CIFS_STATS2
unsigned int slow_rsp_threshold = 1;
module_param(slow_rsp_threshold, uint, 0644);
MODULE_PARM_DESC(slow_rsp_threshold, "Amount of time (in seconds) to wait "
				   "before logging that a response is delayed. "
				   "Default: 1 (if set to 0 disables msg).");
#endif /* STATS2 */

module_param(enable_oplocks, bool, 0644);
MODULE_PARM_DESC(enable_oplocks, "Enable or disable oplocks. Default: y/Y/1");

module_param(enable_gcm_256, bool, 0644);
MODULE_PARM_DESC(enable_gcm_256, "Enable requesting strongest (256 bit) GCM encryption. Default: n/N/0");

module_param(require_gcm_256, bool, 0644);
MODULE_PARM_DESC(require_gcm_256, "Require strongest (256 bit) GCM encryption. Default: n/N/0");

module_param(disable_legacy_dialects, bool, 0644);
MODULE_PARM_DESC(disable_legacy_dialects, "To improve security it may be "
				  "helpful to restrict the ability to "
				  "override the default dialects (SMB2.1, "
				  "SMB3 and SMB3.02) on mount with old "
				  "dialects (CIFS/SMB1 and SMB2) since "
				  "vers=1.0 (CIFS/SMB1) and vers=2.0 are weaker"
				  " and less secure. Default: n/N/0");

extern mempool_t *cifs_sm_req_poolp;
extern mempool_t *cifs_req_poolp;
extern mempool_t *cifs_mid_poolp;

struct workqueue_struct	*cifsiod_wq;
struct workqueue_struct	*decrypt_wq;
struct workqueue_struct	*fileinfo_put_wq;
struct workqueue_struct	*cifsoplockd_wq;
struct workqueue_struct	*deferredclose_wq;
__u32 cifs_lock_secret;

/*
 * Bumps refcount for cifs super block.
 * Note that it should be only called if a referece to VFS super block is
 * already held, e.g. in open-type syscalls context. Otherwise it can race with
 * atomic_dec_and_test in deactivate_locked_super.
 */
void
cifs_sb_active(struct super_block *sb)
{
	struct cifs_sb_info *server = CIFS_SB(sb);

	if (atomic_inc_return(&server->active) == 1)
		atomic_inc(&sb->s_active);
}

void
cifs_sb_deactive(struct super_block *sb)
{
	struct cifs_sb_info *server = CIFS_SB(sb);

	if (atomic_dec_and_test(&server->active))
		deactivate_super(sb);
}

static int
cifs_read_super(struct super_block *sb)
{
	struct inode *inode;
	struct cifs_sb_info *cifs_sb;
	struct cifs_tcon *tcon;
	struct timespec64 ts;
	int rc = 0;

	cifs_sb = CIFS_SB(sb);
	tcon = cifs_sb_master_tcon(cifs_sb);

	if (cifs_sb->mnt_cifs_flags & CIFS_MOUNT_POSIXACL)
		sb->s_flags |= SB_POSIXACL;

	if (tcon->snapshot_time)
		sb->s_flags |= SB_RDONLY;

	if (tcon->ses->capabilities & tcon->ses->server->vals->cap_large_files)
		sb->s_maxbytes = MAX_LFS_FILESIZE;
	else
		sb->s_maxbytes = MAX_NON_LFS;

	/*
	 * Some very old servers like DOS and OS/2 used 2 second granularity
	 * (while all current servers use 100ns granularity - see MS-DTYP)
	 * but 1 second is the maximum allowed granularity for the VFS
	 * so for old servers set time granularity to 1 second while for
	 * everything else (current servers) set it to 100ns.
	 */
	if ((tcon->ses->server->vals->protocol_id == SMB10_PROT_ID) &&
	    ((tcon->ses->capabilities &
	      tcon->ses->server->vals->cap_nt_find) == 0) &&
	    !tcon->unix_ext) {
		sb->s_time_gran = 1000000000; /* 1 second is max allowed gran */
		ts = cnvrtDosUnixTm(cpu_to_le16(SMB_DATE_MIN), 0, 0);
		sb->s_time_min = ts.tv_sec;
		ts = cnvrtDosUnixTm(cpu_to_le16(SMB_DATE_MAX),
				    cpu_to_le16(SMB_TIME_MAX), 0);
		sb->s_time_max = ts.tv_sec;
	} else {
		/*
		 * Almost every server, including all SMB2+, uses DCE TIME
		 * ie 100 nanosecond units, since 1601.  See MS-DTYP and MS-FSCC
		 */
		sb->s_time_gran = 100;
		ts = cifs_NTtimeToUnix(0);
		sb->s_time_min = ts.tv_sec;
		ts = cifs_NTtimeToUnix(cpu_to_le64(S64_MAX));
		sb->s_time_max = ts.tv_sec;
	}

	sb->s_magic = CIFS_MAGIC_NUMBER;
	sb->s_op = &cifs_super_ops;
	sb->s_xattr = cifs_xattr_handlers;
	rc = super_setup_bdi(sb);
	if (rc)
		goto out_no_root;
	/* tune readahead according to rsize if readahead size not set on mount */
	if (cifs_sb->ctx->rasize)
		sb->s_bdi->ra_pages = cifs_sb->ctx->rasize / PAGE_SIZE;
	else
		sb->s_bdi->ra_pages = cifs_sb->ctx->rsize / PAGE_SIZE;

	sb->s_blocksize = CIFS_MAX_MSGSIZE;
	sb->s_blocksize_bits = 14;	/* default 2**14 = CIFS_MAX_MSGSIZE */
	inode = cifs_root_iget(sb);

	if (IS_ERR(inode)) {
		rc = PTR_ERR(inode);
		goto out_no_root;
	}

	if (tcon->nocase)
		sb->s_d_op = &cifs_ci_dentry_ops;
	else
		sb->s_d_op = &cifs_dentry_ops;

	sb->s_root = d_make_root(inode);
	if (!sb->s_root) {
		rc = -ENOMEM;
		goto out_no_root;
	}

#ifdef CONFIG_CIFS_NFSD_EXPORT
	if (cifs_sb->mnt_cifs_flags & CIFS_MOUNT_SERVER_INUM) {
		cifs_dbg(FYI, "export ops supported\n");
		sb->s_export_op = &cifs_export_ops;
	}
#endif /* CONFIG_CIFS_NFSD_EXPORT */

	return 0;

out_no_root:
	cifs_dbg(VFS, "%s: get root inode failed\n", __func__);
	return rc;
}

static void cifs_kill_sb(struct super_block *sb)
{
	struct cifs_sb_info *cifs_sb = CIFS_SB(sb);
	struct cifs_tcon *tcon;
	struct cached_fid *cfid;

	/*
	 * We ned to release all dentries for the cached directories
	 * before we kill the sb.
	 */
	if (cifs_sb->root) {
		dput(cifs_sb->root);
		cifs_sb->root = NULL;
	}
	tcon = cifs_sb_master_tcon(cifs_sb);
	if (tcon) {
		cfid = &tcon->crfid;
		mutex_lock(&cfid->fid_mutex);
		if (cfid->dentry) {

			dput(cfid->dentry);
			cfid->dentry = NULL;
		}
		mutex_unlock(&cfid->fid_mutex);
	}

	kill_anon_super(sb);
	cifs_umount(cifs_sb);
}

static int
cifs_statfs(struct dentry *dentry, struct kstatfs *buf)
{
	struct super_block *sb = dentry->d_sb;
	struct cifs_sb_info *cifs_sb = CIFS_SB(sb);
	struct cifs_tcon *tcon = cifs_sb_master_tcon(cifs_sb);
	struct TCP_Server_Info *server = tcon->ses->server;
	unsigned int xid;
	int rc = 0;

	xid = get_xid();

	if (le32_to_cpu(tcon->fsAttrInfo.MaxPathNameComponentLength) > 0)
		buf->f_namelen =
		       le32_to_cpu(tcon->fsAttrInfo.MaxPathNameComponentLength);
	else
		buf->f_namelen = PATH_MAX;

	buf->f_fsid.val[0] = tcon->vol_serial_number;
	/* are using part of create time for more randomness, see man statfs */
	buf->f_fsid.val[1] =  (int)le64_to_cpu(tcon->vol_create_time);

	buf->f_files = 0;	/* undefined */
	buf->f_ffree = 0;	/* unlimited */

	if (server->ops->queryfs)
		rc = server->ops->queryfs(xid, tcon, cifs_sb, buf);

	free_xid(xid);
	return rc;
}

static long cifs_fallocate(struct file *file, int mode, loff_t off, loff_t len)
{
	struct cifs_sb_info *cifs_sb = CIFS_FILE_SB(file);
	struct cifs_tcon *tcon = cifs_sb_master_tcon(cifs_sb);
	struct TCP_Server_Info *server = tcon->ses->server;

	if (server->ops->fallocate)
		return server->ops->fallocate(file, tcon, mode, off, len);

	return -EOPNOTSUPP;
}

static int cifs_permission(struct user_namespace *mnt_userns,
			   struct inode *inode, int mask)
{
	struct cifs_sb_info *cifs_sb;

	cifs_sb = CIFS_SB(inode->i_sb);

	if (cifs_sb->mnt_cifs_flags & CIFS_MOUNT_NO_PERM) {
		if ((mask & MAY_EXEC) && !execute_ok(inode))
			return -EACCES;
		else
			return 0;
	} else /* file mode might have been restricted at mount time
		on the client (above and beyond ACL on servers) for
		servers which do not support setting and viewing mode bits,
		so allowing client to check permissions is useful */
		return generic_permission(&init_user_ns, inode, mask);
}

static struct kmem_cache *cifs_inode_cachep;
static struct kmem_cache *cifs_req_cachep;
static struct kmem_cache *cifs_mid_cachep;
static struct kmem_cache *cifs_sm_req_cachep;
mempool_t *cifs_sm_req_poolp;
mempool_t *cifs_req_poolp;
mempool_t *cifs_mid_poolp;

static struct inode *
cifs_alloc_inode(struct super_block *sb)
{
	struct cifsInodeInfo *cifs_inode;
	cifs_inode = kmem_cache_alloc(cifs_inode_cachep, GFP_KERNEL);
	if (!cifs_inode)
		return NULL;
	cifs_inode->cifsAttrs = 0x20;	/* default */
	cifs_inode->time = 0;
	/*
	 * Until the file is open and we have gotten oplock info back from the
	 * server, can not assume caching of file data or metadata.
	 */
	cifs_set_oplock_level(cifs_inode, 0);
	cifs_inode->flags = 0;
	spin_lock_init(&cifs_inode->writers_lock);
	cifs_inode->writers = 0;
	cifs_inode->vfs_inode.i_blkbits = 14;  /* 2**14 = CIFS_MAX_MSGSIZE */
	cifs_inode->server_eof = 0;
	cifs_inode->uniqueid = 0;
	cifs_inode->createtime = 0;
	cifs_inode->epoch = 0;
	spin_lock_init(&cifs_inode->open_file_lock);
	generate_random_uuid(cifs_inode->lease_key);

	/*
	 * Can not set i_flags here - they get immediately overwritten to zero
	 * by the VFS.
	 */
	/* cifs_inode->vfs_inode.i_flags = S_NOATIME | S_NOCMTIME; */
	INIT_LIST_HEAD(&cifs_inode->openFileList);
	INIT_LIST_HEAD(&cifs_inode->llist);
	INIT_LIST_HEAD(&cifs_inode->deferred_closes);
	spin_lock_init(&cifs_inode->deferred_lock);
	return &cifs_inode->vfs_inode;
}

static void
cifs_free_inode(struct inode *inode)
{
	kmem_cache_free(cifs_inode_cachep, CIFS_I(inode));
}

static void
cifs_evict_inode(struct inode *inode)
{
	truncate_inode_pages_final(&inode->i_data);
	clear_inode(inode);
	cifs_fscache_release_inode_cookie(inode);
}

static void
cifs_show_address(struct seq_file *s, struct TCP_Server_Info *server)
{
	struct sockaddr_in *sa = (struct sockaddr_in *) &server->dstaddr;
	struct sockaddr_in6 *sa6 = (struct sockaddr_in6 *) &server->dstaddr;

	seq_puts(s, ",addr=");

	switch (server->dstaddr.ss_family) {
	case AF_INET:
		seq_printf(s, "%pI4", &sa->sin_addr.s_addr);
		break;
	case AF_INET6:
		seq_printf(s, "%pI6", &sa6->sin6_addr.s6_addr);
		if (sa6->sin6_scope_id)
			seq_printf(s, "%%%u", sa6->sin6_scope_id);
		break;
	default:
		seq_puts(s, "(unknown)");
	}
	if (server->rdma)
		seq_puts(s, ",rdma");
}

static void
cifs_show_security(struct seq_file *s, struct cifs_ses *ses)
{
	if (ses->sectype == Unspecified) {
		if (ses->user_name == NULL)
			seq_puts(s, ",sec=none");
		return;
	}

	seq_puts(s, ",sec=");

	switch (ses->sectype) {
	case LANMAN:
		seq_puts(s, "lanman");
		break;
	case NTLMv2:
		seq_puts(s, "ntlmv2");
		break;
	case NTLM:
		seq_puts(s, "ntlm");
		break;
	case Kerberos:
		seq_puts(s, "krb5");
		break;
	case RawNTLMSSP:
		seq_puts(s, "ntlmssp");
		break;
	default:
		/* shouldn't ever happen */
		seq_puts(s, "unknown");
		break;
	}

	if (ses->sign)
		seq_puts(s, "i");

	if (ses->sectype == Kerberos)
		seq_printf(s, ",cruid=%u",
			   from_kuid_munged(&init_user_ns, ses->cred_uid));
}

static void
cifs_show_cache_flavor(struct seq_file *s, struct cifs_sb_info *cifs_sb)
{
	seq_puts(s, ",cache=");

	if (cifs_sb->mnt_cifs_flags & CIFS_MOUNT_STRICT_IO)
		seq_puts(s, "strict");
	else if (cifs_sb->mnt_cifs_flags & CIFS_MOUNT_DIRECT_IO)
		seq_puts(s, "none");
	else if (cifs_sb->mnt_cifs_flags & CIFS_MOUNT_RW_CACHE)
		seq_puts(s, "singleclient"); /* assume only one client access */
	else if (cifs_sb->mnt_cifs_flags & CIFS_MOUNT_RO_CACHE)
		seq_puts(s, "ro"); /* read only caching assumed */
	else
		seq_puts(s, "loose");
}

/*
 * cifs_show_devname() is used so we show the mount device name with correct
 * format (e.g. forward slashes vs. back slashes) in /proc/mounts
 */
static int cifs_show_devname(struct seq_file *m, struct dentry *root)
{
	struct cifs_sb_info *cifs_sb = CIFS_SB(root->d_sb);
	char *devname = kstrdup(cifs_sb->ctx->source, GFP_KERNEL);

	if (devname == NULL)
		seq_puts(m, "none");
	else {
		convert_delimiter(devname, '/');
		/* escape all spaces in share names */
		seq_escape(m, devname, " \t");
		kfree(devname);
	}
	return 0;
}

/*
 * cifs_show_options() is for displaying mount options in /proc/mounts.
 * Not all settable options are displayed but most of the important
 * ones are.
 */
static int
cifs_show_options(struct seq_file *s, struct dentry *root)
{
	struct cifs_sb_info *cifs_sb = CIFS_SB(root->d_sb);
	struct cifs_tcon *tcon = cifs_sb_master_tcon(cifs_sb);
	struct sockaddr *srcaddr;
	srcaddr = (struct sockaddr *)&tcon->ses->server->srcaddr;

	seq_show_option(s, "vers", tcon->ses->server->vals->version_string);
	cifs_show_security(s, tcon->ses);
	cifs_show_cache_flavor(s, cifs_sb);

	if (tcon->no_lease)
		seq_puts(s, ",nolease");
	if (cifs_sb->ctx->multiuser)
		seq_puts(s, ",multiuser");
	else if (tcon->ses->user_name)
		seq_show_option(s, "username", tcon->ses->user_name);

	if (tcon->ses->domainName && tcon->ses->domainName[0] != 0)
		seq_show_option(s, "domain", tcon->ses->domainName);

	if (srcaddr->sa_family != AF_UNSPEC) {
		struct sockaddr_in *saddr4;
		struct sockaddr_in6 *saddr6;
		saddr4 = (struct sockaddr_in *)srcaddr;
		saddr6 = (struct sockaddr_in6 *)srcaddr;
		if (srcaddr->sa_family == AF_INET6)
			seq_printf(s, ",srcaddr=%pI6c",
				   &saddr6->sin6_addr);
		else if (srcaddr->sa_family == AF_INET)
			seq_printf(s, ",srcaddr=%pI4",
				   &saddr4->sin_addr.s_addr);
		else
			seq_printf(s, ",srcaddr=BAD-AF:%i",
				   (int)(srcaddr->sa_family));
	}

	seq_printf(s, ",uid=%u",
		   from_kuid_munged(&init_user_ns, cifs_sb->ctx->linux_uid));
	if (cifs_sb->mnt_cifs_flags & CIFS_MOUNT_OVERR_UID)
		seq_puts(s, ",forceuid");
	else
		seq_puts(s, ",noforceuid");

	seq_printf(s, ",gid=%u",
		   from_kgid_munged(&init_user_ns, cifs_sb->ctx->linux_gid));
	if (cifs_sb->mnt_cifs_flags & CIFS_MOUNT_OVERR_GID)
		seq_puts(s, ",forcegid");
	else
		seq_puts(s, ",noforcegid");

	cifs_show_address(s, tcon->ses->server);

	if (!tcon->unix_ext)
		seq_printf(s, ",file_mode=0%ho,dir_mode=0%ho",
					   cifs_sb->ctx->file_mode,
					   cifs_sb->ctx->dir_mode);
	if (cifs_sb->ctx->iocharset)
		seq_printf(s, ",iocharset=%s", cifs_sb->ctx->iocharset);
	if (tcon->seal)
		seq_puts(s, ",seal");
	else if (tcon->ses->server->ignore_signature)
		seq_puts(s, ",signloosely");
	if (tcon->nocase)
		seq_puts(s, ",nocase");
	if (tcon->nodelete)
		seq_puts(s, ",nodelete");
	if (tcon->local_lease)
		seq_puts(s, ",locallease");
	if (tcon->retry)
		seq_puts(s, ",hard");
	else
		seq_puts(s, ",soft");
	if (tcon->use_persistent)
		seq_puts(s, ",persistenthandles");
	else if (tcon->use_resilient)
		seq_puts(s, ",resilienthandles");
	if (tcon->posix_extensions)
		seq_puts(s, ",posix");
	else if (tcon->unix_ext)
		seq_puts(s, ",unix");
	else
		seq_puts(s, ",nounix");
	if (cifs_sb->mnt_cifs_flags & CIFS_MOUNT_NO_DFS)
		seq_puts(s, ",nodfs");
	if (cifs_sb->mnt_cifs_flags & CIFS_MOUNT_POSIX_PATHS)
		seq_puts(s, ",posixpaths");
	if (cifs_sb->mnt_cifs_flags & CIFS_MOUNT_SET_UID)
		seq_puts(s, ",setuids");
	if (cifs_sb->mnt_cifs_flags & CIFS_MOUNT_UID_FROM_ACL)
		seq_puts(s, ",idsfromsid");
	if (cifs_sb->mnt_cifs_flags & CIFS_MOUNT_SERVER_INUM)
		seq_puts(s, ",serverino");
	if (cifs_sb->mnt_cifs_flags & CIFS_MOUNT_RWPIDFORWARD)
		seq_puts(s, ",rwpidforward");
	if (cifs_sb->mnt_cifs_flags & CIFS_MOUNT_NOPOSIXBRL)
		seq_puts(s, ",forcemand");
	if (cifs_sb->mnt_cifs_flags & CIFS_MOUNT_NO_XATTR)
		seq_puts(s, ",nouser_xattr");
	if (cifs_sb->mnt_cifs_flags & CIFS_MOUNT_MAP_SPECIAL_CHR)
		seq_puts(s, ",mapchars");
	if (cifs_sb->mnt_cifs_flags & CIFS_MOUNT_MAP_SFM_CHR)
		seq_puts(s, ",mapposix");
	if (cifs_sb->mnt_cifs_flags & CIFS_MOUNT_UNX_EMUL)
		seq_puts(s, ",sfu");
	if (cifs_sb->mnt_cifs_flags & CIFS_MOUNT_NO_BRL)
		seq_puts(s, ",nobrl");
	if (cifs_sb->mnt_cifs_flags & CIFS_MOUNT_NO_HANDLE_CACHE)
		seq_puts(s, ",nohandlecache");
	if (cifs_sb->mnt_cifs_flags & CIFS_MOUNT_MODE_FROM_SID)
		seq_puts(s, ",modefromsid");
	if (cifs_sb->mnt_cifs_flags & CIFS_MOUNT_CIFS_ACL)
		seq_puts(s, ",cifsacl");
	if (cifs_sb->mnt_cifs_flags & CIFS_MOUNT_DYNPERM)
		seq_puts(s, ",dynperm");
	if (root->d_sb->s_flags & SB_POSIXACL)
		seq_puts(s, ",acl");
	if (cifs_sb->mnt_cifs_flags & CIFS_MOUNT_MF_SYMLINKS)
		seq_puts(s, ",mfsymlinks");
	if (cifs_sb->mnt_cifs_flags & CIFS_MOUNT_FSCACHE)
		seq_puts(s, ",fsc");
	if (cifs_sb->mnt_cifs_flags & CIFS_MOUNT_NOSSYNC)
		seq_puts(s, ",nostrictsync");
	if (cifs_sb->mnt_cifs_flags & CIFS_MOUNT_NO_PERM)
		seq_puts(s, ",noperm");
	if (cifs_sb->mnt_cifs_flags & CIFS_MOUNT_CIFS_BACKUPUID)
		seq_printf(s, ",backupuid=%u",
			   from_kuid_munged(&init_user_ns,
					    cifs_sb->ctx->backupuid));
	if (cifs_sb->mnt_cifs_flags & CIFS_MOUNT_CIFS_BACKUPGID)
		seq_printf(s, ",backupgid=%u",
			   from_kgid_munged(&init_user_ns,
					    cifs_sb->ctx->backupgid));

	seq_printf(s, ",rsize=%u", cifs_sb->ctx->rsize);
	seq_printf(s, ",wsize=%u", cifs_sb->ctx->wsize);
	seq_printf(s, ",bsize=%u", cifs_sb->ctx->bsize);
	if (cifs_sb->ctx->rasize)
		seq_printf(s, ",rasize=%u", cifs_sb->ctx->rasize);
	if (tcon->ses->server->min_offload)
		seq_printf(s, ",esize=%u", tcon->ses->server->min_offload);
	seq_printf(s, ",echo_interval=%lu",
			tcon->ses->server->echo_interval / HZ);

	/* Only display max_credits if it was overridden on mount */
	if (tcon->ses->server->max_credits != SMB2_MAX_CREDITS_AVAILABLE)
		seq_printf(s, ",max_credits=%u", tcon->ses->server->max_credits);

	if (tcon->snapshot_time)
		seq_printf(s, ",snapshot=%llu", tcon->snapshot_time);
	if (tcon->handle_timeout)
		seq_printf(s, ",handletimeout=%u", tcon->handle_timeout);

	/*
	 * Display file and directory attribute timeout in seconds.
	 * If file and directory attribute timeout the same then actimeo
	 * was likely specified on mount
	 */
	if (cifs_sb->ctx->acdirmax == cifs_sb->ctx->acregmax)
		seq_printf(s, ",actimeo=%lu", cifs_sb->ctx->acregmax / HZ);
	else {
		seq_printf(s, ",acdirmax=%lu", cifs_sb->ctx->acdirmax / HZ);
		seq_printf(s, ",acregmax=%lu", cifs_sb->ctx->acregmax / HZ);
	}

	if (tcon->ses->chan_max > 1)
		seq_printf(s, ",multichannel,max_channels=%zu",
			   tcon->ses->chan_max);

	if (tcon->use_witness)
		seq_puts(s, ",witness");

	return 0;
}

static void cifs_umount_begin(struct super_block *sb)
{
	struct cifs_sb_info *cifs_sb = CIFS_SB(sb);
	struct cifs_tcon *tcon;

	if (cifs_sb == NULL)
		return;

	tcon = cifs_sb_master_tcon(cifs_sb);

	spin_lock(&cifs_tcp_ses_lock);
	if ((tcon->tc_count > 1) || (tcon->tidStatus == CifsExiting)) {
		/* we have other mounts to same share or we have
		   already tried to force umount this and woken up
		   all waiting network requests, nothing to do */
		spin_unlock(&cifs_tcp_ses_lock);
		return;
	} else if (tcon->tc_count == 1)
		tcon->tidStatus = CifsExiting;
	spin_unlock(&cifs_tcp_ses_lock);

	/* cancel_brl_requests(tcon); */ /* BB mark all brl mids as exiting */
	/* cancel_notify_requests(tcon); */
	if (tcon->ses && tcon->ses->server) {
		cifs_dbg(FYI, "wake up tasks now - umount begin not complete\n");
		wake_up_all(&tcon->ses->server->request_q);
		wake_up_all(&tcon->ses->server->response_q);
		msleep(1); /* yield */
		/* we have to kick the requests once more */
		wake_up_all(&tcon->ses->server->response_q);
		msleep(1);
	}

	return;
}

#ifdef CONFIG_CIFS_STATS2
static int cifs_show_stats(struct seq_file *s, struct dentry *root)
{
	/* BB FIXME */
	return 0;
}
#endif

static int cifs_drop_inode(struct inode *inode)
{
	struct cifs_sb_info *cifs_sb = CIFS_SB(inode->i_sb);

	/* no serverino => unconditional eviction */
	return !(cifs_sb->mnt_cifs_flags & CIFS_MOUNT_SERVER_INUM) ||
		generic_drop_inode(inode);
}

static const struct super_operations cifs_super_ops = {
	.statfs = cifs_statfs,
	.alloc_inode = cifs_alloc_inode,
	.free_inode = cifs_free_inode,
	.drop_inode	= cifs_drop_inode,
	.evict_inode	= cifs_evict_inode,
/*	.show_path	= cifs_show_path, */ /* Would we ever need show path? */
	.show_devname   = cifs_show_devname,
/*	.delete_inode	= cifs_delete_inode,  */  /* Do not need above
	function unless later we add lazy close of inodes or unless the
	kernel forgets to call us with the same number of releases (closes)
	as opens */
	.show_options = cifs_show_options,
	.umount_begin   = cifs_umount_begin,
#ifdef CONFIG_CIFS_STATS2
	.show_stats = cifs_show_stats,
#endif
};

/*
 * Get root dentry from superblock according to prefix path mount option.
 * Return dentry with refcount + 1 on success and NULL otherwise.
 */
static struct dentry *
cifs_get_root(struct smb3_fs_context *ctx, struct super_block *sb)
{
	struct dentry *dentry;
	struct cifs_sb_info *cifs_sb = CIFS_SB(sb);
	char *full_path = NULL;
	char *s, *p;
	char sep;

	if (cifs_sb->mnt_cifs_flags & CIFS_MOUNT_USE_PREFIX_PATH)
		return dget(sb->s_root);

	full_path = cifs_build_path_to_root(ctx, cifs_sb,
				cifs_sb_master_tcon(cifs_sb), 0);
	if (full_path == NULL)
		return ERR_PTR(-ENOMEM);

	cifs_dbg(FYI, "Get root dentry for %s\n", full_path);

	sep = CIFS_DIR_SEP(cifs_sb);
	dentry = dget(sb->s_root);
	p = s = full_path;

	do {
		struct inode *dir = d_inode(dentry);
		struct dentry *child;

		if (!S_ISDIR(dir->i_mode)) {
			dput(dentry);
			dentry = ERR_PTR(-ENOTDIR);
			break;
		}

		/* skip separators */
		while (*s == sep)
			s++;
		if (!*s)
			break;
		p = s++;
		/* next separator */
		while (*s && *s != sep)
			s++;

		child = lookup_positive_unlocked(p, dentry, s - p);
		dput(dentry);
		dentry = child;
	} while (!IS_ERR(dentry));
	kfree(full_path);
	return dentry;
}

static int cifs_set_super(struct super_block *sb, void *data)
{
	struct cifs_mnt_data *mnt_data = data;
	sb->s_fs_info = mnt_data->cifs_sb;
	return set_anon_super(sb, NULL);
}

struct dentry *
cifs_smb3_do_mount(struct file_system_type *fs_type,
	      int flags, struct smb3_fs_context *old_ctx)
{
	int rc;
	struct super_block *sb;
	struct cifs_sb_info *cifs_sb = NULL;
	struct cifs_mnt_data mnt_data;
	struct dentry *root;

	/*
	 * Prints in Kernel / CIFS log the attempted mount operation
	 *	If CIFS_DEBUG && cifs_FYI
	 */
	if (cifsFYI)
		cifs_dbg(FYI, "Devname: %s flags: %d\n", old_ctx->UNC, flags);
	else
		cifs_info("Attempting to mount %s\n", old_ctx->UNC);

	cifs_sb = kzalloc(sizeof(struct cifs_sb_info), GFP_KERNEL);
	if (cifs_sb == NULL) {
		root = ERR_PTR(-ENOMEM);
		goto out;
	}

	cifs_sb->ctx = kzalloc(sizeof(struct smb3_fs_context), GFP_KERNEL);
	if (!cifs_sb->ctx) {
		root = ERR_PTR(-ENOMEM);
		goto out;
	}
	rc = smb3_fs_context_dup(cifs_sb->ctx, old_ctx);
	if (rc) {
		root = ERR_PTR(rc);
		goto out;
	}

<<<<<<< HEAD
	/* cifs_setup_volume_info->smb3_parse_devname() redups UNC & prepath */
	kfree(cifs_sb->ctx->UNC);
	cifs_sb->ctx->UNC = NULL;
	kfree(cifs_sb->ctx->prepath);
	cifs_sb->ctx->prepath = NULL;

	rc = cifs_setup_volume_info(cifs_sb->ctx, NULL, old_ctx->UNC);
=======
	rc = cifs_setup_volume_info(cifs_sb->ctx, NULL, NULL);
>>>>>>> 11e4b63a
	if (rc) {
		root = ERR_PTR(rc);
		goto out;
	}

	rc = cifs_setup_cifs_sb(cifs_sb);
	if (rc) {
		root = ERR_PTR(rc);
		goto out;
	}

	rc = cifs_mount(cifs_sb, cifs_sb->ctx);
	if (rc) {
		if (!(flags & SB_SILENT))
			cifs_dbg(VFS, "cifs_mount failed w/return code = %d\n",
				 rc);
		root = ERR_PTR(rc);
		goto out;
	}

	mnt_data.ctx = cifs_sb->ctx;
	mnt_data.cifs_sb = cifs_sb;
	mnt_data.flags = flags;

	/* BB should we make this contingent on mount parm? */
	flags |= SB_NODIRATIME | SB_NOATIME;

	sb = sget(fs_type, cifs_match_super, cifs_set_super, flags, &mnt_data);
	if (IS_ERR(sb)) {
		root = ERR_CAST(sb);
		cifs_umount(cifs_sb);
		cifs_sb = NULL;
		goto out;
	}

	if (sb->s_root) {
		cifs_dbg(FYI, "Use existing superblock\n");
		cifs_umount(cifs_sb);
		cifs_sb = NULL;
	} else {
		rc = cifs_read_super(sb);
		if (rc) {
			root = ERR_PTR(rc);
			goto out_super;
		}

		sb->s_flags |= SB_ACTIVE;
	}

	root = cifs_get_root(cifs_sb ? cifs_sb->ctx : old_ctx, sb);
	if (IS_ERR(root))
		goto out_super;

	if (cifs_sb)
		cifs_sb->root = dget(root);

	cifs_dbg(FYI, "dentry root is: %p\n", root);
	return root;

out_super:
	deactivate_locked_super(sb);
out:
	if (cifs_sb) {
		kfree(cifs_sb->prepath);
		smb3_cleanup_fs_context(cifs_sb->ctx);
		kfree(cifs_sb);
	}
	return root;
}


static ssize_t
cifs_loose_read_iter(struct kiocb *iocb, struct iov_iter *iter)
{
	ssize_t rc;
	struct inode *inode = file_inode(iocb->ki_filp);

	if (iocb->ki_filp->f_flags & O_DIRECT)
		return cifs_user_readv(iocb, iter);

	rc = cifs_revalidate_mapping(inode);
	if (rc)
		return rc;

	return generic_file_read_iter(iocb, iter);
}

static ssize_t cifs_file_write_iter(struct kiocb *iocb, struct iov_iter *from)
{
	struct inode *inode = file_inode(iocb->ki_filp);
	struct cifsInodeInfo *cinode = CIFS_I(inode);
	ssize_t written;
	int rc;

	if (iocb->ki_filp->f_flags & O_DIRECT) {
		written = cifs_user_writev(iocb, from);
		if (written > 0 && CIFS_CACHE_READ(cinode)) {
			cifs_zap_mapping(inode);
			cifs_dbg(FYI,
				 "Set no oplock for inode=%p after a write operation\n",
				 inode);
			cinode->oplock = 0;
		}
		return written;
	}

	written = cifs_get_writer(cinode);
	if (written)
		return written;

	written = generic_file_write_iter(iocb, from);

	if (CIFS_CACHE_WRITE(CIFS_I(inode)))
		goto out;

	rc = filemap_fdatawrite(inode->i_mapping);
	if (rc)
		cifs_dbg(FYI, "cifs_file_write_iter: %d rc on %p inode\n",
			 rc, inode);

out:
	cifs_put_writer(cinode);
	return written;
}

static loff_t cifs_llseek(struct file *file, loff_t offset, int whence)
{
	struct cifsFileInfo *cfile = file->private_data;
	struct cifs_tcon *tcon;

	/*
	 * whence == SEEK_END || SEEK_DATA || SEEK_HOLE => we must revalidate
	 * the cached file length
	 */
	if (whence != SEEK_SET && whence != SEEK_CUR) {
		int rc;
		struct inode *inode = file_inode(file);

		/*
		 * We need to be sure that all dirty pages are written and the
		 * server has the newest file length.
		 */
		if (!CIFS_CACHE_READ(CIFS_I(inode)) && inode->i_mapping &&
		    inode->i_mapping->nrpages != 0) {
			rc = filemap_fdatawait(inode->i_mapping);
			if (rc) {
				mapping_set_error(inode->i_mapping, rc);
				return rc;
			}
		}
		/*
		 * Some applications poll for the file length in this strange
		 * way so we must seek to end on non-oplocked files by
		 * setting the revalidate time to zero.
		 */
		CIFS_I(inode)->time = 0;

		rc = cifs_revalidate_file_attr(file);
		if (rc < 0)
			return (loff_t)rc;
	}
	if (cfile && cfile->tlink) {
		tcon = tlink_tcon(cfile->tlink);
		if (tcon->ses->server->ops->llseek)
			return tcon->ses->server->ops->llseek(file, tcon,
							      offset, whence);
	}
	return generic_file_llseek(file, offset, whence);
}

static int
cifs_setlease(struct file *file, long arg, struct file_lock **lease, void **priv)
{
	/*
	 * Note that this is called by vfs setlease with i_lock held to
	 * protect *lease from going away.
	 */
	struct inode *inode = file_inode(file);
	struct cifsFileInfo *cfile = file->private_data;

	if (!(S_ISREG(inode->i_mode)))
		return -EINVAL;

	/* Check if file is oplocked if this is request for new lease */
	if (arg == F_UNLCK ||
	    ((arg == F_RDLCK) && CIFS_CACHE_READ(CIFS_I(inode))) ||
	    ((arg == F_WRLCK) && CIFS_CACHE_WRITE(CIFS_I(inode))))
		return generic_setlease(file, arg, lease, priv);
	else if (tlink_tcon(cfile->tlink)->local_lease &&
		 !CIFS_CACHE_READ(CIFS_I(inode)))
		/*
		 * If the server claims to support oplock on this file, then we
		 * still need to check oplock even if the local_lease mount
		 * option is set, but there are servers which do not support
		 * oplock for which this mount option may be useful if the user
		 * knows that the file won't be changed on the server by anyone
		 * else.
		 */
		return generic_setlease(file, arg, lease, priv);
	else
		return -EAGAIN;
}

struct file_system_type cifs_fs_type = {
	.owner = THIS_MODULE,
	.name = "cifs",
	.init_fs_context = smb3_init_fs_context,
	.parameters = smb3_fs_parameters,
	.kill_sb = cifs_kill_sb,
	.fs_flags = FS_RENAME_DOES_D_MOVE,
};
MODULE_ALIAS_FS("cifs");

static struct file_system_type smb3_fs_type = {
	.owner = THIS_MODULE,
	.name = "smb3",
	.init_fs_context = smb3_init_fs_context,
	.parameters = smb3_fs_parameters,
	.kill_sb = cifs_kill_sb,
	.fs_flags = FS_RENAME_DOES_D_MOVE,
};
MODULE_ALIAS_FS("smb3");
MODULE_ALIAS("smb3");

const struct inode_operations cifs_dir_inode_ops = {
	.create = cifs_create,
	.atomic_open = cifs_atomic_open,
	.lookup = cifs_lookup,
	.getattr = cifs_getattr,
	.unlink = cifs_unlink,
	.link = cifs_hardlink,
	.mkdir = cifs_mkdir,
	.rmdir = cifs_rmdir,
	.rename = cifs_rename2,
	.permission = cifs_permission,
	.setattr = cifs_setattr,
	.symlink = cifs_symlink,
	.mknod   = cifs_mknod,
	.listxattr = cifs_listxattr,
};

const struct inode_operations cifs_file_inode_ops = {
	.setattr = cifs_setattr,
	.getattr = cifs_getattr,
	.permission = cifs_permission,
	.listxattr = cifs_listxattr,
	.fiemap = cifs_fiemap,
};

const struct inode_operations cifs_symlink_inode_ops = {
	.get_link = cifs_get_link,
	.permission = cifs_permission,
	.listxattr = cifs_listxattr,
};

static loff_t cifs_remap_file_range(struct file *src_file, loff_t off,
		struct file *dst_file, loff_t destoff, loff_t len,
		unsigned int remap_flags)
{
	struct inode *src_inode = file_inode(src_file);
	struct inode *target_inode = file_inode(dst_file);
	struct cifsFileInfo *smb_file_src = src_file->private_data;
	struct cifsFileInfo *smb_file_target;
	struct cifs_tcon *target_tcon;
	unsigned int xid;
	int rc;

	if (remap_flags & ~(REMAP_FILE_DEDUP | REMAP_FILE_ADVISORY))
		return -EINVAL;

	cifs_dbg(FYI, "clone range\n");

	xid = get_xid();

	if (!src_file->private_data || !dst_file->private_data) {
		rc = -EBADF;
		cifs_dbg(VFS, "missing cifsFileInfo on copy range src file\n");
		goto out;
	}

	smb_file_target = dst_file->private_data;
	target_tcon = tlink_tcon(smb_file_target->tlink);

	/*
	 * Note: cifs case is easier than btrfs since server responsible for
	 * checks for proper open modes and file type and if it wants
	 * server could even support copy of range where source = target
	 */
	lock_two_nondirectories(target_inode, src_inode);

	if (len == 0)
		len = src_inode->i_size - off;

	cifs_dbg(FYI, "about to flush pages\n");
	/* should we flush first and last page first */
	truncate_inode_pages_range(&target_inode->i_data, destoff,
				   PAGE_ALIGN(destoff + len)-1);

	if (target_tcon->ses->server->ops->duplicate_extents)
		rc = target_tcon->ses->server->ops->duplicate_extents(xid,
			smb_file_src, smb_file_target, off, len, destoff);
	else
		rc = -EOPNOTSUPP;

	/* force revalidate of size and timestamps of target file now
	   that target is updated on the server */
	CIFS_I(target_inode)->time = 0;
	/* although unlocking in the reverse order from locking is not
	   strictly necessary here it is a little cleaner to be consistent */
	unlock_two_nondirectories(src_inode, target_inode);
out:
	free_xid(xid);
	return rc < 0 ? rc : len;
}

ssize_t cifs_file_copychunk_range(unsigned int xid,
				struct file *src_file, loff_t off,
				struct file *dst_file, loff_t destoff,
				size_t len, unsigned int flags)
{
	struct inode *src_inode = file_inode(src_file);
	struct inode *target_inode = file_inode(dst_file);
	struct cifsFileInfo *smb_file_src;
	struct cifsFileInfo *smb_file_target;
	struct cifs_tcon *src_tcon;
	struct cifs_tcon *target_tcon;
	ssize_t rc;

	cifs_dbg(FYI, "copychunk range\n");

	if (!src_file->private_data || !dst_file->private_data) {
		rc = -EBADF;
		cifs_dbg(VFS, "missing cifsFileInfo on copy range src file\n");
		goto out;
	}

	rc = -EXDEV;
	smb_file_target = dst_file->private_data;
	smb_file_src = src_file->private_data;
	src_tcon = tlink_tcon(smb_file_src->tlink);
	target_tcon = tlink_tcon(smb_file_target->tlink);

	if (src_tcon->ses != target_tcon->ses) {
		cifs_dbg(VFS, "source and target of copy not on same server\n");
		goto out;
	}

	rc = -EOPNOTSUPP;
	if (!target_tcon->ses->server->ops->copychunk_range)
		goto out;

	/*
	 * Note: cifs case is easier than btrfs since server responsible for
	 * checks for proper open modes and file type and if it wants
	 * server could even support copy of range where source = target
	 */
	lock_two_nondirectories(target_inode, src_inode);

	cifs_dbg(FYI, "about to flush pages\n");
	/* should we flush first and last page first */
	truncate_inode_pages(&target_inode->i_data, 0);

	rc = file_modified(dst_file);
	if (!rc)
		rc = target_tcon->ses->server->ops->copychunk_range(xid,
			smb_file_src, smb_file_target, off, len, destoff);

	file_accessed(src_file);

	/* force revalidate of size and timestamps of target file now
	 * that target is updated on the server
	 */
	CIFS_I(target_inode)->time = 0;
	/* although unlocking in the reverse order from locking is not
	 * strictly necessary here it is a little cleaner to be consistent
	 */
	unlock_two_nondirectories(src_inode, target_inode);

out:
	return rc;
}

/*
 * Directory operations under CIFS/SMB2/SMB3 are synchronous, so fsync()
 * is a dummy operation.
 */
static int cifs_dir_fsync(struct file *file, loff_t start, loff_t end, int datasync)
{
	cifs_dbg(FYI, "Sync directory - name: %pD datasync: 0x%x\n",
		 file, datasync);

	return 0;
}

static ssize_t cifs_copy_file_range(struct file *src_file, loff_t off,
				struct file *dst_file, loff_t destoff,
				size_t len, unsigned int flags)
{
	unsigned int xid = get_xid();
	ssize_t rc;
	struct cifsFileInfo *cfile = dst_file->private_data;

	if (cfile->swapfile)
		return -EOPNOTSUPP;

	rc = cifs_file_copychunk_range(xid, src_file, off, dst_file, destoff,
					len, flags);
	free_xid(xid);

	if (rc == -EOPNOTSUPP || rc == -EXDEV)
		rc = generic_copy_file_range(src_file, off, dst_file,
					     destoff, len, flags);
	return rc;
}

const struct file_operations cifs_file_ops = {
	.read_iter = cifs_loose_read_iter,
	.write_iter = cifs_file_write_iter,
	.open = cifs_open,
	.release = cifs_close,
	.lock = cifs_lock,
	.flock = cifs_flock,
	.fsync = cifs_fsync,
	.flush = cifs_flush,
	.mmap  = cifs_file_mmap,
	.splice_read = generic_file_splice_read,
	.splice_write = iter_file_splice_write,
	.llseek = cifs_llseek,
	.unlocked_ioctl	= cifs_ioctl,
	.copy_file_range = cifs_copy_file_range,
	.remap_file_range = cifs_remap_file_range,
	.setlease = cifs_setlease,
	.fallocate = cifs_fallocate,
};

const struct file_operations cifs_file_strict_ops = {
	.read_iter = cifs_strict_readv,
	.write_iter = cifs_strict_writev,
	.open = cifs_open,
	.release = cifs_close,
	.lock = cifs_lock,
	.flock = cifs_flock,
	.fsync = cifs_strict_fsync,
	.flush = cifs_flush,
	.mmap = cifs_file_strict_mmap,
	.splice_read = generic_file_splice_read,
	.splice_write = iter_file_splice_write,
	.llseek = cifs_llseek,
	.unlocked_ioctl	= cifs_ioctl,
	.copy_file_range = cifs_copy_file_range,
	.remap_file_range = cifs_remap_file_range,
	.setlease = cifs_setlease,
	.fallocate = cifs_fallocate,
};

const struct file_operations cifs_file_direct_ops = {
	.read_iter = cifs_direct_readv,
	.write_iter = cifs_direct_writev,
	.open = cifs_open,
	.release = cifs_close,
	.lock = cifs_lock,
	.flock = cifs_flock,
	.fsync = cifs_fsync,
	.flush = cifs_flush,
	.mmap = cifs_file_mmap,
	.splice_read = generic_file_splice_read,
	.splice_write = iter_file_splice_write,
	.unlocked_ioctl  = cifs_ioctl,
	.copy_file_range = cifs_copy_file_range,
	.remap_file_range = cifs_remap_file_range,
	.llseek = cifs_llseek,
	.setlease = cifs_setlease,
	.fallocate = cifs_fallocate,
};

const struct file_operations cifs_file_nobrl_ops = {
	.read_iter = cifs_loose_read_iter,
	.write_iter = cifs_file_write_iter,
	.open = cifs_open,
	.release = cifs_close,
	.fsync = cifs_fsync,
	.flush = cifs_flush,
	.mmap  = cifs_file_mmap,
	.splice_read = generic_file_splice_read,
	.splice_write = iter_file_splice_write,
	.llseek = cifs_llseek,
	.unlocked_ioctl	= cifs_ioctl,
	.copy_file_range = cifs_copy_file_range,
	.remap_file_range = cifs_remap_file_range,
	.setlease = cifs_setlease,
	.fallocate = cifs_fallocate,
};

const struct file_operations cifs_file_strict_nobrl_ops = {
	.read_iter = cifs_strict_readv,
	.write_iter = cifs_strict_writev,
	.open = cifs_open,
	.release = cifs_close,
	.fsync = cifs_strict_fsync,
	.flush = cifs_flush,
	.mmap = cifs_file_strict_mmap,
	.splice_read = generic_file_splice_read,
	.splice_write = iter_file_splice_write,
	.llseek = cifs_llseek,
	.unlocked_ioctl	= cifs_ioctl,
	.copy_file_range = cifs_copy_file_range,
	.remap_file_range = cifs_remap_file_range,
	.setlease = cifs_setlease,
	.fallocate = cifs_fallocate,
};

const struct file_operations cifs_file_direct_nobrl_ops = {
	.read_iter = cifs_direct_readv,
	.write_iter = cifs_direct_writev,
	.open = cifs_open,
	.release = cifs_close,
	.fsync = cifs_fsync,
	.flush = cifs_flush,
	.mmap = cifs_file_mmap,
	.splice_read = generic_file_splice_read,
	.splice_write = iter_file_splice_write,
	.unlocked_ioctl  = cifs_ioctl,
	.copy_file_range = cifs_copy_file_range,
	.remap_file_range = cifs_remap_file_range,
	.llseek = cifs_llseek,
	.setlease = cifs_setlease,
	.fallocate = cifs_fallocate,
};

const struct file_operations cifs_dir_ops = {
	.iterate_shared = cifs_readdir,
	.release = cifs_closedir,
	.read    = generic_read_dir,
	.unlocked_ioctl  = cifs_ioctl,
	.copy_file_range = cifs_copy_file_range,
	.remap_file_range = cifs_remap_file_range,
	.llseek = generic_file_llseek,
	.fsync = cifs_dir_fsync,
};

static void
cifs_init_once(void *inode)
{
	struct cifsInodeInfo *cifsi = inode;

	inode_init_once(&cifsi->vfs_inode);
	init_rwsem(&cifsi->lock_sem);
}

static int __init
cifs_init_inodecache(void)
{
	cifs_inode_cachep = kmem_cache_create("cifs_inode_cache",
					      sizeof(struct cifsInodeInfo),
					      0, (SLAB_RECLAIM_ACCOUNT|
						SLAB_MEM_SPREAD|SLAB_ACCOUNT),
					      cifs_init_once);
	if (cifs_inode_cachep == NULL)
		return -ENOMEM;

	return 0;
}

static void
cifs_destroy_inodecache(void)
{
	/*
	 * Make sure all delayed rcu free inodes are flushed before we
	 * destroy cache.
	 */
	rcu_barrier();
	kmem_cache_destroy(cifs_inode_cachep);
}

static int
cifs_init_request_bufs(void)
{
	/*
	 * SMB2 maximum header size is bigger than CIFS one - no problems to
	 * allocate some more bytes for CIFS.
	 */
	size_t max_hdr_size = MAX_SMB2_HDR_SIZE;

	if (CIFSMaxBufSize < 8192) {
	/* Buffer size can not be smaller than 2 * PATH_MAX since maximum
	Unicode path name has to fit in any SMB/CIFS path based frames */
		CIFSMaxBufSize = 8192;
	} else if (CIFSMaxBufSize > 1024*127) {
		CIFSMaxBufSize = 1024 * 127;
	} else {
		CIFSMaxBufSize &= 0x1FE00; /* Round size to even 512 byte mult*/
	}
/*
	cifs_dbg(VFS, "CIFSMaxBufSize %d 0x%x\n",
		 CIFSMaxBufSize, CIFSMaxBufSize);
*/
	cifs_req_cachep = kmem_cache_create_usercopy("cifs_request",
					    CIFSMaxBufSize + max_hdr_size, 0,
					    SLAB_HWCACHE_ALIGN, 0,
					    CIFSMaxBufSize + max_hdr_size,
					    NULL);
	if (cifs_req_cachep == NULL)
		return -ENOMEM;

	if (cifs_min_rcv < 1)
		cifs_min_rcv = 1;
	else if (cifs_min_rcv > 64) {
		cifs_min_rcv = 64;
		cifs_dbg(VFS, "cifs_min_rcv set to maximum (64)\n");
	}

	cifs_req_poolp = mempool_create_slab_pool(cifs_min_rcv,
						  cifs_req_cachep);

	if (cifs_req_poolp == NULL) {
		kmem_cache_destroy(cifs_req_cachep);
		return -ENOMEM;
	}
	/* MAX_CIFS_SMALL_BUFFER_SIZE bytes is enough for most SMB responses and
	almost all handle based requests (but not write response, nor is it
	sufficient for path based requests).  A smaller size would have
	been more efficient (compacting multiple slab items on one 4k page)
	for the case in which debug was on, but this larger size allows
	more SMBs to use small buffer alloc and is still much more
	efficient to alloc 1 per page off the slab compared to 17K (5page)
	alloc of large cifs buffers even when page debugging is on */
	cifs_sm_req_cachep = kmem_cache_create_usercopy("cifs_small_rq",
			MAX_CIFS_SMALL_BUFFER_SIZE, 0, SLAB_HWCACHE_ALIGN,
			0, MAX_CIFS_SMALL_BUFFER_SIZE, NULL);
	if (cifs_sm_req_cachep == NULL) {
		mempool_destroy(cifs_req_poolp);
		kmem_cache_destroy(cifs_req_cachep);
		return -ENOMEM;
	}

	if (cifs_min_small < 2)
		cifs_min_small = 2;
	else if (cifs_min_small > 256) {
		cifs_min_small = 256;
		cifs_dbg(FYI, "cifs_min_small set to maximum (256)\n");
	}

	cifs_sm_req_poolp = mempool_create_slab_pool(cifs_min_small,
						     cifs_sm_req_cachep);

	if (cifs_sm_req_poolp == NULL) {
		mempool_destroy(cifs_req_poolp);
		kmem_cache_destroy(cifs_req_cachep);
		kmem_cache_destroy(cifs_sm_req_cachep);
		return -ENOMEM;
	}

	return 0;
}

static void
cifs_destroy_request_bufs(void)
{
	mempool_destroy(cifs_req_poolp);
	kmem_cache_destroy(cifs_req_cachep);
	mempool_destroy(cifs_sm_req_poolp);
	kmem_cache_destroy(cifs_sm_req_cachep);
}

static int
cifs_init_mids(void)
{
	cifs_mid_cachep = kmem_cache_create("cifs_mpx_ids",
					    sizeof(struct mid_q_entry), 0,
					    SLAB_HWCACHE_ALIGN, NULL);
	if (cifs_mid_cachep == NULL)
		return -ENOMEM;

	/* 3 is a reasonable minimum number of simultaneous operations */
	cifs_mid_poolp = mempool_create_slab_pool(3, cifs_mid_cachep);
	if (cifs_mid_poolp == NULL) {
		kmem_cache_destroy(cifs_mid_cachep);
		return -ENOMEM;
	}

	return 0;
}

static void
cifs_destroy_mids(void)
{
	mempool_destroy(cifs_mid_poolp);
	kmem_cache_destroy(cifs_mid_cachep);
}

static int __init
init_cifs(void)
{
	int rc = 0;
	cifs_proc_init();
	INIT_LIST_HEAD(&cifs_tcp_ses_list);
/*
 *  Initialize Global counters
 */
	atomic_set(&sesInfoAllocCount, 0);
	atomic_set(&tconInfoAllocCount, 0);
	atomic_set(&tcpSesNextId, 0);
	atomic_set(&tcpSesAllocCount, 0);
	atomic_set(&tcpSesReconnectCount, 0);
	atomic_set(&tconInfoReconnectCount, 0);

	atomic_set(&bufAllocCount, 0);
	atomic_set(&smBufAllocCount, 0);
#ifdef CONFIG_CIFS_STATS2
	atomic_set(&totBufAllocCount, 0);
	atomic_set(&totSmBufAllocCount, 0);
	if (slow_rsp_threshold < 1)
		cifs_dbg(FYI, "slow_response_threshold msgs disabled\n");
	else if (slow_rsp_threshold > 32767)
		cifs_dbg(VFS,
		       "slow response threshold set higher than recommended (0 to 32767)\n");
#endif /* CONFIG_CIFS_STATS2 */

	atomic_set(&midCount, 0);
	GlobalCurrentXid = 0;
	GlobalTotalActiveXid = 0;
	GlobalMaxActiveXid = 0;
	spin_lock_init(&cifs_tcp_ses_lock);
	spin_lock_init(&GlobalMid_Lock);

	cifs_lock_secret = get_random_u32();

	if (cifs_max_pending < 2) {
		cifs_max_pending = 2;
		cifs_dbg(FYI, "cifs_max_pending set to min of 2\n");
	} else if (cifs_max_pending > CIFS_MAX_REQ) {
		cifs_max_pending = CIFS_MAX_REQ;
		cifs_dbg(FYI, "cifs_max_pending set to max of %u\n",
			 CIFS_MAX_REQ);
	}

	cifsiod_wq = alloc_workqueue("cifsiod", WQ_FREEZABLE|WQ_MEM_RECLAIM, 0);
	if (!cifsiod_wq) {
		rc = -ENOMEM;
		goto out_clean_proc;
	}

	/*
	 * Consider in future setting limit!=0 maybe to min(num_of_cores - 1, 3)
	 * so that we don't launch too many worker threads but
	 * Documentation/core-api/workqueue.rst recommends setting it to 0
	 */

	/* WQ_UNBOUND allows decrypt tasks to run on any CPU */
	decrypt_wq = alloc_workqueue("smb3decryptd",
				     WQ_UNBOUND|WQ_FREEZABLE|WQ_MEM_RECLAIM, 0);
	if (!decrypt_wq) {
		rc = -ENOMEM;
		goto out_destroy_cifsiod_wq;
	}

	fileinfo_put_wq = alloc_workqueue("cifsfileinfoput",
				     WQ_UNBOUND|WQ_FREEZABLE|WQ_MEM_RECLAIM, 0);
	if (!fileinfo_put_wq) {
		rc = -ENOMEM;
		goto out_destroy_decrypt_wq;
	}

	cifsoplockd_wq = alloc_workqueue("cifsoplockd",
					 WQ_FREEZABLE|WQ_MEM_RECLAIM, 0);
	if (!cifsoplockd_wq) {
		rc = -ENOMEM;
		goto out_destroy_fileinfo_put_wq;
	}

	deferredclose_wq = alloc_workqueue("deferredclose",
					   WQ_FREEZABLE|WQ_MEM_RECLAIM, 0);
	if (!deferredclose_wq) {
		rc = -ENOMEM;
		goto out_destroy_cifsoplockd_wq;
	}

	rc = cifs_fscache_register();
	if (rc)
		goto out_destroy_deferredclose_wq;

	rc = cifs_init_inodecache();
	if (rc)
		goto out_unreg_fscache;

	rc = cifs_init_mids();
	if (rc)
		goto out_destroy_inodecache;

	rc = cifs_init_request_bufs();
	if (rc)
		goto out_destroy_mids;

#ifdef CONFIG_CIFS_DFS_UPCALL
	rc = dfs_cache_init();
	if (rc)
		goto out_destroy_request_bufs;
#endif /* CONFIG_CIFS_DFS_UPCALL */
#ifdef CONFIG_CIFS_UPCALL
	rc = init_cifs_spnego();
	if (rc)
		goto out_destroy_dfs_cache;
#endif /* CONFIG_CIFS_UPCALL */
#ifdef CONFIG_CIFS_SWN_UPCALL
	rc = cifs_genl_init();
	if (rc)
		goto out_register_key_type;
#endif /* CONFIG_CIFS_SWN_UPCALL */

	rc = init_cifs_idmap();
	if (rc)
		goto out_cifs_swn_init;

	rc = register_filesystem(&cifs_fs_type);
	if (rc)
		goto out_init_cifs_idmap;

	rc = register_filesystem(&smb3_fs_type);
	if (rc) {
		unregister_filesystem(&cifs_fs_type);
		goto out_init_cifs_idmap;
	}

	return 0;

out_init_cifs_idmap:
	exit_cifs_idmap();
out_cifs_swn_init:
#ifdef CONFIG_CIFS_SWN_UPCALL
	cifs_genl_exit();
out_register_key_type:
#endif
#ifdef CONFIG_CIFS_UPCALL
	exit_cifs_spnego();
out_destroy_dfs_cache:
#endif
#ifdef CONFIG_CIFS_DFS_UPCALL
	dfs_cache_destroy();
out_destroy_request_bufs:
#endif
	cifs_destroy_request_bufs();
out_destroy_mids:
	cifs_destroy_mids();
out_destroy_inodecache:
	cifs_destroy_inodecache();
out_unreg_fscache:
	cifs_fscache_unregister();
out_destroy_deferredclose_wq:
	destroy_workqueue(deferredclose_wq);
out_destroy_cifsoplockd_wq:
	destroy_workqueue(cifsoplockd_wq);
out_destroy_fileinfo_put_wq:
	destroy_workqueue(fileinfo_put_wq);
out_destroy_decrypt_wq:
	destroy_workqueue(decrypt_wq);
out_destroy_cifsiod_wq:
	destroy_workqueue(cifsiod_wq);
out_clean_proc:
	cifs_proc_clean();
	return rc;
}

static void __exit
exit_cifs(void)
{
	cifs_dbg(NOISY, "exit_smb3\n");
	unregister_filesystem(&cifs_fs_type);
	unregister_filesystem(&smb3_fs_type);
	cifs_dfs_release_automount_timer();
	exit_cifs_idmap();
#ifdef CONFIG_CIFS_SWN_UPCALL
	cifs_genl_exit();
#endif
#ifdef CONFIG_CIFS_UPCALL
	exit_cifs_spnego();
#endif
#ifdef CONFIG_CIFS_DFS_UPCALL
	dfs_cache_destroy();
#endif
	cifs_destroy_request_bufs();
	cifs_destroy_mids();
	cifs_destroy_inodecache();
	cifs_fscache_unregister();
	destroy_workqueue(deferredclose_wq);
	destroy_workqueue(cifsoplockd_wq);
	destroy_workqueue(decrypt_wq);
	destroy_workqueue(fileinfo_put_wq);
	destroy_workqueue(cifsiod_wq);
	cifs_proc_clean();
}

MODULE_AUTHOR("Steve French");
MODULE_LICENSE("GPL");	/* combination of LGPL + GPL source behaves as GPL */
MODULE_DESCRIPTION
	("VFS to access SMB3 servers e.g. Samba, Macs, Azure and Windows (and "
	"also older servers complying with the SNIA CIFS Specification)");
MODULE_VERSION(CIFS_VERSION);
MODULE_SOFTDEP("ecb");
MODULE_SOFTDEP("hmac");
MODULE_SOFTDEP("md4");
MODULE_SOFTDEP("md5");
MODULE_SOFTDEP("nls");
MODULE_SOFTDEP("aes");
MODULE_SOFTDEP("cmac");
MODULE_SOFTDEP("sha256");
MODULE_SOFTDEP("sha512");
MODULE_SOFTDEP("aead2");
MODULE_SOFTDEP("ccm");
MODULE_SOFTDEP("gcm");
module_init(init_cifs)
module_exit(exit_cifs)<|MERGE_RESOLUTION|>--- conflicted
+++ resolved
@@ -863,17 +863,7 @@
 		goto out;
 	}
 
-<<<<<<< HEAD
-	/* cifs_setup_volume_info->smb3_parse_devname() redups UNC & prepath */
-	kfree(cifs_sb->ctx->UNC);
-	cifs_sb->ctx->UNC = NULL;
-	kfree(cifs_sb->ctx->prepath);
-	cifs_sb->ctx->prepath = NULL;
-
-	rc = cifs_setup_volume_info(cifs_sb->ctx, NULL, old_ctx->UNC);
-=======
 	rc = cifs_setup_volume_info(cifs_sb->ctx, NULL, NULL);
->>>>>>> 11e4b63a
 	if (rc) {
 		root = ERR_PTR(rc);
 		goto out;
