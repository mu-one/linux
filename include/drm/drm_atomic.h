/*
 * Copyright (C) 2014 Red Hat
 * Copyright (C) 2014 Intel Corp.
 *
 * Permission is hereby granted, free of charge, to any person obtaining a
 * copy of this software and associated documentation files (the "Software"),
 * to deal in the Software without restriction, including without limitation
 * the rights to use, copy, modify, merge, publish, distribute, sublicense,
 * and/or sell copies of the Software, and to permit persons to whom the
 * Software is furnished to do so, subject to the following conditions:
 *
 * The above copyright notice and this permission notice shall be included in
 * all copies or substantial portions of the Software.
 *
 * THE SOFTWARE IS PROVIDED "AS IS", WITHOUT WARRANTY OF ANY KIND, EXPRESS OR
 * IMPLIED, INCLUDING BUT NOT LIMITED TO THE WARRANTIES OF MERCHANTABILITY,
 * FITNESS FOR A PARTICULAR PURPOSE AND NONINFRINGEMENT.  IN NO EVENT SHALL
 * THE COPYRIGHT HOLDER(S) OR AUTHOR(S) BE LIABLE FOR ANY CLAIM, DAMAGES OR
 * OTHER LIABILITY, WHETHER IN AN ACTION OF CONTRACT, TORT OR OTHERWISE,
 * ARISING FROM, OUT OF OR IN CONNECTION WITH THE SOFTWARE OR THE USE OR
 * OTHER DEALINGS IN THE SOFTWARE.
 *
 * Authors:
 * Rob Clark <robdclark@gmail.com>
 * Daniel Vetter <daniel.vetter@ffwll.ch>
 */

#ifndef DRM_ATOMIC_H_
#define DRM_ATOMIC_H_

#include <drm/drm_crtc.h>

/**
 * struct drm_crtc_commit - track modeset commits on a CRTC
 *
 * This structure is used to track pending modeset changes and atomic commit on
 * a per-CRTC basis. Since updating the list should never block this structure
 * is reference counted to allow waiters to safely wait on an event to complete,
 * without holding any locks.
 *
 * It has 3 different events in total to allow a fine-grained synchronization
 * between outstanding updates::
 *
 *	atomic commit thread			hardware
 *
 * 	write new state into hardware	---->	...
 * 	signal hw_done
 * 						switch to new state on next
 * 	...					v/hblank
 *
 *	wait for buffers to show up		...
 *
 *	...					send completion irq
 *						irq handler signals flip_done
 *	cleanup old buffers
 *
 * 	signal cleanup_done
 *
 * 	wait for flip_done		<----
 * 	clean up atomic state
 *
 * The important bit to know is that cleanup_done is the terminal event, but the
 * ordering between flip_done and hw_done is entirely up to the specific driver
 * and modeset state change.
 *
 * For an implementation of how to use this look at
 * drm_atomic_helper_setup_commit() from the atomic helper library.
 */
struct drm_crtc_commit {
	/**
	 * @crtc:
	 *
	 * DRM CRTC for this commit.
	 */
	struct drm_crtc *crtc;

	/**
	 * @ref:
	 *
	 * Reference count for this structure. Needed to allow blocking on
	 * completions without the risk of the completion disappearing
	 * meanwhile.
	 */
	struct kref ref;

	/**
	 * @flip_done:
	 *
	 * Will be signaled when the hardware has flipped to the new set of
	 * buffers. Signals at the same time as when the drm event for this
	 * commit is sent to userspace, or when an out-fence is singalled. Note
	 * that for most hardware, in most cases this happens after @hw_done is
	 * signalled.
	 */
	struct completion flip_done;

	/**
	 * @hw_done:
	 *
	 * Will be signalled when all hw register changes for this commit have
	 * been written out. Especially when disabling a pipe this can be much
	 * later than than @flip_done, since that can signal already when the
	 * screen goes black, whereas to fully shut down a pipe more register
	 * I/O is required.
	 *
	 * Note that this does not need to include separately reference-counted
	 * resources like backing storage buffer pinning, or runtime pm
	 * management.
	 */
	struct completion hw_done;

	/**
	 * @cleanup_done:
	 *
	 * Will be signalled after old buffers have been cleaned up by calling
	 * drm_atomic_helper_cleanup_planes(). Since this can only happen after
	 * a vblank wait completed it might be a bit later. This completion is
	 * useful to throttle updates and avoid hardware updates getting ahead
	 * of the buffer cleanup too much.
	 */
	struct completion cleanup_done;

	/**
	 * @commit_entry:
	 *
	 * Entry on the per-CRTC &drm_crtc.commit_list. Protected by
	 * $drm_crtc.commit_lock.
	 */
	struct list_head commit_entry;

	/**
	 * @event:
	 *
	 * &drm_pending_vblank_event pointer to clean up private events.
	 */
	struct drm_pending_vblank_event *event;
};

struct __drm_planes_state {
	struct drm_plane *ptr;
	struct drm_plane_state *state, *old_state, *new_state;
};

struct __drm_crtcs_state {
	struct drm_crtc *ptr;
	struct drm_crtc_state *state, *old_state, *new_state;
	struct drm_crtc_commit *commit;
	s32 __user *out_fence_ptr;
	unsigned last_vblank_count;
};

struct __drm_connnectors_state {
	struct drm_connector *ptr;
	struct drm_connector_state *state, *old_state, *new_state;
};

struct drm_private_obj;
struct drm_private_state;

/**
 * struct drm_private_state_funcs - atomic state functions for private objects
 *
 * These hooks are used by atomic helpers to create, swap and destroy states of
 * private objects. The structure itself is used as a vtable to identify the
 * associated private object type. Each private object type that needs to be
 * added to the atomic states is expected to have an implementation of these
 * hooks and pass a pointer to it's drm_private_state_funcs struct to
 * drm_atomic_get_private_obj_state().
 */
struct drm_private_state_funcs {
	/**
	 * @atomic_duplicate_state:
	 *
	 * Duplicate the current state of the private object and return it. It
	 * is an error to call this before obj->state has been initialized.
	 *
	 * RETURNS:
	 *
	 * Duplicated atomic state or NULL when obj->state is not
	 * initialized or allocation failed.
	 */
	struct drm_private_state *(*atomic_duplicate_state)(struct drm_private_obj *obj);

	/**
	 * @atomic_destroy_state:
	 *
	 * Frees the private object state created with @atomic_duplicate_state.
	 */
	void (*atomic_destroy_state)(struct drm_private_obj *obj,
				     struct drm_private_state *state);
};

struct drm_private_obj {
	struct drm_private_state *state;

	const struct drm_private_state_funcs *funcs;
};

struct drm_private_state {
	struct drm_atomic_state *state;
};

struct __drm_private_objs_state {
	struct drm_private_obj *ptr;
	struct drm_private_state *state, *old_state, *new_state;
};

/**
 * struct drm_private_state_funcs - atomic state functions for private objects
 *
 * These hooks are used by atomic helpers to create, swap and destroy states of
 * private objects. The structure itself is used as a vtable to identify the
 * associated private object type. Each private object type that needs to be
 * added to the atomic states is expected to have an implementation of these
 * hooks and pass a pointer to it's drm_private_state_funcs struct to
 * drm_atomic_get_private_obj_state().
 */
struct drm_private_state_funcs {
	/**
	 * @duplicate_state:
	 *
	 * Duplicate the current state of the private object and return it. It
	 * is an error to call this before obj->state has been initialized.
	 *
	 * RETURNS:
	 *
	 * Duplicated atomic state or NULL when obj->state is not
	 * initialized or allocation failed.
	 */
	void *(*duplicate_state)(struct drm_atomic_state *state, void *obj);

	/**
	 * @swap_state:
	 *
	 * This function swaps the existing state of a private object @obj with
	 * it's newly created state, the pointer to which is passed as
	 * @obj_state_ptr.
	 */
	void (*swap_state)(void *obj, void **obj_state_ptr);

	/**
	 * @destroy_state:
	 *
	 * Frees the private object state created with @duplicate_state.
	 */
	void (*destroy_state)(void *obj_state);
};

struct __drm_private_objs_state {
	void *obj;
	void *obj_state;
	const struct drm_private_state_funcs *funcs;
};

/**
 * struct drm_atomic_state - the global state object for atomic updates
 * @ref: count of all references to this state (will not be freed until zero)
 * @dev: parent DRM device
 * @allow_modeset: allow full modeset
 * @legacy_cursor_update: hint to enforce legacy cursor IOCTL semantics
 * @async_update: hint for asynchronous plane update
 * @planes: pointer to array of structures with per-plane data
 * @crtcs: pointer to array of CRTC pointers
 * @num_connector: size of the @connectors and @connector_states arrays
 * @connectors: pointer to array of structures with per-connector data
 * @num_private_objs: size of the @private_objs array
 * @private_objs: pointer to array of private object pointers
 * @acquire_ctx: acquire context for this atomic modeset state update
 */
struct drm_atomic_state {
	struct kref ref;

	struct drm_device *dev;
	bool allow_modeset : 1;
	bool legacy_cursor_update : 1;
	bool async_update : 1;
	struct __drm_planes_state *planes;
	struct __drm_crtcs_state *crtcs;
	int num_connector;
	struct __drm_connnectors_state *connectors;
	int num_private_objs;
	struct __drm_private_objs_state *private_objs;

	struct drm_modeset_acquire_ctx *acquire_ctx;

	/**
	 * @commit_work:
	 *
	 * Work item which can be used by the driver or helpers to execute the
	 * commit without blocking.
	 */
	struct work_struct commit_work;
};

void __drm_crtc_commit_free(struct kref *kref);

/**
 * drm_crtc_commit_get - acquire a reference to the CRTC commit
 * @commit: CRTC commit
 *
 * Increases the reference of @commit.
 */
static inline void drm_crtc_commit_get(struct drm_crtc_commit *commit)
{
	kref_get(&commit->ref);
}

/**
 * drm_crtc_commit_put - release a reference to the CRTC commmit
 * @commit: CRTC commit
 *
 * This releases a reference to @commit which is freed after removing the
 * final reference. No locking required and callable from any context.
 */
static inline void drm_crtc_commit_put(struct drm_crtc_commit *commit)
{
	kref_put(&commit->ref, __drm_crtc_commit_free);
}

struct drm_atomic_state * __must_check
drm_atomic_state_alloc(struct drm_device *dev);
void drm_atomic_state_clear(struct drm_atomic_state *state);

/**
 * drm_atomic_state_get - acquire a reference to the atomic state
 * @state: The atomic state
 *
 * Returns a new reference to the @state
 */
static inline struct drm_atomic_state *
drm_atomic_state_get(struct drm_atomic_state *state)
{
	kref_get(&state->ref);
	return state;
}

void __drm_atomic_state_free(struct kref *ref);

/**
 * drm_atomic_state_put - release a reference to the atomic state
 * @state: The atomic state
 *
 * This releases a reference to @state which is freed after removing the
 * final reference. No locking required and callable from any context.
 */
static inline void drm_atomic_state_put(struct drm_atomic_state *state)
{
	kref_put(&state->ref, __drm_atomic_state_free);
}

int  __must_check
drm_atomic_state_init(struct drm_device *dev, struct drm_atomic_state *state);
void drm_atomic_state_default_clear(struct drm_atomic_state *state);
void drm_atomic_state_default_release(struct drm_atomic_state *state);

struct drm_crtc_state * __must_check
drm_atomic_get_crtc_state(struct drm_atomic_state *state,
			  struct drm_crtc *crtc);
int drm_atomic_crtc_set_property(struct drm_crtc *crtc,
		struct drm_crtc_state *state, struct drm_property *property,
		uint64_t val);
struct drm_plane_state * __must_check
drm_atomic_get_plane_state(struct drm_atomic_state *state,
			   struct drm_plane *plane);
struct drm_connector_state * __must_check
drm_atomic_get_connector_state(struct drm_atomic_state *state,
			       struct drm_connector *connector);

void drm_atomic_private_obj_init(struct drm_private_obj *obj,
				 struct drm_private_state *state,
				 const struct drm_private_state_funcs *funcs);
void drm_atomic_private_obj_fini(struct drm_private_obj *obj);

struct drm_private_state * __must_check
drm_atomic_get_private_obj_state(struct drm_atomic_state *state,
				 struct drm_private_obj *obj);

void * __must_check
drm_atomic_get_private_obj_state(struct drm_atomic_state *state,
			      void *obj,
			      const struct drm_private_state_funcs *funcs);

/**
 * drm_atomic_get_existing_crtc_state - get crtc state, if it exists
 * @state: global atomic state object
 * @crtc: crtc to grab
 *
 * This function returns the crtc state for the given crtc, or NULL
 * if the crtc is not part of the global atomic state.
 *
 * This function is deprecated, @drm_atomic_get_old_crtc_state or
 * @drm_atomic_get_new_crtc_state should be used instead.
 */
static inline struct drm_crtc_state *
drm_atomic_get_existing_crtc_state(struct drm_atomic_state *state,
				   struct drm_crtc *crtc)
{
	return state->crtcs[drm_crtc_index(crtc)].state;
}

/**
 * drm_atomic_get_old_crtc_state - get old crtc state, if it exists
 * @state: global atomic state object
 * @crtc: crtc to grab
 *
 * This function returns the old crtc state for the given crtc, or
 * NULL if the crtc is not part of the global atomic state.
 */
static inline struct drm_crtc_state *
drm_atomic_get_old_crtc_state(struct drm_atomic_state *state,
			      struct drm_crtc *crtc)
{
	return state->crtcs[drm_crtc_index(crtc)].old_state;
}
/**
 * drm_atomic_get_new_crtc_state - get new crtc state, if it exists
 * @state: global atomic state object
 * @crtc: crtc to grab
 *
 * This function returns the new crtc state for the given crtc, or
 * NULL if the crtc is not part of the global atomic state.
 */
static inline struct drm_crtc_state *
drm_atomic_get_new_crtc_state(struct drm_atomic_state *state,
			      struct drm_crtc *crtc)
{
	return state->crtcs[drm_crtc_index(crtc)].new_state;
}

/**
 * drm_atomic_get_existing_plane_state - get plane state, if it exists
 * @state: global atomic state object
 * @plane: plane to grab
 *
 * This function returns the plane state for the given plane, or NULL
 * if the plane is not part of the global atomic state.
 *
 * This function is deprecated, @drm_atomic_get_old_plane_state or
 * @drm_atomic_get_new_plane_state should be used instead.
 */
static inline struct drm_plane_state *
drm_atomic_get_existing_plane_state(struct drm_atomic_state *state,
				    struct drm_plane *plane)
{
	return state->planes[drm_plane_index(plane)].state;
}

/**
 * drm_atomic_get_old_plane_state - get plane state, if it exists
 * @state: global atomic state object
 * @plane: plane to grab
 *
 * This function returns the old plane state for the given plane, or
 * NULL if the plane is not part of the global atomic state.
 */
static inline struct drm_plane_state *
drm_atomic_get_old_plane_state(struct drm_atomic_state *state,
			       struct drm_plane *plane)
{
	return state->planes[drm_plane_index(plane)].old_state;
}

/**
 * drm_atomic_get_new_plane_state - get plane state, if it exists
 * @state: global atomic state object
 * @plane: plane to grab
 *
 * This function returns the new plane state for the given plane, or
 * NULL if the plane is not part of the global atomic state.
 */
static inline struct drm_plane_state *
drm_atomic_get_new_plane_state(struct drm_atomic_state *state,
			       struct drm_plane *plane)
{
	return state->planes[drm_plane_index(plane)].new_state;
}

/**
 * drm_atomic_get_existing_connector_state - get connector state, if it exists
 * @state: global atomic state object
 * @connector: connector to grab
 *
 * This function returns the connector state for the given connector,
 * or NULL if the connector is not part of the global atomic state.
 *
 * This function is deprecated, @drm_atomic_get_old_connector_state or
 * @drm_atomic_get_new_connector_state should be used instead.
 */
static inline struct drm_connector_state *
drm_atomic_get_existing_connector_state(struct drm_atomic_state *state,
					struct drm_connector *connector)
{
	int index = drm_connector_index(connector);

	if (index >= state->num_connector)
		return NULL;

	return state->connectors[index].state;
}

/**
 * drm_atomic_get_old_connector_state - get connector state, if it exists
 * @state: global atomic state object
 * @connector: connector to grab
 *
 * This function returns the old connector state for the given connector,
 * or NULL if the connector is not part of the global atomic state.
 */
static inline struct drm_connector_state *
drm_atomic_get_old_connector_state(struct drm_atomic_state *state,
				   struct drm_connector *connector)
{
	int index = drm_connector_index(connector);

	if (index >= state->num_connector)
		return NULL;

	return state->connectors[index].old_state;
}

/**
 * drm_atomic_get_new_connector_state - get connector state, if it exists
 * @state: global atomic state object
 * @connector: connector to grab
 *
 * This function returns the new connector state for the given connector,
 * or NULL if the connector is not part of the global atomic state.
 */
static inline struct drm_connector_state *
drm_atomic_get_new_connector_state(struct drm_atomic_state *state,
				   struct drm_connector *connector)
{
	int index = drm_connector_index(connector);

	if (index >= state->num_connector)
		return NULL;

	return state->connectors[index].new_state;
}

/**
 * __drm_atomic_get_current_plane_state - get current plane state
 * @state: global atomic state object
 * @plane: plane to grab
 *
 * This function returns the plane state for the given plane, either from
 * @state, or if the plane isn't part of the atomic state update, from @plane.
 * This is useful in atomic check callbacks, when drivers need to peek at, but
 * not change, state of other planes, since it avoids threading an error code
 * back up the call chain.
 *
 * WARNING:
 *
 * Note that this function is in general unsafe since it doesn't check for the
 * required locking for access state structures. Drivers must ensure that it is
 * safe to access the returned state structure through other means. One common
 * example is when planes are fixed to a single CRTC, and the driver knows that
 * the CRTC lock is held already. In that case holding the CRTC lock gives a
 * read-lock on all planes connected to that CRTC. But if planes can be
 * reassigned things get more tricky. In that case it's better to use
 * drm_atomic_get_plane_state and wire up full error handling.
 *
 * Returns:
 *
 * Read-only pointer to the current plane state.
 */
static inline const struct drm_plane_state *
__drm_atomic_get_current_plane_state(struct drm_atomic_state *state,
				     struct drm_plane *plane)
{
	if (state->planes[drm_plane_index(plane)].state)
		return state->planes[drm_plane_index(plane)].state;

	return plane->state;
}

int __must_check
drm_atomic_set_mode_for_crtc(struct drm_crtc_state *state,
			     const struct drm_display_mode *mode);
int __must_check
drm_atomic_set_mode_prop_for_crtc(struct drm_crtc_state *state,
				  struct drm_property_blob *blob);
int __must_check
drm_atomic_set_crtc_for_plane(struct drm_plane_state *plane_state,
			      struct drm_crtc *crtc);
void drm_atomic_set_fb_for_plane(struct drm_plane_state *plane_state,
				 struct drm_framebuffer *fb);
void drm_atomic_set_fence_for_plane(struct drm_plane_state *plane_state,
				    struct dma_fence *fence);
int __must_check
drm_atomic_set_crtc_for_connector(struct drm_connector_state *conn_state,
				  struct drm_crtc *crtc);
int __must_check
drm_atomic_add_affected_connectors(struct drm_atomic_state *state,
				   struct drm_crtc *crtc);
int __must_check
drm_atomic_add_affected_planes(struct drm_atomic_state *state,
			       struct drm_crtc *crtc);

void
drm_atomic_clean_old_fb(struct drm_device *dev, unsigned plane_mask, int ret);

int __must_check drm_atomic_check_only(struct drm_atomic_state *state);
int __must_check drm_atomic_commit(struct drm_atomic_state *state);
int __must_check drm_atomic_nonblocking_commit(struct drm_atomic_state *state);

void drm_state_dump(struct drm_device *dev, struct drm_printer *p);

/**
 * for_each_connector_in_state - iterate over all connectors in an atomic update
 * @__state: &struct drm_atomic_state pointer
 * @connector: &struct drm_connector iteration cursor
 * @connector_state: &struct drm_connector_state iteration cursor
 * @__i: int iteration cursor, for macro-internal use
 *
 * This iterates over all connectors in an atomic update. Note that before the
 * software state is committed (by calling drm_atomic_helper_swap_state(), this
 * points to the new state, while afterwards it points to the old state. Due to
 * this tricky confusion this macro is deprecated.
 *
 * FIXME:
 *
 * Replace all usage of this with one of the explicit iterators below and then
 * remove this macro.
 */
#define for_each_connector_in_state(__state, connector, connector_state, __i) \
	for ((__i) = 0;							\
	     (__i) < (__state)->num_connector &&				\
	     ((connector) = (__state)->connectors[__i].ptr,			\
	     (connector_state) = (__state)->connectors[__i].state, 1); 	\
	     (__i)++)							\
		for_each_if (connector)

/**
 * for_each_oldnew_connector_in_state - iterate over all connectors in an atomic update
 * @__state: &struct drm_atomic_state pointer
 * @connector: &struct drm_connector iteration cursor
 * @old_connector_state: &struct drm_connector_state iteration cursor for the
 * 	old state
 * @new_connector_state: &struct drm_connector_state iteration cursor for the
 * 	new state
 * @__i: int iteration cursor, for macro-internal use
 *
 * This iterates over all connectors in an atomic update, tracking both old and
 * new state. This is useful in places where the state delta needs to be
 * considered, for example in atomic check functions.
 */
#define for_each_oldnew_connector_in_state(__state, connector, old_connector_state, new_connector_state, __i) \
	for ((__i) = 0;								\
	     (__i) < (__state)->num_connector &&				\
	     ((connector) = (__state)->connectors[__i].ptr,			\
	     (old_connector_state) = (__state)->connectors[__i].old_state,	\
	     (new_connector_state) = (__state)->connectors[__i].new_state, 1); 	\
	     (__i)++)							\
		for_each_if (connector)

/**
 * for_each_old_connector_in_state - iterate over all connectors in an atomic update
 * @__state: &struct drm_atomic_state pointer
 * @connector: &struct drm_connector iteration cursor
 * @old_connector_state: &struct drm_connector_state iteration cursor for the
 * 	old state
 * @__i: int iteration cursor, for macro-internal use
 *
 * This iterates over all connectors in an atomic update, tracking only the old
 * state. This is useful in disable functions, where we need the old state the
 * hardware is still in.
 */
#define for_each_old_connector_in_state(__state, connector, old_connector_state, __i) \
	for ((__i) = 0;								\
	     (__i) < (__state)->num_connector &&				\
	     ((connector) = (__state)->connectors[__i].ptr,			\
	     (old_connector_state) = (__state)->connectors[__i].old_state, 1); 	\
	     (__i)++)							\
		for_each_if (connector)

/**
 * for_each_new_connector_in_state - iterate over all connectors in an atomic update
 * @__state: &struct drm_atomic_state pointer
 * @connector: &struct drm_connector iteration cursor
 * @new_connector_state: &struct drm_connector_state iteration cursor for the
 * 	new state
 * @__i: int iteration cursor, for macro-internal use
 *
 * This iterates over all connectors in an atomic update, tracking only the new
 * state. This is useful in enable functions, where we need the new state the
 * hardware should be in when the atomic commit operation has completed.
 */
#define for_each_new_connector_in_state(__state, connector, new_connector_state, __i) \
	for ((__i) = 0;								\
	     (__i) < (__state)->num_connector &&				\
	     ((connector) = (__state)->connectors[__i].ptr,			\
	     (new_connector_state) = (__state)->connectors[__i].new_state, 1); 	\
	     (__i)++)							\
		for_each_if (connector)

/**
 * for_each_crtc_in_state - iterate over all connectors in an atomic update
 * @__state: &struct drm_atomic_state pointer
 * @crtc: &struct drm_crtc iteration cursor
 * @crtc_state: &struct drm_crtc_state iteration cursor
 * @__i: int iteration cursor, for macro-internal use
 *
 * This iterates over all CRTCs in an atomic update. Note that before the
 * software state is committed (by calling drm_atomic_helper_swap_state(), this
 * points to the new state, while afterwards it points to the old state. Due to
 * this tricky confusion this macro is deprecated.
 *
 * FIXME:
 *
 * Replace all usage of this with one of the explicit iterators below and then
 * remove this macro.
 */
#define for_each_crtc_in_state(__state, crtc, crtc_state, __i)	\
	for ((__i) = 0;						\
	     (__i) < (__state)->dev->mode_config.num_crtc &&	\
	     ((crtc) = (__state)->crtcs[__i].ptr,			\
	     (crtc_state) = (__state)->crtcs[__i].state, 1);	\
	     (__i)++)						\
		for_each_if (crtc_state)

/**
 * for_each_oldnew_crtc_in_state - iterate over all CRTCs in an atomic update
 * @__state: &struct drm_atomic_state pointer
 * @crtc: &struct drm_crtc iteration cursor
 * @old_crtc_state: &struct drm_crtc_state iteration cursor for the old state
 * @new_crtc_state: &struct drm_crtc_state iteration cursor for the new state
 * @__i: int iteration cursor, for macro-internal use
 *
 * This iterates over all CRTCs in an atomic update, tracking both old and
 * new state. This is useful in places where the state delta needs to be
 * considered, for example in atomic check functions.
 */
#define for_each_oldnew_crtc_in_state(__state, crtc, old_crtc_state, new_crtc_state, __i) \
	for ((__i) = 0;							\
	     (__i) < (__state)->dev->mode_config.num_crtc &&		\
	     ((crtc) = (__state)->crtcs[__i].ptr,			\
	     (old_crtc_state) = (__state)->crtcs[__i].old_state,	\
	     (new_crtc_state) = (__state)->crtcs[__i].new_state, 1);	\
	     (__i)++)							\
		for_each_if (crtc)

/**
 * for_each_old_crtc_in_state - iterate over all CRTCs in an atomic update
 * @__state: &struct drm_atomic_state pointer
 * @crtc: &struct drm_crtc iteration cursor
 * @old_crtc_state: &struct drm_crtc_state iteration cursor for the old state
 * @__i: int iteration cursor, for macro-internal use
 *
 * This iterates over all CRTCs in an atomic update, tracking only the old
 * state. This is useful in disable functions, where we need the old state the
 * hardware is still in.
 */
#define for_each_old_crtc_in_state(__state, crtc, old_crtc_state, __i)	\
	for ((__i) = 0;							\
	     (__i) < (__state)->dev->mode_config.num_crtc &&		\
	     ((crtc) = (__state)->crtcs[__i].ptr,			\
	     (old_crtc_state) = (__state)->crtcs[__i].old_state, 1);	\
	     (__i)++)							\
		for_each_if (crtc)

/**
 * for_each_new_crtc_in_state - iterate over all CRTCs in an atomic update
 * @__state: &struct drm_atomic_state pointer
 * @crtc: &struct drm_crtc iteration cursor
 * @new_crtc_state: &struct drm_crtc_state iteration cursor for the new state
 * @__i: int iteration cursor, for macro-internal use
 *
 * This iterates over all CRTCs in an atomic update, tracking only the new
 * state. This is useful in enable functions, where we need the new state the
 * hardware should be in when the atomic commit operation has completed.
 */
#define for_each_new_crtc_in_state(__state, crtc, new_crtc_state, __i)	\
	for ((__i) = 0;							\
	     (__i) < (__state)->dev->mode_config.num_crtc &&		\
	     ((crtc) = (__state)->crtcs[__i].ptr,			\
	     (new_crtc_state) = (__state)->crtcs[__i].new_state, 1);	\
	     (__i)++)							\
		for_each_if (crtc)

/**
 * for_each_plane_in_state - iterate over all planes in an atomic update
 * @__state: &struct drm_atomic_state pointer
 * @plane: &struct drm_plane iteration cursor
 * @plane_state: &struct drm_plane_state iteration cursor
 * @__i: int iteration cursor, for macro-internal use
 *
 * This iterates over all planes in an atomic update. Note that before the
 * software state is committed (by calling drm_atomic_helper_swap_state(), this
 * points to the new state, while afterwards it points to the old state. Due to
 * this tricky confusion this macro is deprecated.
 *
 * FIXME:
 *
 * Replace all usage of this with one of the explicit iterators below and then
 * remove this macro.
 */
#define for_each_plane_in_state(__state, plane, plane_state, __i)		\
	for ((__i) = 0;							\
	     (__i) < (__state)->dev->mode_config.num_total_plane &&	\
	     ((plane) = (__state)->planes[__i].ptr,				\
	     (plane_state) = (__state)->planes[__i].state, 1);		\
	     (__i)++)							\
		for_each_if (plane_state)

/**
 * for_each_oldnew_plane_in_state - iterate over all planes in an atomic update
 * @__state: &struct drm_atomic_state pointer
 * @plane: &struct drm_plane iteration cursor
 * @old_plane_state: &struct drm_plane_state iteration cursor for the old state
 * @new_plane_state: &struct drm_plane_state iteration cursor for the new state
 * @__i: int iteration cursor, for macro-internal use
 *
 * This iterates over all planes in an atomic update, tracking both old and
 * new state. This is useful in places where the state delta needs to be
 * considered, for example in atomic check functions.
 */
#define for_each_oldnew_plane_in_state(__state, plane, old_plane_state, new_plane_state, __i) \
	for ((__i) = 0;							\
	     (__i) < (__state)->dev->mode_config.num_total_plane &&	\
	     ((plane) = (__state)->planes[__i].ptr,			\
	     (old_plane_state) = (__state)->planes[__i].old_state,	\
	     (new_plane_state) = (__state)->planes[__i].new_state, 1);	\
	     (__i)++)							\
		for_each_if (plane)

/**
 * for_each_old_plane_in_state - iterate over all planes in an atomic update
 * @__state: &struct drm_atomic_state pointer
 * @plane: &struct drm_plane iteration cursor
 * @old_plane_state: &struct drm_plane_state iteration cursor for the old state
 * @__i: int iteration cursor, for macro-internal use
 *
 * This iterates over all planes in an atomic update, tracking only the old
 * state. This is useful in disable functions, where we need the old state the
 * hardware is still in.
 */
#define for_each_old_plane_in_state(__state, plane, old_plane_state, __i) \
	for ((__i) = 0;							\
	     (__i) < (__state)->dev->mode_config.num_total_plane &&	\
	     ((plane) = (__state)->planes[__i].ptr,			\
	     (old_plane_state) = (__state)->planes[__i].old_state, 1);	\
	     (__i)++)							\
		for_each_if (plane)

/**
 * for_each_new_plane_in_state - iterate over all planes in an atomic update
 * @__state: &struct drm_atomic_state pointer
 * @plane: &struct drm_plane iteration cursor
 * @new_plane_state: &struct drm_plane_state iteration cursor for the new state
 * @__i: int iteration cursor, for macro-internal use
 *
 * This iterates over all planes in an atomic update, tracking only the new
 * state. This is useful in enable functions, where we need the new state the
 * hardware should be in when the atomic commit operation has completed.
 */
#define for_each_new_plane_in_state(__state, plane, new_plane_state, __i) \
	for ((__i) = 0;							\
	     (__i) < (__state)->dev->mode_config.num_total_plane &&	\
	     ((plane) = (__state)->planes[__i].ptr,			\
	     (new_plane_state) = (__state)->planes[__i].new_state, 1);	\
	     (__i)++)							\
		for_each_if (plane)

/**
<<<<<<< HEAD
 * __for_each_private_obj - iterate over all private objects
 * @__state: &struct drm_atomic_state pointer
 * @obj: private object iteration cursor
 * @obj_state: private object state iteration cursor
 * @__i: int iteration cursor, for macro-internal use
 * @__funcs: &struct drm_private_state_funcs iteration cursor
 *
 * This macro iterates over the array containing private object data in atomic
 * state
 */
#define __for_each_private_obj(__state, obj, obj_state, __i, __funcs)	\
	for ((__i) = 0;							\
	     (__i) < (__state)->num_private_objs &&			\
	     ((obj) = (__state)->private_objs[__i].obj,			\
	      (__funcs) = (__state)->private_objs[__i].funcs,		\
	      (obj_state) = (__state)->private_objs[__i].obj_state,	\
	      1);							\
	     (__i)++)							\

/**
 * for_each_private_obj - iterate over a specify type of private object
 * @__state: &struct drm_atomic_state pointer
 * @obj_funcs: &struct drm_private_state_funcs function table to filter
 * 	private objects
 * @obj: private object iteration cursor
 * @obj_state: private object state iteration cursor
 * @__i: int iteration cursor, for macro-internal use
 * @__funcs: &struct drm_private_state_funcs iteration cursor
 *
 * This macro iterates over the private objects state array while filtering the
 * objects based on the vfunc table that is passed as @obj_funcs. New macros
 * can be created by passing in the vfunc table associated with a specific
 * private object.
 */
#define for_each_private_obj(__state, obj_funcs, obj, obj_state, __i, __funcs)	\
	__for_each_private_obj(__state, obj, obj_state, __i, __funcs)		\
		for_each_if (__funcs == obj_funcs)
=======
 * for_each_oldnew_private_obj_in_state - iterate over all private objects in an atomic update
 * @__state: &struct drm_atomic_state pointer
 * @obj: &struct drm_private_obj iteration cursor
 * @old_obj_state: &struct drm_private_state iteration cursor for the old state
 * @new_obj_state: &struct drm_private_state iteration cursor for the new state
 * @__i: int iteration cursor, for macro-internal use
 *
 * This iterates over all private objects in an atomic update, tracking both
 * old and new state. This is useful in places where the state delta needs
 * to be considered, for example in atomic check functions.
 */
#define for_each_oldnew_private_obj_in_state(__state, obj, old_obj_state, new_obj_state, __i) \
	for ((__i) = 0; \
	     (__i) < (__state)->num_private_objs && \
		     ((obj) = (__state)->private_objs[__i].ptr, \
		      (old_obj_state) = (__state)->private_objs[__i].old_state,	\
		      (new_obj_state) = (__state)->private_objs[__i].new_state, 1); \
	     (__i)++) \
		for_each_if (obj)

/**
 * for_each_old_private_obj_in_state - iterate over all private objects in an atomic update
 * @__state: &struct drm_atomic_state pointer
 * @obj: &struct drm_private_obj iteration cursor
 * @old_obj_state: &struct drm_private_state iteration cursor for the old state
 * @__i: int iteration cursor, for macro-internal use
 *
 * This iterates over all private objects in an atomic update, tracking only
 * the old state. This is useful in disable functions, where we need the old
 * state the hardware is still in.
 */
#define for_each_old_private_obj_in_state(__state, obj, old_obj_state, __i) \
	for ((__i) = 0; \
	     (__i) < (__state)->num_private_objs && \
		     ((obj) = (__state)->private_objs[__i].ptr, \
		      (old_obj_state) = (__state)->private_objs[__i].old_state, 1); \
	     (__i)++) \
		for_each_if (obj)

/**
 * for_each_new_private_obj_in_state - iterate over all private objects in an atomic update
 * @__state: &struct drm_atomic_state pointer
 * @obj: &struct drm_private_obj iteration cursor
 * @new_obj_state: &struct drm_private_state iteration cursor for the new state
 * @__i: int iteration cursor, for macro-internal use
 *
 * This iterates over all private objects in an atomic update, tracking only
 * the new state. This is useful in enable functions, where we need the new state the
 * hardware should be in when the atomic commit operation has completed.
 */
#define for_each_new_private_obj_in_state(__state, obj, new_obj_state, __i) \
	for ((__i) = 0; \
	     (__i) < (__state)->num_private_objs && \
		     ((obj) = (__state)->private_objs[__i].ptr, \
		      (new_obj_state) = (__state)->private_objs[__i].new_state, 1); \
	     (__i)++) \
		for_each_if (obj)
>>>>>>> bb176f67

/**
 * drm_atomic_crtc_needs_modeset - compute combined modeset need
 * @state: &drm_crtc_state for the CRTC
 *
 * To give drivers flexibility &struct drm_crtc_state has 3 booleans to track
 * whether the state CRTC changed enough to need a full modeset cycle:
 * mode_changed, active_changed and connectors_changed. This helper simply
 * combines these three to compute the overall need for a modeset for @state.
 *
 * The atomic helper code sets these booleans, but drivers can and should
 * change them appropriately to accurately represent whether a modeset is
 * really needed. In general, drivers should avoid full modesets whenever
 * possible.
 *
 * For example if the CRTC mode has changed, and the hardware is able to enact
 * the requested mode change without going through a full modeset, the driver
 * should clear mode_changed in its &drm_mode_config_funcs.atomic_check
 * implementation.
 */
static inline bool
drm_atomic_crtc_needs_modeset(const struct drm_crtc_state *state)
{
	return state->mode_changed || state->active_changed ||
	       state->connectors_changed;
}

#endif /* DRM_ATOMIC_H_ */<|MERGE_RESOLUTION|>--- conflicted
+++ resolved
@@ -203,53 +203,6 @@
 struct __drm_private_objs_state {
 	struct drm_private_obj *ptr;
 	struct drm_private_state *state, *old_state, *new_state;
-};
-
-/**
- * struct drm_private_state_funcs - atomic state functions for private objects
- *
- * These hooks are used by atomic helpers to create, swap and destroy states of
- * private objects. The structure itself is used as a vtable to identify the
- * associated private object type. Each private object type that needs to be
- * added to the atomic states is expected to have an implementation of these
- * hooks and pass a pointer to it's drm_private_state_funcs struct to
- * drm_atomic_get_private_obj_state().
- */
-struct drm_private_state_funcs {
-	/**
-	 * @duplicate_state:
-	 *
-	 * Duplicate the current state of the private object and return it. It
-	 * is an error to call this before obj->state has been initialized.
-	 *
-	 * RETURNS:
-	 *
-	 * Duplicated atomic state or NULL when obj->state is not
-	 * initialized or allocation failed.
-	 */
-	void *(*duplicate_state)(struct drm_atomic_state *state, void *obj);
-
-	/**
-	 * @swap_state:
-	 *
-	 * This function swaps the existing state of a private object @obj with
-	 * it's newly created state, the pointer to which is passed as
-	 * @obj_state_ptr.
-	 */
-	void (*swap_state)(void *obj, void **obj_state_ptr);
-
-	/**
-	 * @destroy_state:
-	 *
-	 * Frees the private object state created with @duplicate_state.
-	 */
-	void (*destroy_state)(void *obj_state);
-};
-
-struct __drm_private_objs_state {
-	void *obj;
-	void *obj_state;
-	const struct drm_private_state_funcs *funcs;
 };
 
 /**
@@ -374,11 +327,6 @@
 struct drm_private_state * __must_check
 drm_atomic_get_private_obj_state(struct drm_atomic_state *state,
 				 struct drm_private_obj *obj);
-
-void * __must_check
-drm_atomic_get_private_obj_state(struct drm_atomic_state *state,
-			      void *obj,
-			      const struct drm_private_state_funcs *funcs);
 
 /**
  * drm_atomic_get_existing_crtc_state - get crtc state, if it exists
@@ -863,45 +811,6 @@
 		for_each_if (plane)
 
 /**
-<<<<<<< HEAD
- * __for_each_private_obj - iterate over all private objects
- * @__state: &struct drm_atomic_state pointer
- * @obj: private object iteration cursor
- * @obj_state: private object state iteration cursor
- * @__i: int iteration cursor, for macro-internal use
- * @__funcs: &struct drm_private_state_funcs iteration cursor
- *
- * This macro iterates over the array containing private object data in atomic
- * state
- */
-#define __for_each_private_obj(__state, obj, obj_state, __i, __funcs)	\
-	for ((__i) = 0;							\
-	     (__i) < (__state)->num_private_objs &&			\
-	     ((obj) = (__state)->private_objs[__i].obj,			\
-	      (__funcs) = (__state)->private_objs[__i].funcs,		\
-	      (obj_state) = (__state)->private_objs[__i].obj_state,	\
-	      1);							\
-	     (__i)++)							\
-
-/**
- * for_each_private_obj - iterate over a specify type of private object
- * @__state: &struct drm_atomic_state pointer
- * @obj_funcs: &struct drm_private_state_funcs function table to filter
- * 	private objects
- * @obj: private object iteration cursor
- * @obj_state: private object state iteration cursor
- * @__i: int iteration cursor, for macro-internal use
- * @__funcs: &struct drm_private_state_funcs iteration cursor
- *
- * This macro iterates over the private objects state array while filtering the
- * objects based on the vfunc table that is passed as @obj_funcs. New macros
- * can be created by passing in the vfunc table associated with a specific
- * private object.
- */
-#define for_each_private_obj(__state, obj_funcs, obj, obj_state, __i, __funcs)	\
-	__for_each_private_obj(__state, obj, obj_state, __i, __funcs)		\
-		for_each_if (__funcs == obj_funcs)
-=======
  * for_each_oldnew_private_obj_in_state - iterate over all private objects in an atomic update
  * @__state: &struct drm_atomic_state pointer
  * @obj: &struct drm_private_obj iteration cursor
@@ -959,7 +868,6 @@
 		      (new_obj_state) = (__state)->private_objs[__i].new_state, 1); \
 	     (__i)++) \
 		for_each_if (obj)
->>>>>>> bb176f67
 
 /**
  * drm_atomic_crtc_needs_modeset - compute combined modeset need
