--- conflicted
+++ resolved
@@ -118,10 +118,7 @@
 	__REQ_COPY_USER,	/* contains copies of user pages */
 	__REQ_INTEGRITY,	/* integrity metadata has been remapped */
 	__REQ_NOIDLE,		/* Don't anticipate more IO after this one */
-<<<<<<< HEAD
-=======
 	__REQ_IO_STAT,		/* account I/O stat */
->>>>>>> 6574612f
 	__REQ_NR_BITS,		/* stops here */
 };
 
@@ -149,10 +146,7 @@
 #define REQ_COPY_USER	(1 << __REQ_COPY_USER)
 #define REQ_INTEGRITY	(1 << __REQ_INTEGRITY)
 #define REQ_NOIDLE	(1 << __REQ_NOIDLE)
-<<<<<<< HEAD
-=======
 #define REQ_IO_STAT	(1 << __REQ_IO_STAT)
->>>>>>> 6574612f
 
 #define BLK_MAX_CDB	16
 
