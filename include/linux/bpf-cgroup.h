--- conflicted
+++ resolved
@@ -159,47 +159,6 @@
 	return BPF_CGROUP_STORAGE_SHARED;
 }
 
-<<<<<<< HEAD
-static inline int bpf_cgroup_storage_set(struct bpf_cgroup_storage
-					 *storage[MAX_BPF_CGROUP_STORAGE_TYPE])
-{
-	enum bpf_cgroup_storage_type stype;
-	int i, err = 0;
-
-	preempt_disable();
-	for (i = 0; i < BPF_CGROUP_STORAGE_NEST_MAX; i++) {
-		if (unlikely(this_cpu_read(bpf_cgroup_storage_info[i].task) != NULL))
-			continue;
-
-		this_cpu_write(bpf_cgroup_storage_info[i].task, current);
-		for_each_cgroup_storage_type(stype)
-			this_cpu_write(bpf_cgroup_storage_info[i].storage[stype],
-				       storage[stype]);
-		goto out;
-	}
-	err = -EBUSY;
-	WARN_ON_ONCE(1);
-
-out:
-	preempt_enable();
-	return err;
-}
-
-static inline void bpf_cgroup_storage_unset(void)
-{
-	int i;
-
-	for (i = BPF_CGROUP_STORAGE_NEST_MAX - 1; i >= 0; i--) {
-		if (likely(this_cpu_read(bpf_cgroup_storage_info[i].task) != current))
-			continue;
-
-		this_cpu_write(bpf_cgroup_storage_info[i].task, NULL);
-		return;
-	}
-}
-
-=======
->>>>>>> b769cf44
 struct bpf_cgroup_storage *
 cgroup_storage_lookup(struct bpf_cgroup_storage_map *map,
 		      void *key, bool locked);
