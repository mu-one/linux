/* SPDX-License-Identifier: GPL-2.0 */
#ifndef _LINUX_IRQ_H
#define _LINUX_IRQ_H

/*
 * Please do not include this file in generic code.  There is currently
 * no requirement for any architecture to implement anything held
 * within this file.
 *
 * Thanks. --rmk
 */

#include <linux/cache.h>
#include <linux/spinlock.h>
#include <linux/cpumask.h>
#include <linux/irqhandler.h>
#include <linux/irqreturn.h>
#include <linux/irqnr.h>
#include <linux/topology.h>
#include <linux/io.h>
#include <linux/slab.h>

#include <asm/irq.h>
#include <asm/ptrace.h>
#include <asm/irq_regs.h>

struct seq_file;
struct module;
struct msi_msg;
struct irq_affinity_desc;
enum irqchip_irq_state;

/*
 * IRQ line status.
 *
 * Bits 0-7 are the same as the IRQF_* bits in linux/interrupt.h
 *
 * IRQ_TYPE_NONE		- default, unspecified type
 * IRQ_TYPE_EDGE_RISING		- rising edge triggered
 * IRQ_TYPE_EDGE_FALLING	- falling edge triggered
 * IRQ_TYPE_EDGE_BOTH		- rising and falling edge triggered
 * IRQ_TYPE_LEVEL_HIGH		- high level triggered
 * IRQ_TYPE_LEVEL_LOW		- low level triggered
 * IRQ_TYPE_LEVEL_MASK		- Mask to filter out the level bits
 * IRQ_TYPE_SENSE_MASK		- Mask for all the above bits
 * IRQ_TYPE_DEFAULT		- For use by some PICs to ask irq_set_type
 *				  to setup the HW to a sane default (used
 *                                by irqdomain map() callbacks to synchronize
 *                                the HW state and SW flags for a newly
 *                                allocated descriptor).
 *
 * IRQ_TYPE_PROBE		- Special flag for probing in progress
 *
 * Bits which can be modified via irq_set/clear/modify_status_flags()
 * IRQ_LEVEL			- Interrupt is level type. Will be also
 *				  updated in the code when the above trigger
 *				  bits are modified via irq_set_irq_type()
 * IRQ_PER_CPU			- Mark an interrupt PER_CPU. Will protect
 *				  it from affinity setting
 * IRQ_NOPROBE			- Interrupt cannot be probed by autoprobing
 * IRQ_NOREQUEST		- Interrupt cannot be requested via
 *				  request_irq()
 * IRQ_NOTHREAD			- Interrupt cannot be threaded
 * IRQ_NOAUTOEN			- Interrupt is not automatically enabled in
 *				  request/setup_irq()
 * IRQ_NO_BALANCING		- Interrupt cannot be balanced (affinity set)
 * IRQ_MOVE_PCNTXT		- Interrupt can be migrated from process context
 * IRQ_NESTED_THREAD		- Interrupt nests into another thread
 * IRQ_PER_CPU_DEVID		- Dev_id is a per-cpu variable
 * IRQ_IS_POLLED		- Always polled by another interrupt. Exclude
 *				  it from the spurious interrupt detection
 *				  mechanism and from core side polling.
 * IRQ_DISABLE_UNLAZY		- Disable lazy irq disable
 * IRQ_HIDDEN			- Don't show up in /proc/interrupts
 * IRQ_NO_DEBUG			- Exclude from note_interrupt() debugging
 */
enum {
	IRQ_TYPE_NONE		= 0x00000000,
	IRQ_TYPE_EDGE_RISING	= 0x00000001,
	IRQ_TYPE_EDGE_FALLING	= 0x00000002,
	IRQ_TYPE_EDGE_BOTH	= (IRQ_TYPE_EDGE_FALLING | IRQ_TYPE_EDGE_RISING),
	IRQ_TYPE_LEVEL_HIGH	= 0x00000004,
	IRQ_TYPE_LEVEL_LOW	= 0x00000008,
	IRQ_TYPE_LEVEL_MASK	= (IRQ_TYPE_LEVEL_LOW | IRQ_TYPE_LEVEL_HIGH),
	IRQ_TYPE_SENSE_MASK	= 0x0000000f,
	IRQ_TYPE_DEFAULT	= IRQ_TYPE_SENSE_MASK,

	IRQ_TYPE_PROBE		= 0x00000010,

	IRQ_LEVEL		= (1 <<  8),
	IRQ_PER_CPU		= (1 <<  9),
	IRQ_NOPROBE		= (1 << 10),
	IRQ_NOREQUEST		= (1 << 11),
	IRQ_NOAUTOEN		= (1 << 12),
	IRQ_NO_BALANCING	= (1 << 13),
	IRQ_MOVE_PCNTXT		= (1 << 14),
	IRQ_NESTED_THREAD	= (1 << 15),
	IRQ_NOTHREAD		= (1 << 16),
	IRQ_PER_CPU_DEVID	= (1 << 17),
	IRQ_IS_POLLED		= (1 << 18),
	IRQ_DISABLE_UNLAZY	= (1 << 19),
	IRQ_HIDDEN		= (1 << 20),
	IRQ_NO_DEBUG		= (1 << 21),
};

#define IRQF_MODIFY_MASK	\
	(IRQ_TYPE_SENSE_MASK | IRQ_NOPROBE | IRQ_NOREQUEST | \
	 IRQ_NOAUTOEN | IRQ_MOVE_PCNTXT | IRQ_LEVEL | IRQ_NO_BALANCING | \
	 IRQ_PER_CPU | IRQ_NESTED_THREAD | IRQ_NOTHREAD | IRQ_PER_CPU_DEVID | \
	 IRQ_IS_POLLED | IRQ_DISABLE_UNLAZY | IRQ_HIDDEN)

#define IRQ_NO_BALANCING_MASK	(IRQ_PER_CPU | IRQ_NO_BALANCING)

/*
 * Return value for chip->irq_set_affinity()
 *
 * IRQ_SET_MASK_OK	- OK, core updates irq_common_data.affinity
 * IRQ_SET_MASK_NOCPY	- OK, chip did update irq_common_data.affinity
 * IRQ_SET_MASK_OK_DONE	- Same as IRQ_SET_MASK_OK for core. Special code to
 *			  support stacked irqchips, which indicates skipping
 *			  all descendant irqchips.
 */
enum {
	IRQ_SET_MASK_OK = 0,
	IRQ_SET_MASK_OK_NOCOPY,
	IRQ_SET_MASK_OK_DONE,
};

struct msi_desc;
struct irq_domain;

/**
 * struct irq_common_data - per irq data shared by all irqchips
 * @state_use_accessors: status information for irq chip functions.
 *			Use accessor functions to deal with it
 * @node:		node index useful for balancing
 * @handler_data:	per-IRQ data for the irq_chip methods
 * @affinity:		IRQ affinity on SMP. If this is an IPI
 *			related irq, then this is the mask of the
 *			CPUs to which an IPI can be sent.
 * @effective_affinity:	The effective IRQ affinity on SMP as some irq
 *			chips do not allow multi CPU destinations.
 *			A subset of @affinity.
 * @msi_desc:		MSI descriptor
 * @ipi_offset:		Offset of first IPI target cpu in @affinity. Optional.
 */
struct irq_common_data {
	unsigned int		__private state_use_accessors;
#ifdef CONFIG_NUMA
	unsigned int		node;
#endif
	void			*handler_data;
	struct msi_desc		*msi_desc;
	cpumask_var_t		affinity;
#ifdef CONFIG_GENERIC_IRQ_EFFECTIVE_AFF_MASK
	cpumask_var_t		effective_affinity;
#endif
#ifdef CONFIG_GENERIC_IRQ_IPI
	unsigned int		ipi_offset;
#endif
};

/**
 * struct irq_data - per irq chip data passed down to chip functions
 * @mask:		precomputed bitmask for accessing the chip registers
 * @irq:		interrupt number
 * @hwirq:		hardware interrupt number, local to the interrupt domain
 * @common:		point to data shared by all irqchips
 * @chip:		low level interrupt hardware access
 * @domain:		Interrupt translation domain; responsible for mapping
 *			between hwirq number and linux irq number.
 * @parent_data:	pointer to parent struct irq_data to support hierarchy
 *			irq_domain
 * @chip_data:		platform-specific per-chip private data for the chip
 *			methods, to allow shared chip implementations
 */
struct irq_data {
	u32			mask;
	unsigned int		irq;
	unsigned long		hwirq;
	struct irq_common_data	*common;
	struct irq_chip		*chip;
	struct irq_domain	*domain;
#ifdef	CONFIG_IRQ_DOMAIN_HIERARCHY
	struct irq_data		*parent_data;
#endif
	void			*chip_data;
};

/*
 * Bit masks for irq_common_data.state_use_accessors
 *
 * IRQD_TRIGGER_MASK		- Mask for the trigger type bits
 * IRQD_SETAFFINITY_PENDING	- Affinity setting is pending
 * IRQD_ACTIVATED		- Interrupt has already been activated
 * IRQD_NO_BALANCING		- Balancing disabled for this IRQ
 * IRQD_PER_CPU			- Interrupt is per cpu
 * IRQD_AFFINITY_SET		- Interrupt affinity was set
 * IRQD_LEVEL			- Interrupt is level triggered
 * IRQD_WAKEUP_STATE		- Interrupt is configured for wakeup
 *				  from suspend
 * IRQD_MOVE_PCNTXT		- Interrupt can be moved in process
 *				  context
 * IRQD_IRQ_DISABLED		- Disabled state of the interrupt
 * IRQD_IRQ_MASKED		- Masked state of the interrupt
 * IRQD_IRQ_INPROGRESS		- In progress state of the interrupt
 * IRQD_WAKEUP_ARMED		- Wakeup mode armed
 * IRQD_FORWARDED_TO_VCPU	- The interrupt is forwarded to a VCPU
 * IRQD_AFFINITY_MANAGED	- Affinity is auto-managed by the kernel
 * IRQD_IRQ_STARTED		- Startup state of the interrupt
 * IRQD_MANAGED_SHUTDOWN	- Interrupt was shutdown due to empty affinity
 *				  mask. Applies only to affinity managed irqs.
 * IRQD_SINGLE_TARGET		- IRQ allows only a single affinity target
 * IRQD_DEFAULT_TRIGGER_SET	- Expected trigger already been set
 * IRQD_CAN_RESERVE		- Can use reservation mode
 * IRQD_MSI_NOMASK_QUIRK	- Non-maskable MSI quirk for affinity change
 *				  required
 * IRQD_HANDLE_ENFORCE_IRQCTX	- Enforce that handle_irq_*() is only invoked
 *				  from actual interrupt context.
 * IRQD_AFFINITY_ON_ACTIVATE	- Affinity is set on activation. Don't call
 *				  irq_chip::irq_set_affinity() when deactivated.
 * IRQD_IRQ_ENABLED_ON_SUSPEND	- Interrupt is enabled on suspend by irq pm if
 *				  irqchip have flag IRQCHIP_ENABLE_WAKEUP_ON_SUSPEND set.
 * IRQD_IRQ_FLOW_MASKED         - Interrupt is masked by ACK. Only EOI can
 *                                clear this.
 */
enum {
	IRQD_TRIGGER_MASK		= 0xf,
	IRQD_SETAFFINITY_PENDING	= (1 <<  8),
	IRQD_ACTIVATED			= (1 <<  9),
	IRQD_NO_BALANCING		= (1 << 10),
	IRQD_PER_CPU			= (1 << 11),
	IRQD_AFFINITY_SET		= (1 << 12),
	IRQD_LEVEL			= (1 << 13),
	IRQD_WAKEUP_STATE		= (1 << 14),
	IRQD_MOVE_PCNTXT		= (1 << 15),
	IRQD_IRQ_DISABLED		= (1 << 16),
	IRQD_IRQ_MASKED			= (1 << 17),
	IRQD_IRQ_INPROGRESS		= (1 << 18),
	IRQD_WAKEUP_ARMED		= (1 << 19),
	IRQD_FORWARDED_TO_VCPU		= (1 << 20),
	IRQD_AFFINITY_MANAGED		= (1 << 21),
	IRQD_IRQ_STARTED		= (1 << 22),
	IRQD_MANAGED_SHUTDOWN		= (1 << 23),
	IRQD_SINGLE_TARGET		= (1 << 24),
	IRQD_DEFAULT_TRIGGER_SET	= (1 << 25),
	IRQD_CAN_RESERVE		= (1 << 26),
	IRQD_MSI_NOMASK_QUIRK		= (1 << 27),
	IRQD_HANDLE_ENFORCE_IRQCTX	= (1 << 28),
	IRQD_AFFINITY_ON_ACTIVATE	= (1 << 29),
	IRQD_IRQ_ENABLED_ON_SUSPEND	= (1 << 30),
	IRQD_IRQ_FLOW_MASKED            = (1 << 31),
};

#define __irqd_to_state(d) ACCESS_PRIVATE((d)->common, state_use_accessors)

static inline bool irqd_is_setaffinity_pending(struct irq_data *d)
{
	return __irqd_to_state(d) & IRQD_SETAFFINITY_PENDING;
}

static inline bool irqd_is_per_cpu(struct irq_data *d)
{
	return __irqd_to_state(d) & IRQD_PER_CPU;
}

static inline bool irqd_can_balance(struct irq_data *d)
{
	return !(__irqd_to_state(d) & (IRQD_PER_CPU | IRQD_NO_BALANCING));
}

static inline bool irqd_affinity_was_set(struct irq_data *d)
{
	return __irqd_to_state(d) & IRQD_AFFINITY_SET;
}

static inline void irqd_mark_affinity_was_set(struct irq_data *d)
{
	__irqd_to_state(d) |= IRQD_AFFINITY_SET;
}

static inline bool irqd_trigger_type_was_set(struct irq_data *d)
{
	return __irqd_to_state(d) & IRQD_DEFAULT_TRIGGER_SET;
}

static inline u32 irqd_get_trigger_type(struct irq_data *d)
{
	return __irqd_to_state(d) & IRQD_TRIGGER_MASK;
}

/*
 * Must only be called inside irq_chip.irq_set_type() functions or
 * from the DT/ACPI setup code.
 */
static inline void irqd_set_trigger_type(struct irq_data *d, u32 type)
{
	__irqd_to_state(d) &= ~IRQD_TRIGGER_MASK;
	__irqd_to_state(d) |= type & IRQD_TRIGGER_MASK;
	__irqd_to_state(d) |= IRQD_DEFAULT_TRIGGER_SET;
}

static inline bool irqd_is_level_type(struct irq_data *d)
{
	return __irqd_to_state(d) & IRQD_LEVEL;
}

/*
 * Must only be called of irqchip.irq_set_affinity() or low level
 * hierarchy domain allocation functions.
 */
static inline void irqd_set_single_target(struct irq_data *d)
{
	__irqd_to_state(d) |= IRQD_SINGLE_TARGET;
}

static inline bool irqd_is_single_target(struct irq_data *d)
{
	return __irqd_to_state(d) & IRQD_SINGLE_TARGET;
}

static inline void irqd_set_handle_enforce_irqctx(struct irq_data *d)
{
	__irqd_to_state(d) |= IRQD_HANDLE_ENFORCE_IRQCTX;
}

static inline bool irqd_is_handle_enforce_irqctx(struct irq_data *d)
{
	return __irqd_to_state(d) & IRQD_HANDLE_ENFORCE_IRQCTX;
}

static inline bool irqd_is_enabled_on_suspend(struct irq_data *d)
{
	return __irqd_to_state(d) & IRQD_IRQ_ENABLED_ON_SUSPEND;
}

static inline bool irqd_is_wakeup_set(struct irq_data *d)
{
	return __irqd_to_state(d) & IRQD_WAKEUP_STATE;
}

static inline bool irqd_can_move_in_process_context(struct irq_data *d)
{
	return __irqd_to_state(d) & IRQD_MOVE_PCNTXT;
}

static inline bool irqd_irq_disabled(struct irq_data *d)
{
	return __irqd_to_state(d) & IRQD_IRQ_DISABLED;
}

static inline bool irqd_irq_masked(struct irq_data *d)
{
	return __irqd_to_state(d) & IRQD_IRQ_MASKED;
}

static inline bool irqd_irq_flow_masked(struct irq_data *d)
{
	return __irqd_to_state(d) & IRQD_IRQ_FLOW_MASKED;
}

static inline bool irqd_irq_inprogress(struct irq_data *d)
{
	return __irqd_to_state(d) & IRQD_IRQ_INPROGRESS;
}

static inline bool irqd_is_wakeup_armed(struct irq_data *d)
{
	return __irqd_to_state(d) & IRQD_WAKEUP_ARMED;
}

static inline bool irqd_is_forwarded_to_vcpu(struct irq_data *d)
{
	return __irqd_to_state(d) & IRQD_FORWARDED_TO_VCPU;
}

static inline void irqd_set_forwarded_to_vcpu(struct irq_data *d)
{
	__irqd_to_state(d) |= IRQD_FORWARDED_TO_VCPU;
}

static inline void irqd_clr_forwarded_to_vcpu(struct irq_data *d)
{
	__irqd_to_state(d) &= ~IRQD_FORWARDED_TO_VCPU;
}

static inline bool irqd_affinity_is_managed(struct irq_data *d)
{
	return __irqd_to_state(d) & IRQD_AFFINITY_MANAGED;
}

static inline bool irqd_is_activated(struct irq_data *d)
{
	return __irqd_to_state(d) & IRQD_ACTIVATED;
}

static inline void irqd_set_activated(struct irq_data *d)
{
	__irqd_to_state(d) |= IRQD_ACTIVATED;
}

static inline void irqd_clr_activated(struct irq_data *d)
{
	__irqd_to_state(d) &= ~IRQD_ACTIVATED;
}

static inline bool irqd_is_started(struct irq_data *d)
{
	return __irqd_to_state(d) & IRQD_IRQ_STARTED;
}

static inline bool irqd_is_managed_and_shutdown(struct irq_data *d)
{
	return __irqd_to_state(d) & IRQD_MANAGED_SHUTDOWN;
}

static inline void irqd_set_can_reserve(struct irq_data *d)
{
	__irqd_to_state(d) |= IRQD_CAN_RESERVE;
}

static inline void irqd_clr_can_reserve(struct irq_data *d)
{
	__irqd_to_state(d) &= ~IRQD_CAN_RESERVE;
}

static inline bool irqd_can_reserve(struct irq_data *d)
{
	return __irqd_to_state(d) & IRQD_CAN_RESERVE;
}

static inline void irqd_set_msi_nomask_quirk(struct irq_data *d)
{
	__irqd_to_state(d) |= IRQD_MSI_NOMASK_QUIRK;
}

static inline void irqd_clr_msi_nomask_quirk(struct irq_data *d)
{
	__irqd_to_state(d) &= ~IRQD_MSI_NOMASK_QUIRK;
}

static inline bool irqd_msi_nomask_quirk(struct irq_data *d)
{
	return __irqd_to_state(d) & IRQD_MSI_NOMASK_QUIRK;
}

static inline void irqd_set_affinity_on_activate(struct irq_data *d)
{
	__irqd_to_state(d) |= IRQD_AFFINITY_ON_ACTIVATE;
}

static inline bool irqd_affinity_on_activate(struct irq_data *d)
{
	return __irqd_to_state(d) & IRQD_AFFINITY_ON_ACTIVATE;
}

#undef __irqd_to_state

static inline irq_hw_number_t irqd_to_hwirq(struct irq_data *d)
{
	return d->hwirq;
}

/**
 * struct irq_chip - hardware interrupt chip descriptor
 *
 * @parent_device:	pointer to parent device for irqchip
 * @name:		name for /proc/interrupts
 * @irq_startup:	start up the interrupt (defaults to ->enable if NULL)
 * @irq_shutdown:	shut down the interrupt (defaults to ->disable if NULL)
 * @irq_enable:		enable the interrupt (defaults to chip->unmask if NULL)
 * @irq_disable:	disable the interrupt
 * @irq_ack:		start of a new interrupt
 * @irq_mask:		mask an interrupt source
 * @irq_mask_ack:	ack and mask an interrupt source
 * @irq_unmask:		unmask an interrupt source
 * @irq_eoi:		end of interrupt
 * @irq_set_affinity:	Set the CPU affinity on SMP machines. If the force
 *			argument is true, it tells the driver to
 *			unconditionally apply the affinity setting. Sanity
 *			checks against the supplied affinity mask are not
 *			required. This is used for CPU hotplug where the
 *			target CPU is not yet set in the cpu_online_mask.
 * @irq_retrigger:	resend an IRQ to the CPU
 * @irq_set_type:	set the flow type (IRQ_TYPE_LEVEL/etc.) of an IRQ
 * @irq_set_wake:	enable/disable power-management wake-on of an IRQ
 * @irq_bus_lock:	function to lock access to slow bus (i2c) chips
 * @irq_bus_sync_unlock:function to sync and unlock slow bus (i2c) chips
 * @irq_cpu_online:	configure an interrupt source for a secondary CPU
 * @irq_cpu_offline:	un-configure an interrupt source for a secondary CPU
 * @irq_suspend:	function called from core code on suspend once per
 *			chip, when one or more interrupts are installed
 * @irq_resume:		function called from core code on resume once per chip,
 *			when one ore more interrupts are installed
 * @irq_pm_shutdown:	function called from core code on shutdown once per chip
 * @irq_calc_mask:	Optional function to set irq_data.mask for special cases
 * @irq_print_chip:	optional to print special chip info in show_interrupts
 * @irq_request_resources:	optional to request resources before calling
 *				any other callback related to this irq
 * @irq_release_resources:	optional to release resources acquired with
 *				irq_request_resources
 * @irq_compose_msi_msg:	optional to compose message content for MSI
 * @irq_write_msi_msg:	optional to write message content for MSI
 * @irq_get_irqchip_state:	return the internal state of an interrupt
 * @irq_set_irqchip_state:	set the internal state of a interrupt
 * @irq_set_vcpu_affinity:	optional to target a vCPU in a virtual machine
 * @ipi_send_single:	send a single IPI to destination cpus
 * @ipi_send_mask:	send an IPI to destination cpus in cpumask
 * @irq_nmi_setup:	function called from core code before enabling an NMI
 * @irq_nmi_teardown:	function called from core code after disabling an NMI
 * @flags:		chip specific flags
 */
struct irq_chip {
	struct device	*parent_device;
	const char	*name;
	unsigned int	(*irq_startup)(struct irq_data *data);
	void		(*irq_shutdown)(struct irq_data *data);
	void		(*irq_enable)(struct irq_data *data);
	void		(*irq_disable)(struct irq_data *data);

	void		(*irq_ack)(struct irq_data *data);
	void		(*irq_mask)(struct irq_data *data);
	void		(*irq_mask_ack)(struct irq_data *data);
	void		(*irq_unmask)(struct irq_data *data);
	void		(*irq_eoi)(struct irq_data *data);

	int		(*irq_set_affinity)(struct irq_data *data, const struct cpumask *dest, bool force);
	int		(*irq_retrigger)(struct irq_data *data);
	int		(*irq_set_type)(struct irq_data *data, unsigned int flow_type);
	int		(*irq_set_wake)(struct irq_data *data, unsigned int on);

	void		(*irq_bus_lock)(struct irq_data *data);
	void		(*irq_bus_sync_unlock)(struct irq_data *data);

	void		(*irq_cpu_online)(struct irq_data *data);
	void		(*irq_cpu_offline)(struct irq_data *data);

	void		(*irq_suspend)(struct irq_data *data);
	void		(*irq_resume)(struct irq_data *data);
	void		(*irq_pm_shutdown)(struct irq_data *data);

	void		(*irq_calc_mask)(struct irq_data *data);

	void		(*irq_print_chip)(struct irq_data *data, struct seq_file *p);
	int		(*irq_request_resources)(struct irq_data *data);
	void		(*irq_release_resources)(struct irq_data *data);

	void		(*irq_compose_msi_msg)(struct irq_data *data, struct msi_msg *msg);
	void		(*irq_write_msi_msg)(struct irq_data *data, struct msi_msg *msg);

	int		(*irq_get_irqchip_state)(struct irq_data *data, enum irqchip_irq_state which, bool *state);
	int		(*irq_set_irqchip_state)(struct irq_data *data, enum irqchip_irq_state which, bool state);

	int		(*irq_set_vcpu_affinity)(struct irq_data *data, void *vcpu_info);

	void		(*ipi_send_single)(struct irq_data *data, unsigned int cpu);
	void		(*ipi_send_mask)(struct irq_data *data, const struct cpumask *dest);

	int		(*irq_nmi_setup)(struct irq_data *data);
	void		(*irq_nmi_teardown)(struct irq_data *data);

	unsigned long	flags;
};

/*
 * irq_chip specific flags
 *
 * IRQCHIP_SET_TYPE_MASKED:           Mask before calling chip.irq_set_type()
 * IRQCHIP_EOI_IF_HANDLED:            Only issue irq_eoi() when irq was handled
 * IRQCHIP_MASK_ON_SUSPEND:           Mask non wake irqs in the suspend path
 * IRQCHIP_ONOFFLINE_ENABLED:         Only call irq_on/off_line callbacks
 *                                    when irq enabled
 * IRQCHIP_SKIP_SET_WAKE:             Skip chip.irq_set_wake(), for this irq chip
 * IRQCHIP_ONESHOT_SAFE:              One shot does not require mask/unmask
 * IRQCHIP_EOI_THREADED:              Chip requires eoi() on unmask in threaded mode
 * IRQCHIP_SUPPORTS_LEVEL_MSI:        Chip can provide two doorbells for Level MSIs
 * IRQCHIP_SUPPORTS_NMI:              Chip can deliver NMIs, only for root irqchips
 * IRQCHIP_ENABLE_WAKEUP_ON_SUSPEND:  Invokes __enable_irq()/__disable_irq() for wake irqs
 *                                    in the suspend path if they are in disabled state
<<<<<<< HEAD
 * IRQCHIP_AFFINITY_PRE_STARTUP:      Default affinity update before startup
=======
 * IRQCHIP_AUTOMASKS_FLOW:            chip->ack() masks and chip->eoi() unmasks
>>>>>>> 3725280b
 */
enum {
	IRQCHIP_SET_TYPE_MASKED			= (1 <<  0),
	IRQCHIP_EOI_IF_HANDLED			= (1 <<  1),
	IRQCHIP_MASK_ON_SUSPEND			= (1 <<  2),
	IRQCHIP_ONOFFLINE_ENABLED		= (1 <<  3),
	IRQCHIP_SKIP_SET_WAKE			= (1 <<  4),
	IRQCHIP_ONESHOT_SAFE			= (1 <<  5),
	IRQCHIP_EOI_THREADED			= (1 <<  6),
	IRQCHIP_SUPPORTS_LEVEL_MSI		= (1 <<  7),
	IRQCHIP_SUPPORTS_NMI			= (1 <<  8),
	IRQCHIP_ENABLE_WAKEUP_ON_SUSPEND	= (1 <<  9),
<<<<<<< HEAD
	IRQCHIP_AFFINITY_PRE_STARTUP		= (1 << 10),
=======
	IRQCHIP_AUTOMASKS_FLOW                  = (1 <<  10),
>>>>>>> 3725280b
};

#include <linux/irqdesc.h>

/*
 * Pick up the arch-dependent methods:
 */
#include <asm/hw_irq.h>

#ifndef NR_IRQS_LEGACY
# define NR_IRQS_LEGACY 0
#endif

#ifndef ARCH_IRQ_INIT_FLAGS
# define ARCH_IRQ_INIT_FLAGS	0
#endif

#define IRQ_DEFAULT_INIT_FLAGS	ARCH_IRQ_INIT_FLAGS

struct irqaction;
extern int setup_percpu_irq(unsigned int irq, struct irqaction *new);
extern void remove_percpu_irq(unsigned int irq, struct irqaction *act);

extern void irq_cpu_online(void);
extern void irq_cpu_offline(void);
extern int irq_set_affinity_locked(struct irq_data *data,
				   const struct cpumask *cpumask, bool force);
extern int irq_set_vcpu_affinity(unsigned int irq, void *vcpu_info);

#if defined(CONFIG_SMP) && defined(CONFIG_GENERIC_IRQ_MIGRATION)
extern void irq_migrate_all_off_this_cpu(void);
extern int irq_affinity_online_cpu(unsigned int cpu);
#else
# define irq_affinity_online_cpu	NULL
#endif

#if defined(CONFIG_SMP) && defined(CONFIG_GENERIC_PENDING_IRQ)
void __irq_move_irq(struct irq_data *data);
static inline void irq_move_irq(struct irq_data *data)
{
	if (unlikely(irqd_is_setaffinity_pending(data)))
		__irq_move_irq(data);
}
void irq_move_masked_irq(struct irq_data *data);
void irq_force_complete_move(struct irq_desc *desc);
#else
static inline void irq_move_irq(struct irq_data *data) { }
static inline void irq_move_masked_irq(struct irq_data *data) { }
static inline void irq_force_complete_move(struct irq_desc *desc) { }
#endif

extern int no_irq_affinity;

#ifdef CONFIG_HARDIRQS_SW_RESEND
int irq_set_parent(int irq, int parent_irq);
#else
static inline int irq_set_parent(int irq, int parent_irq)
{
	return 0;
}
#endif

/*
 * Built-in IRQ handlers for various IRQ types,
 * callable via desc->handle_irq()
 */
extern void handle_level_irq(struct irq_desc *desc);
extern void handle_fasteoi_irq(struct irq_desc *desc);
extern void handle_edge_irq(struct irq_desc *desc);
extern void handle_edge_eoi_irq(struct irq_desc *desc);
extern void handle_simple_irq(struct irq_desc *desc);
extern void handle_untracked_irq(struct irq_desc *desc);
extern void handle_strict_flow_irq(struct irq_desc *desc);
extern void handle_percpu_irq(struct irq_desc *desc);
extern void handle_percpu_devid_irq(struct irq_desc *desc);
extern void handle_bad_irq(struct irq_desc *desc);
extern void handle_nested_irq(unsigned int irq);

extern void handle_nmi(struct irq_desc *desc);
extern void handle_percpu_devid_nmi(struct irq_desc *desc);

extern int irq_chip_compose_msi_msg(struct irq_data *data, struct msi_msg *msg);
extern int irq_chip_pm_get(struct irq_data *data);
extern int irq_chip_pm_put(struct irq_data *data);
#ifdef	CONFIG_IRQ_DOMAIN_HIERARCHY
extern void handle_fasteoi_ack_irq(struct irq_desc *desc);
extern void handle_fasteoi_mask_irq(struct irq_desc *desc);
extern int irq_chip_set_parent_state(struct irq_data *data,
				     enum irqchip_irq_state which,
				     bool val);
extern int irq_chip_get_parent_state(struct irq_data *data,
				     enum irqchip_irq_state which,
				     bool *state);
extern void irq_chip_enable_parent(struct irq_data *data);
extern void irq_chip_disable_parent(struct irq_data *data);
extern void irq_chip_ack_parent(struct irq_data *data);
extern int irq_chip_retrigger_hierarchy(struct irq_data *data);
extern void irq_chip_mask_parent(struct irq_data *data);
extern void irq_chip_mask_ack_parent(struct irq_data *data);
extern void irq_chip_unmask_parent(struct irq_data *data);
extern void irq_chip_eoi_parent(struct irq_data *data);
extern int irq_chip_set_affinity_parent(struct irq_data *data,
					const struct cpumask *dest,
					bool force);
extern int irq_chip_set_wake_parent(struct irq_data *data, unsigned int on);
extern int irq_chip_set_vcpu_affinity_parent(struct irq_data *data,
					     void *vcpu_info);
extern int irq_chip_set_type_parent(struct irq_data *data, unsigned int type);
extern int irq_chip_request_resources_parent(struct irq_data *data);
extern void irq_chip_release_resources_parent(struct irq_data *data);
#endif

/* Handling of unhandled and spurious interrupts: */
extern void note_interrupt(struct irq_desc *desc, irqreturn_t action_ret);


/* Enable/disable irq debugging output: */
extern int noirqdebug_setup(char *str);

/* Checks whether the interrupt can be requested by request_irq(): */
extern int can_request_irq(unsigned int irq, unsigned long irqflags);

/* Dummy irq-chip implementations: */
extern struct irq_chip no_irq_chip;
extern struct irq_chip dummy_irq_chip;

extern void
irq_set_chip_and_handler_name(unsigned int irq, struct irq_chip *chip,
			      irq_flow_handler_t handle, const char *name);

static inline void irq_set_chip_and_handler(unsigned int irq, struct irq_chip *chip,
					    irq_flow_handler_t handle)
{
	irq_set_chip_and_handler_name(irq, chip, handle, NULL);
}

extern int irq_set_percpu_devid(unsigned int irq);
extern int irq_set_percpu_devid_partition(unsigned int irq,
					  const struct cpumask *affinity);
extern int irq_get_percpu_devid_partition(unsigned int irq,
					  struct cpumask *affinity);

extern void
__irq_set_handler(unsigned int irq, irq_flow_handler_t handle, int is_chained,
		  const char *name);

static inline void
irq_set_handler(unsigned int irq, irq_flow_handler_t handle)
{
	__irq_set_handler(irq, handle, 0, NULL);
}

/*
 * Set a highlevel chained flow handler for a given IRQ.
 * (a chained handler is automatically enabled and set to
 *  IRQ_NOREQUEST, IRQ_NOPROBE, and IRQ_NOTHREAD)
 */
static inline void
irq_set_chained_handler(unsigned int irq, irq_flow_handler_t handle)
{
	__irq_set_handler(irq, handle, 1, NULL);
}

/*
 * Set a highlevel chained flow handler and its data for a given IRQ.
 * (a chained handler is automatically enabled and set to
 *  IRQ_NOREQUEST, IRQ_NOPROBE, and IRQ_NOTHREAD)
 */
void
irq_set_chained_handler_and_data(unsigned int irq, irq_flow_handler_t handle,
				 void *data);

void irq_modify_status(unsigned int irq, unsigned long clr, unsigned long set);

static inline void irq_set_status_flags(unsigned int irq, unsigned long set)
{
	irq_modify_status(irq, 0, set);
}

static inline void irq_clear_status_flags(unsigned int irq, unsigned long clr)
{
	irq_modify_status(irq, clr, 0);
}

static inline void irq_set_noprobe(unsigned int irq)
{
	irq_modify_status(irq, 0, IRQ_NOPROBE);
}

static inline void irq_set_probe(unsigned int irq)
{
	irq_modify_status(irq, IRQ_NOPROBE, 0);
}

static inline void irq_set_nothread(unsigned int irq)
{
	irq_modify_status(irq, 0, IRQ_NOTHREAD);
}

static inline void irq_set_thread(unsigned int irq)
{
	irq_modify_status(irq, IRQ_NOTHREAD, 0);
}

static inline void irq_set_nested_thread(unsigned int irq, bool nest)
{
	if (nest)
		irq_set_status_flags(irq, IRQ_NESTED_THREAD);
	else
		irq_clear_status_flags(irq, IRQ_NESTED_THREAD);
}

static inline void irq_set_percpu_devid_flags(unsigned int irq)
{
	irq_set_status_flags(irq,
			     IRQ_NOAUTOEN | IRQ_PER_CPU | IRQ_NOTHREAD |
			     IRQ_NOPROBE | IRQ_PER_CPU_DEVID);
}

/* Set/get chip/data for an IRQ: */
extern int irq_set_chip(unsigned int irq, struct irq_chip *chip);
extern int irq_set_handler_data(unsigned int irq, void *data);
extern int irq_set_chip_data(unsigned int irq, void *data);
extern int irq_set_irq_type(unsigned int irq, unsigned int type);
extern int irq_set_msi_desc(unsigned int irq, struct msi_desc *entry);
extern int irq_set_msi_desc_off(unsigned int irq_base, unsigned int irq_offset,
				struct msi_desc *entry);
extern struct irq_data *irq_get_irq_data(unsigned int irq);

static inline struct irq_chip *irq_get_chip(unsigned int irq)
{
	struct irq_data *d = irq_get_irq_data(irq);
	return d ? d->chip : NULL;
}

static inline struct irq_chip *irq_data_get_irq_chip(struct irq_data *d)
{
	return d->chip;
}

static inline void *irq_get_chip_data(unsigned int irq)
{
	struct irq_data *d = irq_get_irq_data(irq);
	return d ? d->chip_data : NULL;
}

static inline void *irq_data_get_irq_chip_data(struct irq_data *d)
{
	return d->chip_data;
}

static inline void *irq_get_handler_data(unsigned int irq)
{
	struct irq_data *d = irq_get_irq_data(irq);
	return d ? d->common->handler_data : NULL;
}

static inline void *irq_data_get_irq_handler_data(struct irq_data *d)
{
	return d->common->handler_data;
}

static inline struct msi_desc *irq_get_msi_desc(unsigned int irq)
{
	struct irq_data *d = irq_get_irq_data(irq);
	return d ? d->common->msi_desc : NULL;
}

static inline struct msi_desc *irq_data_get_msi_desc(struct irq_data *d)
{
	return d->common->msi_desc;
}

static inline u32 irq_get_trigger_type(unsigned int irq)
{
	struct irq_data *d = irq_get_irq_data(irq);
	return d ? irqd_get_trigger_type(d) : 0;
}

static inline int irq_common_data_get_node(struct irq_common_data *d)
{
#ifdef CONFIG_NUMA
	return d->node;
#else
	return 0;
#endif
}

static inline int irq_data_get_node(struct irq_data *d)
{
	return irq_common_data_get_node(d->common);
}

static inline struct cpumask *irq_get_affinity_mask(int irq)
{
	struct irq_data *d = irq_get_irq_data(irq);

	return d ? d->common->affinity : NULL;
}

static inline struct cpumask *irq_data_get_affinity_mask(struct irq_data *d)
{
	return d->common->affinity;
}

#ifdef CONFIG_GENERIC_IRQ_EFFECTIVE_AFF_MASK
static inline
struct cpumask *irq_data_get_effective_affinity_mask(struct irq_data *d)
{
	return d->common->effective_affinity;
}
static inline void irq_data_update_effective_affinity(struct irq_data *d,
						      const struct cpumask *m)
{
	cpumask_copy(d->common->effective_affinity, m);
}
#else
static inline void irq_data_update_effective_affinity(struct irq_data *d,
						      const struct cpumask *m)
{
}
static inline
struct cpumask *irq_data_get_effective_affinity_mask(struct irq_data *d)
{
	return d->common->affinity;
}
#endif

static inline struct cpumask *irq_get_effective_affinity_mask(unsigned int irq)
{
	struct irq_data *d = irq_get_irq_data(irq);

	return d ? irq_data_get_effective_affinity_mask(d) : NULL;
}

unsigned int arch_dynirq_lower_bound(unsigned int from);

int __irq_alloc_descs(int irq, unsigned int from, unsigned int cnt, int node,
		      struct module *owner,
		      const struct irq_affinity_desc *affinity);

int __devm_irq_alloc_descs(struct device *dev, int irq, unsigned int from,
			   unsigned int cnt, int node, struct module *owner,
			   const struct irq_affinity_desc *affinity);

/* use macros to avoid needing export.h for THIS_MODULE */
#define irq_alloc_descs(irq, from, cnt, node)	\
	__irq_alloc_descs(irq, from, cnt, node, THIS_MODULE, NULL)

#define irq_alloc_desc(node)			\
	irq_alloc_descs(-1, 1, 1, node)

#define irq_alloc_desc_at(at, node)		\
	irq_alloc_descs(at, at, 1, node)

#define irq_alloc_desc_from(from, node)		\
	irq_alloc_descs(-1, from, 1, node)

#define irq_alloc_descs_from(from, cnt, node)	\
	irq_alloc_descs(-1, from, cnt, node)

#define devm_irq_alloc_descs(dev, irq, from, cnt, node)		\
	__devm_irq_alloc_descs(dev, irq, from, cnt, node, THIS_MODULE, NULL)

#define devm_irq_alloc_desc(dev, node)				\
	devm_irq_alloc_descs(dev, -1, 1, 1, node)

#define devm_irq_alloc_desc_at(dev, at, node)			\
	devm_irq_alloc_descs(dev, at, at, 1, node)

#define devm_irq_alloc_desc_from(dev, from, node)		\
	devm_irq_alloc_descs(dev, -1, from, 1, node)

#define devm_irq_alloc_descs_from(dev, from, cnt, node)		\
	devm_irq_alloc_descs(dev, -1, from, cnt, node)

void irq_free_descs(unsigned int irq, unsigned int cnt);
static inline void irq_free_desc(unsigned int irq)
{
	irq_free_descs(irq, 1);
}

#ifdef CONFIG_GENERIC_IRQ_LEGACY
void irq_init_desc(unsigned int irq);
#endif

/**
 * struct irq_chip_regs - register offsets for struct irq_gci
 * @enable:	Enable register offset to reg_base
 * @disable:	Disable register offset to reg_base
 * @mask:	Mask register offset to reg_base
 * @ack:	Ack register offset to reg_base
 * @eoi:	Eoi register offset to reg_base
 * @type:	Type configuration register offset to reg_base
 * @polarity:	Polarity configuration register offset to reg_base
 */
struct irq_chip_regs {
	unsigned long		enable;
	unsigned long		disable;
	unsigned long		mask;
	unsigned long		ack;
	unsigned long		eoi;
	unsigned long		type;
	unsigned long		polarity;
};

/**
 * struct irq_chip_type - Generic interrupt chip instance for a flow type
 * @chip:		The real interrupt chip which provides the callbacks
 * @regs:		Register offsets for this chip
 * @handler:		Flow handler associated with this chip
 * @type:		Chip can handle these flow types
 * @mask_cache_priv:	Cached mask register private to the chip type
 * @mask_cache:		Pointer to cached mask register
 *
 * A irq_generic_chip can have several instances of irq_chip_type when
 * it requires different functions and register offsets for different
 * flow types.
 */
struct irq_chip_type {
	struct irq_chip		chip;
	struct irq_chip_regs	regs;
	irq_flow_handler_t	handler;
	u32			type;
	u32			mask_cache_priv;
	u32			*mask_cache;
};

/**
 * struct irq_chip_generic - Generic irq chip data structure
 * @lock:		Lock to protect register and cache data access
 * @reg_base:		Register base address (virtual)
 * @reg_readl:		Alternate I/O accessor (defaults to readl if NULL)
 * @reg_writel:		Alternate I/O accessor (defaults to writel if NULL)
 * @suspend:		Function called from core code on suspend once per
 *			chip; can be useful instead of irq_chip::suspend to
 *			handle chip details even when no interrupts are in use
 * @resume:		Function called from core code on resume once per chip;
 *			can be useful instead of irq_chip::suspend to handle
 *			chip details even when no interrupts are in use
 * @irq_base:		Interrupt base nr for this chip
 * @irq_cnt:		Number of interrupts handled by this chip
 * @mask_cache:		Cached mask register shared between all chip types
 * @type_cache:		Cached type register
 * @polarity_cache:	Cached polarity register
 * @wake_enabled:	Interrupt can wakeup from suspend
 * @wake_active:	Interrupt is marked as an wakeup from suspend source
 * @num_ct:		Number of available irq_chip_type instances (usually 1)
 * @private:		Private data for non generic chip callbacks
 * @installed:		bitfield to denote installed interrupts
 * @unused:		bitfield to denote unused interrupts
 * @domain:		irq domain pointer
 * @list:		List head for keeping track of instances
 * @chip_types:		Array of interrupt irq_chip_types
 *
 * Note, that irq_chip_generic can have multiple irq_chip_type
 * implementations which can be associated to a particular irq line of
 * an irq_chip_generic instance. That allows to share and protect
 * state in an irq_chip_generic instance when we need to implement
 * different flow mechanisms (level/edge) for it.
 */
struct irq_chip_generic {
	raw_spinlock_t		lock;
	void __iomem		*reg_base;
	u32			(*reg_readl)(void __iomem *addr);
	void			(*reg_writel)(u32 val, void __iomem *addr);
	void			(*suspend)(struct irq_chip_generic *gc);
	void			(*resume)(struct irq_chip_generic *gc);
	unsigned int		irq_base;
	unsigned int		irq_cnt;
	u32			mask_cache;
	u32			type_cache;
	u32			polarity_cache;
	u32			wake_enabled;
	u32			wake_active;
	unsigned int		num_ct;
	void			*private;
	unsigned long		installed;
	unsigned long		unused;
	struct irq_domain	*domain;
	struct list_head	list;
	struct irq_chip_type	chip_types[];
};

/**
 * enum irq_gc_flags - Initialization flags for generic irq chips
 * @IRQ_GC_INIT_MASK_CACHE:	Initialize the mask_cache by reading mask reg
 * @IRQ_GC_INIT_NESTED_LOCK:	Set the lock class of the irqs to nested for
 *				irq chips which need to call irq_set_wake() on
 *				the parent irq. Usually GPIO implementations
 * @IRQ_GC_MASK_CACHE_PER_TYPE:	Mask cache is chip type private
 * @IRQ_GC_NO_MASK:		Do not calculate irq_data->mask
 * @IRQ_GC_BE_IO:		Use big-endian register accesses (default: LE)
 */
enum irq_gc_flags {
	IRQ_GC_INIT_MASK_CACHE		= 1 << 0,
	IRQ_GC_INIT_NESTED_LOCK		= 1 << 1,
	IRQ_GC_MASK_CACHE_PER_TYPE	= 1 << 2,
	IRQ_GC_NO_MASK			= 1 << 3,
	IRQ_GC_BE_IO			= 1 << 4,
};

/*
 * struct irq_domain_chip_generic - Generic irq chip data structure for irq domains
 * @irqs_per_chip:	Number of interrupts per chip
 * @num_chips:		Number of chips
 * @irq_flags_to_set:	IRQ* flags to set on irq setup
 * @irq_flags_to_clear:	IRQ* flags to clear on irq setup
 * @gc_flags:		Generic chip specific setup flags
 * @gc:			Array of pointers to generic interrupt chips
 */
struct irq_domain_chip_generic {
	unsigned int		irqs_per_chip;
	unsigned int		num_chips;
	unsigned int		irq_flags_to_clear;
	unsigned int		irq_flags_to_set;
	enum irq_gc_flags	gc_flags;
	struct irq_chip_generic	*gc[];
};

/* Generic chip callback functions */
void irq_gc_noop(struct irq_data *d);
void irq_gc_mask_disable_reg(struct irq_data *d);
void irq_gc_mask_set_bit(struct irq_data *d);
void irq_gc_mask_clr_bit(struct irq_data *d);
void irq_gc_unmask_enable_reg(struct irq_data *d);
void irq_gc_ack_set_bit(struct irq_data *d);
void irq_gc_ack_clr_bit(struct irq_data *d);
void irq_gc_mask_disable_and_ack_set(struct irq_data *d);
void irq_gc_eoi(struct irq_data *d);
int irq_gc_set_wake(struct irq_data *d, unsigned int on);

/* Setup functions for irq_chip_generic */
int irq_map_generic_chip(struct irq_domain *d, unsigned int virq,
			 irq_hw_number_t hw_irq);
struct irq_chip_generic *
irq_alloc_generic_chip(const char *name, int nr_ct, unsigned int irq_base,
		       void __iomem *reg_base, irq_flow_handler_t handler);
void irq_setup_generic_chip(struct irq_chip_generic *gc, u32 msk,
			    enum irq_gc_flags flags, unsigned int clr,
			    unsigned int set);
int irq_setup_alt_chip(struct irq_data *d, unsigned int type);
void irq_remove_generic_chip(struct irq_chip_generic *gc, u32 msk,
			     unsigned int clr, unsigned int set);

struct irq_chip_generic *
devm_irq_alloc_generic_chip(struct device *dev, const char *name, int num_ct,
			    unsigned int irq_base, void __iomem *reg_base,
			    irq_flow_handler_t handler);
int devm_irq_setup_generic_chip(struct device *dev, struct irq_chip_generic *gc,
				u32 msk, enum irq_gc_flags flags,
				unsigned int clr, unsigned int set);

struct irq_chip_generic *irq_get_domain_generic_chip(struct irq_domain *d, unsigned int hw_irq);

int __irq_alloc_domain_generic_chips(struct irq_domain *d, int irqs_per_chip,
				     int num_ct, const char *name,
				     irq_flow_handler_t handler,
				     unsigned int clr, unsigned int set,
				     enum irq_gc_flags flags);

#define irq_alloc_domain_generic_chips(d, irqs_per_chip, num_ct, name,	\
				       handler,	clr, set, flags)	\
({									\
	MAYBE_BUILD_BUG_ON(irqs_per_chip > 32);				\
	__irq_alloc_domain_generic_chips(d, irqs_per_chip, num_ct, name,\
					 handler, clr, set, flags);	\
})

static inline void irq_free_generic_chip(struct irq_chip_generic *gc)
{
	kfree(gc);
}

static inline void irq_destroy_generic_chip(struct irq_chip_generic *gc,
					    u32 msk, unsigned int clr,
					    unsigned int set)
{
	irq_remove_generic_chip(gc, msk, clr, set);
	irq_free_generic_chip(gc);
}

static inline struct irq_chip_type *irq_data_get_chip_type(struct irq_data *d)
{
	return container_of(d->chip, struct irq_chip_type, chip);
}

#define IRQ_MSK(n) (u32)((n) < 32 ? ((1 << (n)) - 1) : UINT_MAX)

#ifdef CONFIG_SMP
static inline void irq_gc_lock(struct irq_chip_generic *gc)
{
	raw_spin_lock(&gc->lock);
}

static inline void irq_gc_unlock(struct irq_chip_generic *gc)
{
	raw_spin_unlock(&gc->lock);
}
#else
static inline void irq_gc_lock(struct irq_chip_generic *gc) { }
static inline void irq_gc_unlock(struct irq_chip_generic *gc) { }
#endif

/*
 * The irqsave variants are for usage in non interrupt code. Do not use
 * them in irq_chip callbacks. Use irq_gc_lock() instead.
 */
#define irq_gc_lock_irqsave(gc, flags)	\
	raw_spin_lock_irqsave(&(gc)->lock, flags)

#define irq_gc_unlock_irqrestore(gc, flags)	\
	raw_spin_unlock_irqrestore(&(gc)->lock, flags)

static inline void irq_reg_writel(struct irq_chip_generic *gc,
				  u32 val, int reg_offset)
{
	if (gc->reg_writel)
		gc->reg_writel(val, gc->reg_base + reg_offset);
	else
		writel(val, gc->reg_base + reg_offset);
}

static inline u32 irq_reg_readl(struct irq_chip_generic *gc,
				int reg_offset)
{
	if (gc->reg_readl)
		return gc->reg_readl(gc->reg_base + reg_offset);
	else
		return readl(gc->reg_base + reg_offset);
}

struct irq_matrix;
struct irq_matrix *irq_alloc_matrix(unsigned int matrix_bits,
				    unsigned int alloc_start,
				    unsigned int alloc_end);
void irq_matrix_online(struct irq_matrix *m);
void irq_matrix_offline(struct irq_matrix *m);
void irq_matrix_assign_system(struct irq_matrix *m, unsigned int bit, bool replace);
int irq_matrix_reserve_managed(struct irq_matrix *m, const struct cpumask *msk);
void irq_matrix_remove_managed(struct irq_matrix *m, const struct cpumask *msk);
int irq_matrix_alloc_managed(struct irq_matrix *m, const struct cpumask *msk,
				unsigned int *mapped_cpu);
void irq_matrix_reserve(struct irq_matrix *m);
void irq_matrix_remove_reserved(struct irq_matrix *m);
int irq_matrix_alloc(struct irq_matrix *m, const struct cpumask *msk,
		     bool reserved, unsigned int *mapped_cpu);
void irq_matrix_free(struct irq_matrix *m, unsigned int cpu,
		     unsigned int bit, bool managed);
void irq_matrix_assign(struct irq_matrix *m, unsigned int bit);
unsigned int irq_matrix_available(struct irq_matrix *m, bool cpudown);
unsigned int irq_matrix_allocated(struct irq_matrix *m);
unsigned int irq_matrix_reserved(struct irq_matrix *m);
void irq_matrix_debug_show(struct seq_file *sf, struct irq_matrix *m, int ind);

/* Contrary to Linux irqs, for hardware irqs the irq number 0 is valid */
#define INVALID_HWIRQ	(~0UL)
irq_hw_number_t ipi_get_hwirq(unsigned int irq, unsigned int cpu);
int __ipi_send_single(struct irq_desc *desc, unsigned int cpu);
int __ipi_send_mask(struct irq_desc *desc, const struct cpumask *dest);
int ipi_send_single(unsigned int virq, unsigned int cpu);
int ipi_send_mask(unsigned int virq, const struct cpumask *dest);

#ifdef CONFIG_GENERIC_IRQ_MULTI_HANDLER
/*
 * Registers a generic IRQ handling function as the top-level IRQ handler in
 * the system, which is generally the first C code called from an assembly
 * architecture-specific interrupt handler.
 *
 * Returns 0 on success, or -EBUSY if an IRQ handler has already been
 * registered.
 */
int __init set_handle_irq(void (*handle_irq)(struct pt_regs *));

/*
 * Allows interrupt handlers to find the irqchip that's been registered as the
 * top-level IRQ handler.
 */
extern void (*handle_arch_irq)(struct pt_regs *) __ro_after_init;
#else
#ifndef set_handle_irq
#define set_handle_irq(handle_irq)		\
	do {					\
		(void)handle_irq;		\
		WARN_ON(1);			\
	} while (0)
#endif
#endif

#endif /* _LINUX_IRQ_H */<|MERGE_RESOLUTION|>--- conflicted
+++ resolved
@@ -577,11 +577,8 @@
  * IRQCHIP_SUPPORTS_NMI:              Chip can deliver NMIs, only for root irqchips
  * IRQCHIP_ENABLE_WAKEUP_ON_SUSPEND:  Invokes __enable_irq()/__disable_irq() for wake irqs
  *                                    in the suspend path if they are in disabled state
-<<<<<<< HEAD
  * IRQCHIP_AFFINITY_PRE_STARTUP:      Default affinity update before startup
-=======
  * IRQCHIP_AUTOMASKS_FLOW:            chip->ack() masks and chip->eoi() unmasks
->>>>>>> 3725280b
  */
 enum {
 	IRQCHIP_SET_TYPE_MASKED			= (1 <<  0),
@@ -594,11 +591,8 @@
 	IRQCHIP_SUPPORTS_LEVEL_MSI		= (1 <<  7),
 	IRQCHIP_SUPPORTS_NMI			= (1 <<  8),
 	IRQCHIP_ENABLE_WAKEUP_ON_SUSPEND	= (1 <<  9),
-<<<<<<< HEAD
 	IRQCHIP_AFFINITY_PRE_STARTUP		= (1 << 10),
-=======
-	IRQCHIP_AUTOMASKS_FLOW                  = (1 <<  10),
->>>>>>> 3725280b
+	IRQCHIP_AUTOMASKS_FLOW                  = (1 << 11),
 };
 
 #include <linux/irqdesc.h>
