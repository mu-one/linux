--- conflicted
+++ resolved
@@ -610,11 +610,7 @@
 
 static void conf_write_heading(FILE *fp, const struct comment_style *cs)
 {
-<<<<<<< HEAD
 	if (!cs) /* no heading for rustc_cfg? */
-=======
-	if (!cs)
->>>>>>> 075c05e2
 		return;
 
 	fprintf(fp, "%s\n", cs->prefix);
@@ -764,13 +760,6 @@
 	free(escaped);
 }
 
-<<<<<<< HEAD
-/* rustc configuration */
-static void print_symbol_for_rustc_cfg(FILE *fp, struct symbol *sym)
-{
-	const char *val;
-	char *escaped;
-=======
 static void print_symbol_for_rustccfg(FILE *fp, struct symbol *sym)
 {
 	const char *val;
@@ -778,16 +767,12 @@
 	char *val_prefixed = NULL;
 	size_t val_prefixed_len;
 	char *escaped = NULL;
->>>>>>> 075c05e2
 
 	if (sym->type == S_UNKNOWN)
 		return;
 
 	val = sym_get_string_value(sym);
 
-<<<<<<< HEAD
-	if (sym->type == S_BOOLEAN || sym->type == S_TRISTATE) {
-=======
 	switch (sym->type) {
 	case S_BOOLEAN:
 	case S_TRISTATE:
@@ -795,7 +780,6 @@
 		 * We do not care about disabled ones, i.e. no need for
 		 * what otherwise are "comments" in other printers.
 		 */
->>>>>>> 075c05e2
 		if (*val == 'n')
 			return;
 
@@ -809,13 +793,6 @@
 		 * be used as the equivalent of `IS_BUILTIN()`/`IS_MODULE()`.
 		 */
 		fprintf(fp, "--cfg=%s%s\n", CONFIG_, sym->name);
-<<<<<<< HEAD
-	}
-
-	escaped = escape_string_value(val);
-	fprintf(fp, "--cfg=%s%s=%s\n", CONFIG_, sym->name, escaped);
-	free(escaped);
-=======
 		break;
 	case S_HEX:
 		if (val[0] != '0' || (val[1] != 'x' && val[1] != 'X'))
@@ -840,7 +817,6 @@
 
 	free(escaped);
 	free(val_prefixed);
->>>>>>> 075c05e2
 }
 
 /*
@@ -1222,13 +1198,8 @@
 	if (ret)
 		return ret;
 
-<<<<<<< HEAD
-	ret = __conf_write_autoconf("include/generated/rustc_cfg",
-				    print_symbol_for_rustc_cfg,
-=======
 	ret = __conf_write_autoconf(conf_get_rustccfg_name(),
 				    print_symbol_for_rustccfg,
->>>>>>> 075c05e2
 				    NULL);
 	if (ret)
 		return ret;
