--- conflicted
+++ resolved
@@ -1213,13 +1213,9 @@
     my $members;
     my $type = qr{struct|union};
     # For capturing struct/union definition body, i.e. "{members*}qualifiers*"
-<<<<<<< HEAD
-    my $definition_body = qr{\{(.*)\}(?:\s*(?:__packed|__aligned|____cacheline_aligned_in_smp|____cacheline_aligned|__attribute__\s*\(\([a-z0-9,_\s\(\)]*\)\)))*};
-=======
     my $qualifiers = qr{$attribute|__packed|__aligned|____cacheline_aligned_in_smp|____cacheline_aligned};
     my $definition_body = qr{\{(.*)\}\s*$qualifiers*};
     my $struct_members = qr{($type)([^\{\};]+)\{([^\{\}]*)\}([^\{\}\;]*)\;};
->>>>>>> 11e4b63a
 
     if ($x =~ /($type)\s+(\w+)\s*$definition_body/) {
 	$decl_type = $1;
@@ -1786,10 +1782,7 @@
     $prototype =~ s/^noinline +//;
     $prototype =~ s/__init +//;
     $prototype =~ s/__init_or_module +//;
-<<<<<<< HEAD
-=======
     $prototype =~ s/__deprecated +//;
->>>>>>> 11e4b63a
     $prototype =~ s/__flatten +//;
     $prototype =~ s/__meminit +//;
     $prototype =~ s/__must_check +//;
@@ -2115,20 +2108,12 @@
     } elsif (/$doc_decl/o) {
 	$identifier = $1;
 	my $is_kernel_comment = 0;
-<<<<<<< HEAD
-	my $decl_start = qr{\s*\*};
-=======
 	my $decl_start = qr{$doc_com};
->>>>>>> 11e4b63a
 	# test for pointer declaration type, foo * bar() - desc
 	my $fn_type = qr{\w+\s*\*\s*}; 
 	my $parenthesis = qr{\(\w*\)};
 	my $decl_end = qr{[-:].*};
-<<<<<<< HEAD
-	if (/^$decl_start\s*([\w\s]+?)$parenthesis?\s*$decl_end?$/) {
-=======
 	if (/^$decl_start([\w\s]+?)$parenthesis?\s*$decl_end?$/) {
->>>>>>> 11e4b63a
 	    $identifier = $1;
 	}
 	if ($identifier =~ m/^(struct|union|enum|typedef)\b\s*(\S*)/) {
@@ -2138,13 +2123,8 @@
 	}
 	# Look for foo() or static void foo() - description; or misspelt
 	# identifier
-<<<<<<< HEAD
-	elsif (/^$decl_start\s*$fn_type?(\w+)\s*$parenthesis?\s*$decl_end?$/ ||
-	    /^$decl_start\s*$fn_type?(\w+.*)$parenthesis?\s*$decl_end$/) {
-=======
 	elsif (/^$decl_start$fn_type?(\w+)\s*$parenthesis?\s*$decl_end?$/ ||
 	    /^$decl_start$fn_type?(\w+.*)$parenthesis?\s*$decl_end$/) {
->>>>>>> 11e4b63a
 	    $identifier = $1;
 	    $decl_type = 'function';
 	    $identifier =~ s/^define\s+//;
