--- conflicted
+++ resolved
@@ -9328,24 +9328,10 @@
 
 	switch (attrs->flavour) {
 	case DEVLINK_PORT_FLAVOUR_PHYSICAL:
-<<<<<<< HEAD
-	case DEVLINK_PORT_FLAVOUR_VIRTUAL:
-=======
->>>>>>> f37d84f0
 		n = snprintf(name, len, "p%u", attrs->phys.port_number);
 		if (n < len && attrs->split)
 			n += snprintf(name + n, len - n, "s%u",
 				      attrs->phys.split_subport_number);
-<<<<<<< HEAD
-		if (!attrs->split)
-			n = snprintf(name, len, "p%u", attrs->phys.port_number);
-		else
-			n = snprintf(name, len, "p%us%u",
-				     attrs->phys.port_number,
-				     attrs->phys.split_subport_number);
-
-=======
->>>>>>> f37d84f0
 		break;
 	case DEVLINK_PORT_FLAVOUR_CPU:
 	case DEVLINK_PORT_FLAVOUR_DSA:
@@ -9387,6 +9373,8 @@
 		n = snprintf(name, len, "pf%usf%u", attrs->pci_sf.pf,
 			     attrs->pci_sf.sf);
 		break;
+	case DEVLINK_PORT_FLAVOUR_VIRTUAL:
+		return -EOPNOTSUPP;
 	}
 
 	if (n >= len)
