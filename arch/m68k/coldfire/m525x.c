// SPDX-License-Identifier: GPL-2.0
/***************************************************************************/

/*
 *	525x.c  -- platform support for ColdFire 525x based boards
 *
 *	Copyright (C) 2012, Steven King <sfking@fdwdc.com>
 */

/***************************************************************************/

#include <linux/clkdev.h>
#include <linux/kernel.h>
#include <linux/param.h>
#include <linux/init.h>
#include <linux/io.h>
#include <linux/platform_device.h>
#include <asm/machdep.h>
#include <asm/coldfire.h>
#include <asm/mcfsim.h>
#include <asm/mcfclk.h>

/***************************************************************************/

DEFINE_CLK(pll, "pll.0", MCF_CLK);
DEFINE_CLK(sys, "sys.0", MCF_BUSCLK);

static struct clk_lookup m525x_clk_lookup[] = {
<<<<<<< HEAD
	CLKDEV_INIT(NULL, "pll.0", &pll),
=======
	CLKDEV_INIT(NULL, "pll.0", &clk_pll),
>>>>>>> f37d84f0
	CLKDEV_INIT(NULL, "sys.0", &clk_sys),
	CLKDEV_INIT("mcftmr.0", NULL, &clk_sys),
	CLKDEV_INIT("mcftmr.1", NULL, &clk_sys),
	CLKDEV_INIT("mcfuart.0", NULL, &clk_sys),
	CLKDEV_INIT("mcfuart.1", NULL, &clk_sys),
	CLKDEV_INIT("mcfqspi.0", NULL, &clk_sys),
	CLKDEV_INIT("imx1-i2c.0", NULL, &clk_sys),
	CLKDEV_INIT("imx1-i2c.1", NULL, &clk_sys),
};

/***************************************************************************/

static void __init m525x_qspi_init(void)
{
#if IS_ENABLED(CONFIG_SPI_COLDFIRE_QSPI)
	/* set the GPIO function for the qspi cs gpios */
	/* FIXME: replace with pinmux/pinctl support */
	u32 f = readl(MCFSIM2_GPIOFUNC);
	f |= (1 << MCFQSPI_CS2) | (1 << MCFQSPI_CS1) | (1 << MCFQSPI_CS0);
	writel(f, MCFSIM2_GPIOFUNC);

	/* QSPI irq setup */
	writeb(MCFSIM_ICR_AUTOVEC | MCFSIM_ICR_LEVEL4 | MCFSIM_ICR_PRI0,
	       MCFSIM_QSPIICR);
	mcf_mapirq2imr(MCF_IRQ_QSPI, MCFINTC_QSPI);
#endif /* IS_ENABLED(CONFIG_SPI_COLDFIRE_QSPI) */
}

static void __init m525x_i2c_init(void)
{
#if IS_ENABLED(CONFIG_I2C_IMX)
	u32 r;

	/* first I2C controller uses regular irq setup */
	writeb(MCFSIM_ICR_AUTOVEC | MCFSIM_ICR_LEVEL5 | MCFSIM_ICR_PRI0,
	       MCFSIM_I2CICR);
	mcf_mapirq2imr(MCF_IRQ_I2C0, MCFINTC_I2C);

	/* second I2C controller is completely different */
	r = readl(MCFINTC2_INTPRI_REG(MCF_IRQ_I2C1));
	r &= ~MCFINTC2_INTPRI_BITS(0xf, MCF_IRQ_I2C1);
	r |= MCFINTC2_INTPRI_BITS(0x5, MCF_IRQ_I2C1);
	writel(r, MCFINTC2_INTPRI_REG(MCF_IRQ_I2C1));
#endif /* IS_ENABLED(CONFIG_I2C_IMX) */
}

/***************************************************************************/

void __init config_BSP(char *commandp, int size)
{
	mach_sched_init = hw_timer_init;

	m525x_qspi_init();
	m525x_i2c_init();

	clkdev_add_table(m525x_clk_lookup, ARRAY_SIZE(m525x_clk_lookup));
}

/***************************************************************************/<|MERGE_RESOLUTION|>--- conflicted
+++ resolved
@@ -26,11 +26,7 @@
 DEFINE_CLK(sys, "sys.0", MCF_BUSCLK);
 
 static struct clk_lookup m525x_clk_lookup[] = {
-<<<<<<< HEAD
-	CLKDEV_INIT(NULL, "pll.0", &pll),
-=======
 	CLKDEV_INIT(NULL, "pll.0", &clk_pll),
->>>>>>> f37d84f0
 	CLKDEV_INIT(NULL, "sys.0", &clk_sys),
 	CLKDEV_INIT("mcftmr.0", NULL, &clk_sys),
 	CLKDEV_INIT("mcftmr.1", NULL, &clk_sys),
