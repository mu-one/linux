--- conflicted
+++ resolved
@@ -103,10 +103,7 @@
 };
 
 extern struct kernel_mapping kernel_map;
-<<<<<<< HEAD
-=======
 extern phys_addr_t phys_ram_base;
->>>>>>> f37d84f0
 
 #ifdef CONFIG_64BIT
 #define is_kernel_mapping(x)	\
@@ -117,15 +114,9 @@
 #define linear_mapping_pa_to_va(x)	((void *)((unsigned long)(x) + kernel_map.va_pa_offset))
 #define kernel_mapping_pa_to_va(y)	({						\
 	unsigned long _y = y;								\
-<<<<<<< HEAD
-	(_y >= CONFIG_PHYS_RAM_BASE) ?							\
-		(void *)((unsigned long)(_y) + kernel_map.va_kernel_pa_offset + XIP_OFFSET) :	\
-		(void *)((unsigned long)(_y) + kernel_map.va_kernel_xip_pa_offset);		\
-=======
 	(IS_ENABLED(CONFIG_XIP_KERNEL) && _y < phys_ram_base) ?					\
 		(void *)((unsigned long)(_y) + kernel_map.va_kernel_xip_pa_offset) :		\
 		(void *)((unsigned long)(_y) + kernel_map.va_kernel_pa_offset + XIP_OFFSET);	\
->>>>>>> f37d84f0
 	})
 #define __pa_to_va_nodebug(x)		linear_mapping_pa_to_va(x)
 
