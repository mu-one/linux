/* SPDX-License-Identifier: GPL-2.0 */
#ifndef _ASM_X86_PAGE_64_H
#define _ASM_X86_PAGE_64_H

#include <asm/page_64_types.h>

#ifndef __ASSEMBLY__
#include <asm/alternative.h>

/* duplicated to the one in bootmem.h */
extern unsigned long max_pfn;
extern unsigned long phys_base;

extern unsigned long page_offset_base;
extern unsigned long vmalloc_base;
extern unsigned long vmemmap_base;

static inline unsigned long __phys_addr_nodebug(unsigned long x)
{
	unsigned long y = x - __START_KERNEL_map;

	/* use the carry flag to determine if x was < __START_KERNEL_map */
	x = y + ((x > y) ? phys_base : (__START_KERNEL_map - PAGE_OFFSET));

	return x;
}

#ifdef CONFIG_DEBUG_VIRTUAL
extern unsigned long __phys_addr(unsigned long);
extern unsigned long __phys_addr_symbol(unsigned long);
#else
#define __phys_addr(x)		__phys_addr_nodebug(x)
#define __phys_addr_symbol(x) \
	((unsigned long)(x) - __START_KERNEL_map + phys_base)
#endif

#define __phys_reloc_hide(x)	(x)

#ifdef CONFIG_FLATMEM
#define pfn_valid(pfn)          ((pfn) < max_pfn)
#endif

void clear_page_orig(void *page);
void clear_page_rep(void *page);
void clear_page_erms(void *page);

static inline void clear_page(void *page)
{
	alternative_call_2(clear_page_orig,
			   clear_page_rep, X86_FEATURE_REP_GOOD,
			   clear_page_erms, X86_FEATURE_ERMS,
			   "=D" (page),
			   "0" (page)
			   : "cc", "memory", "rax", "rcx");
}

void copy_page(void *to, void *from);

#ifdef CONFIG_X86_5LEVEL
/*
 * User space process size.  This is the first address outside the user range.
 * There are a few constraints that determine this:
 *
 * On Intel CPUs, if a SYSCALL instruction is at the highest canonical
 * address, then that syscall will enter the kernel with a
 * non-canonical return address, and SYSRET will explode dangerously.
 * We avoid this particular problem by preventing anything
 * from being mapped at the maximum canonical address.
 *
 * On AMD CPUs in the Ryzen family, there's a nasty bug in which the
 * CPUs malfunction if they execute code from the highest canonical page.
 * They'll speculate right off the end of the canonical space, and
 * bad things happen.  This is worked around in the same way as the
 * Intel problem.
 *
 * With page table isolation enabled, we map the LDT in ... [stay tuned]
 */
<<<<<<< HEAD
static inline unsigned long task_size_max(void)
=======
static __always_inline unsigned long task_size_max(void)
>>>>>>> e48bf29c
{
	unsigned long ret;

	alternative_io("movq %[small],%0","movq %[large],%0",
			X86_FEATURE_LA57,
			"=r" (ret),
			[small] "i" ((1ul << 47)-PAGE_SIZE),
			[large] "i" ((1ul << 56)-PAGE_SIZE));

	return ret;
}
#endif	/* CONFIG_X86_5LEVEL */

#endif	/* !__ASSEMBLY__ */

#ifdef CONFIG_X86_VSYSCALL_EMULATION
# define __HAVE_ARCH_GATE_AREA 1
#endif

#endif /* _ASM_X86_PAGE_64_H */<|MERGE_RESOLUTION|>--- conflicted
+++ resolved
@@ -75,11 +75,7 @@
  *
  * With page table isolation enabled, we map the LDT in ... [stay tuned]
  */
-<<<<<<< HEAD
-static inline unsigned long task_size_max(void)
-=======
 static __always_inline unsigned long task_size_max(void)
->>>>>>> e48bf29c
 {
 	unsigned long ret;
 
