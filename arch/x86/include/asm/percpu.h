#ifndef _ASM_X86_PERCPU_H
#define _ASM_X86_PERCPU_H

#ifdef CONFIG_X86_64
#define __percpu_seg		gs
#define __percpu_mov_op		movq
#else
#define __percpu_seg		fs
#define __percpu_mov_op		movl
#endif

#ifdef __ASSEMBLY__

/*
 * PER_CPU finds an address of a per-cpu variable.
 *
 * Args:
 *    var - variable name
 *    reg - 32bit register
 *
 * The resulting address is stored in the "reg" argument.
 *
 * Example:
 *    PER_CPU(cpu_gdt_descr, %ebx)
 */
#ifdef CONFIG_SMP
#define PER_CPU(var, reg)						\
	__percpu_mov_op %__percpu_seg:per_cpu__this_cpu_off, reg;	\
	lea per_cpu__##var(reg), reg
#define PER_CPU_VAR(var)	%__percpu_seg:per_cpu__##var
#else /* ! SMP */
#define PER_CPU(var, reg)						\
	__percpu_mov_op $per_cpu__##var, reg
#define PER_CPU_VAR(var)	per_cpu__##var
#endif	/* SMP */

#ifdef CONFIG_X86_64_SMP
#define INIT_PER_CPU_VAR(var)  init_per_cpu__##var
#else
#define INIT_PER_CPU_VAR(var)  per_cpu__##var
#endif

#else /* ...!ASSEMBLY */

#include <linux/stringify.h>
<<<<<<< HEAD
#include <asm/sections.h>

#define __addr_to_pcpu_ptr(addr)					\
	(void *)((unsigned long)(addr) - (unsigned long)pcpu_base_addr	\
		 + (unsigned long)__per_cpu_start)
#define __pcpu_ptr_to_addr(ptr)						\
	(void *)((unsigned long)(ptr) + (unsigned long)pcpu_base_addr	\
		 - (unsigned long)__per_cpu_start)
=======
>>>>>>> 7a46c594

#ifdef CONFIG_SMP
#define __percpu_arg(x)		"%%"__stringify(__percpu_seg)":%P" #x
#define __my_cpu_offset		percpu_read(this_cpu_off)
#else
#define __percpu_arg(x)		"%" #x
#endif

/*
 * Initialized pointers to per-cpu variables needed for the boot
 * processor need to use these macros to get the proper address
 * offset from __per_cpu_load on SMP.
 *
 * There also must be an entry in vmlinux_64.lds.S
 */
#define DECLARE_INIT_PER_CPU(var) \
       extern typeof(per_cpu_var(var)) init_per_cpu_var(var)

#ifdef CONFIG_X86_64_SMP
#define init_per_cpu_var(var)  init_per_cpu__##var
#else
#define init_per_cpu_var(var)  per_cpu_var(var)
#endif

/* For arch-specific code, we can use direct single-insn ops (they
 * don't give an lvalue though). */
extern void __bad_percpu_size(void);

#define percpu_to_op(op, var, val)			\
do {							\
	typedef typeof(var) T__;			\
	if (0) {					\
		T__ tmp__;				\
		tmp__ = (val);				\
	}						\
	switch (sizeof(var)) {				\
	case 1:						\
		asm(op "b %1,"__percpu_arg(0)		\
		    : "+m" (var)			\
		    : "ri" ((T__)val));			\
		break;					\
	case 2:						\
		asm(op "w %1,"__percpu_arg(0)		\
		    : "+m" (var)			\
		    : "ri" ((T__)val));			\
		break;					\
	case 4:						\
		asm(op "l %1,"__percpu_arg(0)		\
		    : "+m" (var)			\
		    : "ri" ((T__)val));			\
		break;					\
	case 8:						\
		asm(op "q %1,"__percpu_arg(0)		\
		    : "+m" (var)			\
		    : "re" ((T__)val));			\
		break;					\
	default: __bad_percpu_size();			\
	}						\
} while (0)

#define percpu_from_op(op, var)				\
({							\
	typeof(var) ret__;				\
	switch (sizeof(var)) {				\
	case 1:						\
		asm(op "b "__percpu_arg(1)",%0"		\
		    : "=r" (ret__)			\
		    : "m" (var));			\
		break;					\
	case 2:						\
		asm(op "w "__percpu_arg(1)",%0"		\
		    : "=r" (ret__)			\
		    : "m" (var));			\
		break;					\
	case 4:						\
		asm(op "l "__percpu_arg(1)",%0"		\
		    : "=r" (ret__)			\
		    : "m" (var));			\
		break;					\
	case 8:						\
		asm(op "q "__percpu_arg(1)",%0"		\
		    : "=r" (ret__)			\
		    : "m" (var));			\
		break;					\
	default: __bad_percpu_size();			\
	}						\
	ret__;						\
})

#define percpu_read(var)	percpu_from_op("mov", per_cpu__##var)
#define percpu_write(var, val)	percpu_to_op("mov", per_cpu__##var, val)
#define percpu_add(var, val)	percpu_to_op("add", per_cpu__##var, val)
#define percpu_sub(var, val)	percpu_to_op("sub", per_cpu__##var, val)
#define percpu_and(var, val)	percpu_to_op("and", per_cpu__##var, val)
#define percpu_or(var, val)	percpu_to_op("or", per_cpu__##var, val)
#define percpu_xor(var, val)	percpu_to_op("xor", per_cpu__##var, val)

/* This is not atomic against other CPUs -- CPU preemption needs to be off */
#define x86_test_and_clear_bit_percpu(bit, var)				\
({									\
	int old__;							\
	asm volatile("btr %2,"__percpu_arg(1)"\n\tsbbl %0,%0"		\
		     : "=r" (old__), "+m" (per_cpu__##var)		\
		     : "dIr" (bit));					\
	old__;								\
})

#include <asm-generic/percpu.h>

/* We can use this directly for local CPU (faster). */
DECLARE_PER_CPU(unsigned long, this_cpu_off);

#endif /* !__ASSEMBLY__ */

#ifdef CONFIG_SMP

/*
 * Define the "EARLY_PER_CPU" macros.  These are used for some per_cpu
 * variables that are initialized and accessed before there are per_cpu
 * areas allocated.
 */

#define	DEFINE_EARLY_PER_CPU(_type, _name, _initvalue)			\
	DEFINE_PER_CPU(_type, _name) = _initvalue;			\
	__typeof__(_type) _name##_early_map[NR_CPUS] __initdata =	\
				{ [0 ... NR_CPUS-1] = _initvalue };	\
	__typeof__(_type) *_name##_early_ptr __refdata = _name##_early_map

#define EXPORT_EARLY_PER_CPU_SYMBOL(_name)			\
	EXPORT_PER_CPU_SYMBOL(_name)

#define DECLARE_EARLY_PER_CPU(_type, _name)			\
	DECLARE_PER_CPU(_type, _name);				\
	extern __typeof__(_type) *_name##_early_ptr;		\
	extern __typeof__(_type)  _name##_early_map[]

#define	early_per_cpu_ptr(_name) (_name##_early_ptr)
#define	early_per_cpu_map(_name, _idx) (_name##_early_map[_idx])
#define	early_per_cpu(_name, _cpu) 				\
	*(early_per_cpu_ptr(_name) ?				\
		&early_per_cpu_ptr(_name)[_cpu] :		\
		&per_cpu(_name, _cpu))

#else	/* !CONFIG_SMP */
#define	DEFINE_EARLY_PER_CPU(_type, _name, _initvalue)		\
	DEFINE_PER_CPU(_type, _name) = _initvalue

#define EXPORT_EARLY_PER_CPU_SYMBOL(_name)			\
	EXPORT_PER_CPU_SYMBOL(_name)

#define DECLARE_EARLY_PER_CPU(_type, _name)			\
	DECLARE_PER_CPU(_type, _name)

#define	early_per_cpu(_name, _cpu) per_cpu(_name, _cpu)
#define	early_per_cpu_ptr(_name) NULL
/* no early_per_cpu_map() */

#endif	/* !CONFIG_SMP */

#endif /* _ASM_X86_PERCPU_H */<|MERGE_RESOLUTION|>--- conflicted
+++ resolved
@@ -43,17 +43,6 @@
 #else /* ...!ASSEMBLY */
 
 #include <linux/stringify.h>
-<<<<<<< HEAD
-#include <asm/sections.h>
-
-#define __addr_to_pcpu_ptr(addr)					\
-	(void *)((unsigned long)(addr) - (unsigned long)pcpu_base_addr	\
-		 + (unsigned long)__per_cpu_start)
-#define __pcpu_ptr_to_addr(ptr)						\
-	(void *)((unsigned long)(ptr) + (unsigned long)pcpu_base_addr	\
-		 - (unsigned long)__per_cpu_start)
-=======
->>>>>>> 7a46c594
 
 #ifdef CONFIG_SMP
 #define __percpu_arg(x)		"%%"__stringify(__percpu_seg)":%P" #x
