--- conflicted
+++ resolved
@@ -808,13 +808,8 @@
 			return trans_exc(vcpu, PGM_PROTECTION, ga, ar, mode,
 					 PROT_TYPE_LA);
 		ga &= PAGE_MASK;
-<<<<<<< HEAD
 		if (psw_bits(*psw).dat) {
-			rc = guest_translate(vcpu, ga, pages, asce, mode);
-=======
-		if (psw_bits(*psw).t) {
 			rc = guest_translate(vcpu, ga, pages, asce, mode, &prot);
->>>>>>> 1372324b
 			if (rc < 0)
 				return rc;
 		} else {
@@ -923,13 +918,8 @@
 					 mode, PROT_TYPE_LA);
 	}
 
-<<<<<<< HEAD
 	if (psw_bits(*psw).dat && !asce.r) {	/* Use DAT? */
-		rc = guest_translate(vcpu, gva, gpa, asce, mode);
-=======
-	if (psw_bits(*psw).t && !asce.r) {	/* Use DAT? */
 		rc = guest_translate(vcpu, gva, gpa, asce, mode, &prot);
->>>>>>> 1372324b
 		if (rc > 0)
 			return trans_exc(vcpu, rc, gva, 0, mode, prot);
 	} else {
