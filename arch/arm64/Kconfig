--- conflicted
+++ resolved
@@ -1069,18 +1069,6 @@
 config ARCH_HAS_FILTER_PGPROT
 	def_bool y
 
-<<<<<<< HEAD
-config ARCH_HAS_CACHE_LINE_SIZE
-	def_bool y
-
-config ARCH_HAS_FILTER_PGPROT
-	def_bool y
-
-config ARCH_ENABLE_SPLIT_PMD_PTLOCK
-	def_bool y if PGTABLE_LEVELS > 2
-
-=======
->>>>>>> 11e4b63a
 # Supported by clang >= 7.0
 config CC_HAVE_SHADOW_CALL_STACK
 	def_bool $(cc-option, -fsanitize=shadow-call-stack -ffixed-x18)
@@ -1493,15 +1481,6 @@
 config ARM64_PTR_AUTH
 	bool "Enable support for pointer authentication"
 	default y
-<<<<<<< HEAD
-	depends on (CC_HAS_SIGN_RETURN_ADDRESS || CC_HAS_BRANCH_PROT_PAC_RET) && AS_HAS_PAC
-	# Modern compilers insert a .note.gnu.property section note for PAC
-	# which is only understood by binutils starting with version 2.33.1.
-	depends on LD_IS_LLD || LD_VERSION >= 23301 || (CC_IS_GCC && GCC_VERSION < 90100)
-	depends on !CC_IS_CLANG || AS_HAS_CFI_NEGATE_RA_STATE
-	depends on (!FUNCTION_GRAPH_TRACER || DYNAMIC_FTRACE_WITH_REGS)
-=======
->>>>>>> 11e4b63a
 	help
 	  Pointer authentication (part of the ARMv8.3 Extensions) provides
 	  instructions for signing and authenticating pointers against secret
