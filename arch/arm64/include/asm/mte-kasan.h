/* SPDX-License-Identifier: GPL-2.0 */
/*
 * Copyright (C) 2020 ARM Ltd.
 */
#ifndef __ASM_MTE_KASAN_H
#define __ASM_MTE_KASAN_H

#include <asm/mte-def.h>

#ifndef __ASSEMBLY__

#include <linux/types.h>

#ifdef CONFIG_ARM64_MTE

/*
 * These functions are meant to be only used from KASAN runtime through
 * the arch_*() interface defined in asm/memory.h.
 * These functions don't include system_supports_mte() checks,
 * as KASAN only calls them when MTE is supported and enabled.
 */

static inline u8 mte_get_ptr_tag(void *ptr)
{
	/* Note: The format of KASAN tags is 0xF<x> */
	u8 tag = 0xF0 | (u8)(((u64)(ptr)) >> MTE_TAG_SHIFT);

	return tag;
}

/* Get allocation tag for the address. */
static inline u8 mte_get_mem_tag(void *addr)
{
	asm(__MTE_PREAMBLE "ldg %0, [%0]"
		: "+r" (addr));

	return mte_get_ptr_tag(addr);
}

/* Generate a random tag. */
static inline u8 mte_get_random_tag(void)
{
	void *addr;

	asm(__MTE_PREAMBLE "irg %0, %0"
		: "=r" (addr));

	return mte_get_ptr_tag(addr);
}

<<<<<<< HEAD
/*
 * Assign allocation tags for a region of memory based on the pointer tag.
 * Note: The address must be non-NULL and MTE_GRANULE_SIZE aligned and
 * size must be non-zero and MTE_GRANULE_SIZE aligned.
 */
static inline void mte_set_mem_tag_range(void *addr, size_t size, u8 tag)
{
	u64 curr, end;

	if (!size)
		return;

	curr = (u64)__tag_set(addr, tag);
	end = curr + size;

	do {
		/*
		 * 'asm volatile' is required to prevent the compiler to move
		 * the statement outside of the loop.
		 */
		asm volatile(__MTE_PREAMBLE "stg %0, [%0]"
			     :
			     : "r" (curr)
			     : "memory");

		curr += MTE_GRANULE_SIZE;
	} while (curr != end);
}

=======
static inline u64 __stg_post(u64 p)
{
	asm volatile(__MTE_PREAMBLE "stg %0, [%0], #16"
		     : "+r"(p)
		     :
		     : "memory");
	return p;
}

static inline u64 __stzg_post(u64 p)
{
	asm volatile(__MTE_PREAMBLE "stzg %0, [%0], #16"
		     : "+r"(p)
		     :
		     : "memory");
	return p;
}

static inline void __dc_gva(u64 p)
{
	asm volatile(__MTE_PREAMBLE "dc gva, %0" : : "r"(p) : "memory");
}

static inline void __dc_gzva(u64 p)
{
	asm volatile(__MTE_PREAMBLE "dc gzva, %0" : : "r"(p) : "memory");
}

/*
 * Assign allocation tags for a region of memory based on the pointer tag.
 * Note: The address must be non-NULL and MTE_GRANULE_SIZE aligned and
 * size must be MTE_GRANULE_SIZE aligned.
 */
static inline void mte_set_mem_tag_range(void *addr, size_t size, u8 tag,
					 bool init)
{
	u64 curr, mask, dczid_bs, end1, end2, end3;

	/* Read DC G(Z)VA block size from the system register. */
	dczid_bs = 4ul << (read_cpuid(DCZID_EL0) & 0xf);

	curr = (u64)__tag_set(addr, tag);
	mask = dczid_bs - 1;
	/* STG/STZG up to the end of the first block. */
	end1 = curr | mask;
	end3 = curr + size;
	/* DC GVA / GZVA in [end1, end2) */
	end2 = end3 & ~mask;

	/*
	 * The following code uses STG on the first DC GVA block even if the
	 * start address is aligned - it appears to be faster than an alignment
	 * check + conditional branch. Also, if the range size is at least 2 DC
	 * GVA blocks, the first two loops can use post-condition to save one
	 * branch each.
	 */
#define SET_MEMTAG_RANGE(stg_post, dc_gva)		\
	do {						\
		if (size >= 2 * dczid_bs) {		\
			do {				\
				curr = stg_post(curr);	\
			} while (curr < end1);		\
							\
			do {				\
				dc_gva(curr);		\
				curr += dczid_bs;	\
			} while (curr < end2);		\
		}					\
							\
		while (curr < end3)			\
			curr = stg_post(curr);		\
	} while (0)

	if (init)
		SET_MEMTAG_RANGE(__stzg_post, __dc_gzva);
	else
		SET_MEMTAG_RANGE(__stg_post, __dc_gva);
#undef SET_MEMTAG_RANGE
}

>>>>>>> 11e4b63a
void mte_enable_kernel_sync(void);
void mte_enable_kernel_async(void);
void mte_init_tags(u64 max_tag);

void mte_set_report_once(bool state);
bool mte_report_once(void);

#else /* CONFIG_ARM64_MTE */

static inline u8 mte_get_ptr_tag(void *ptr)
{
	return 0xFF;
}

static inline u8 mte_get_mem_tag(void *addr)
{
	return 0xFF;
}

static inline u8 mte_get_random_tag(void)
{
	return 0xFF;
}

<<<<<<< HEAD
static inline void mte_set_mem_tag_range(void *addr, size_t size, u8 tag)
=======
static inline void mte_set_mem_tag_range(void *addr, size_t size,
						u8 tag, bool init)
>>>>>>> 11e4b63a
{
}

static inline void mte_enable_kernel_sync(void)
{
}

static inline void mte_enable_kernel_async(void)
{
}

static inline void mte_init_tags(u64 max_tag)
{
}

static inline void mte_set_report_once(bool state)
{
}

static inline bool mte_report_once(void)
{
	return false;
}

#endif /* CONFIG_ARM64_MTE */

#endif /* __ASSEMBLY__ */

#endif /* __ASM_MTE_KASAN_H  */<|MERGE_RESOLUTION|>--- conflicted
+++ resolved
@@ -48,37 +48,6 @@
 	return mte_get_ptr_tag(addr);
 }
 
-<<<<<<< HEAD
-/*
- * Assign allocation tags for a region of memory based on the pointer tag.
- * Note: The address must be non-NULL and MTE_GRANULE_SIZE aligned and
- * size must be non-zero and MTE_GRANULE_SIZE aligned.
- */
-static inline void mte_set_mem_tag_range(void *addr, size_t size, u8 tag)
-{
-	u64 curr, end;
-
-	if (!size)
-		return;
-
-	curr = (u64)__tag_set(addr, tag);
-	end = curr + size;
-
-	do {
-		/*
-		 * 'asm volatile' is required to prevent the compiler to move
-		 * the statement outside of the loop.
-		 */
-		asm volatile(__MTE_PREAMBLE "stg %0, [%0]"
-			     :
-			     : "r" (curr)
-			     : "memory");
-
-		curr += MTE_GRANULE_SIZE;
-	} while (curr != end);
-}
-
-=======
 static inline u64 __stg_post(u64 p)
 {
 	asm volatile(__MTE_PREAMBLE "stg %0, [%0], #16"
@@ -159,7 +128,6 @@
 #undef SET_MEMTAG_RANGE
 }
 
->>>>>>> 11e4b63a
 void mte_enable_kernel_sync(void);
 void mte_enable_kernel_async(void);
 void mte_init_tags(u64 max_tag);
@@ -184,12 +152,8 @@
 	return 0xFF;
 }
 
-<<<<<<< HEAD
-static inline void mte_set_mem_tag_range(void *addr, size_t size, u8 tag)
-=======
 static inline void mte_set_mem_tag_range(void *addr, size_t size,
 						u8 tag, bool init)
->>>>>>> 11e4b63a
 {
 }
 
