--- conflicted
+++ resolved
@@ -947,11 +947,7 @@
 		vma_shift = get_vma_page_shift(vma, hva);
 	}
 
-<<<<<<< HEAD
-	shared = (vma->vm_flags & VM_PFNMAP);
-=======
 	shared = (vma->vm_flags & VM_SHARED);
->>>>>>> f37d84f0
 
 	switch (vma_shift) {
 #ifndef __PAGETABLE_PMD_FOLDED
