// SPDX-License-Identifier: GPL-2.0-only
/*
 * Based on arch/arm/mm/init.c
 *
 * Copyright (C) 1995-2005 Russell King
 * Copyright (C) 2012 ARM Ltd.
 */

#include <linux/kernel.h>
#include <linux/export.h>
#include <linux/errno.h>
#include <linux/swap.h>
#include <linux/init.h>
#include <linux/cache.h>
#include <linux/mman.h>
#include <linux/nodemask.h>
#include <linux/initrd.h>
#include <linux/gfp.h>
#include <linux/memblock.h>
#include <linux/sort.h>
#include <linux/of.h>
#include <linux/of_fdt.h>
#include <linux/dma-direct.h>
#include <linux/dma-map-ops.h>
#include <linux/efi.h>
#include <linux/swiotlb.h>
#include <linux/vmalloc.h>
#include <linux/mm.h>
#include <linux/kexec.h>
#include <linux/crash_dump.h>
#include <linux/hugetlb.h>
#include <linux/acpi_iort.h>

#include <asm/boot.h>
#include <asm/fixmap.h>
#include <asm/kasan.h>
#include <asm/kernel-pgtable.h>
#include <asm/kvm_host.h>
#include <asm/memory.h>
#include <asm/numa.h>
#include <asm/sections.h>
#include <asm/setup.h>
#include <linux/sizes.h>
#include <asm/tlb.h>
#include <asm/alternative.h>
#include <asm/xen/swiotlb-xen.h>

/*
 * We need to be able to catch inadvertent references to memstart_addr
 * that occur (potentially in generic code) before arm64_memblock_init()
 * executes, which assigns it its actual value. So use a default value
 * that cannot be mistaken for a real physical address.
 */
s64 memstart_addr __ro_after_init = -1;
EXPORT_SYMBOL(memstart_addr);

/*
 * If the corresponding config options are enabled, we create both ZONE_DMA
 * and ZONE_DMA32. By default ZONE_DMA covers the 32-bit addressable memory
 * unless restricted on specific platforms (e.g. 30-bit on Raspberry Pi 4).
 * In such case, ZONE_DMA32 covers the rest of the 32-bit addressable memory,
 * otherwise it is empty.
 */
phys_addr_t arm64_dma_phys_limit __ro_after_init;

#ifdef CONFIG_KEXEC_CORE
/*
 * reserve_crashkernel() - reserves memory for crash kernel
 *
 * This function reserves memory area given in "crashkernel=" kernel command
 * line parameter. The memory reserved is used by dump capture kernel when
 * primary kernel is crashing.
 */
static void __init reserve_crashkernel(void)
{
	unsigned long long crash_base, crash_size;
	int ret;

	ret = parse_crashkernel(boot_command_line, memblock_phys_mem_size(),
				&crash_size, &crash_base);
	/* no crashkernel= or invalid value specified */
	if (ret || !crash_size)
		return;

	crash_size = PAGE_ALIGN(crash_size);

	if (crash_base == 0) {
		/* Current arm64 boot protocol requires 2MB alignment */
		crash_base = memblock_find_in_range(0, arm64_dma_phys_limit,
				crash_size, SZ_2M);
		if (crash_base == 0) {
			pr_warn("cannot allocate crashkernel (size:0x%llx)\n",
				crash_size);
			return;
		}
	} else {
		/* User specifies base address explicitly. */
		if (!memblock_is_region_memory(crash_base, crash_size)) {
			pr_warn("cannot reserve crashkernel: region is not memory\n");
			return;
		}

		if (memblock_is_region_reserved(crash_base, crash_size)) {
			pr_warn("cannot reserve crashkernel: region overlaps reserved memory\n");
			return;
		}

		if (!IS_ALIGNED(crash_base, SZ_2M)) {
			pr_warn("cannot reserve crashkernel: base address is not 2MB aligned\n");
			return;
		}
	}
	memblock_reserve(crash_base, crash_size);

	pr_info("crashkernel reserved: 0x%016llx - 0x%016llx (%lld MB)\n",
		crash_base, crash_base + crash_size, crash_size >> 20);

	crashk_res.start = crash_base;
	crashk_res.end = crash_base + crash_size - 1;
}
#else
static void __init reserve_crashkernel(void)
{
}
#endif /* CONFIG_KEXEC_CORE */

#ifdef CONFIG_CRASH_DUMP
static int __init early_init_dt_scan_elfcorehdr(unsigned long node,
		const char *uname, int depth, void *data)
{
	const __be32 *reg;
	int len;

	if (depth != 1 || strcmp(uname, "chosen") != 0)
		return 0;

	reg = of_get_flat_dt_prop(node, "linux,elfcorehdr", &len);
	if (!reg || (len < (dt_root_addr_cells + dt_root_size_cells)))
		return 1;

	elfcorehdr_addr = dt_mem_next_cell(dt_root_addr_cells, &reg);
	elfcorehdr_size = dt_mem_next_cell(dt_root_size_cells, &reg);

	return 1;
}

/*
 * reserve_elfcorehdr() - reserves memory for elf core header
 *
 * This function reserves the memory occupied by an elf core header
 * described in the device tree. This region contains all the
 * information about primary kernel's core image and is used by a dump
 * capture kernel to access the system memory on primary kernel.
 */
static void __init reserve_elfcorehdr(void)
{
	of_scan_flat_dt(early_init_dt_scan_elfcorehdr, NULL);

	if (!elfcorehdr_size)
		return;

	if (memblock_is_region_reserved(elfcorehdr_addr, elfcorehdr_size)) {
		pr_warn("elfcorehdr is overlapped\n");
		return;
	}

	memblock_reserve(elfcorehdr_addr, elfcorehdr_size);

	pr_info("Reserving %lldKB of memory at 0x%llx for elfcorehdr\n",
		elfcorehdr_size >> 10, elfcorehdr_addr);
}
#else
static void __init reserve_elfcorehdr(void)
{
}
#endif /* CONFIG_CRASH_DUMP */

/*
 * Return the maximum physical address for a zone accessible by the given bits
 * limit. If DRAM starts above 32-bit, expand the zone to the maximum
 * available memory, otherwise cap it at 32-bit.
 */
static phys_addr_t __init max_zone_phys(unsigned int zone_bits)
{
	phys_addr_t zone_mask = DMA_BIT_MASK(zone_bits);
	phys_addr_t phys_start = memblock_start_of_DRAM();

	if (phys_start > U32_MAX)
		zone_mask = PHYS_ADDR_MAX;
	else if (phys_start > zone_mask)
		zone_mask = U32_MAX;

	return min(zone_mask, memblock_end_of_DRAM() - 1) + 1;
}

static void __init zone_sizes_init(unsigned long min, unsigned long max)
{
	unsigned long max_zone_pfns[MAX_NR_ZONES]  = {0};
	unsigned int __maybe_unused acpi_zone_dma_bits;
	unsigned int __maybe_unused dt_zone_dma_bits;
	phys_addr_t __maybe_unused dma32_phys_limit = max_zone_phys(32);

#ifdef CONFIG_ZONE_DMA
	acpi_zone_dma_bits = fls64(acpi_iort_dma_get_max_cpu_address());
	dt_zone_dma_bits = fls64(of_dma_get_max_cpu_address(NULL));
	zone_dma_bits = min3(32U, dt_zone_dma_bits, acpi_zone_dma_bits);
	arm64_dma_phys_limit = max_zone_phys(zone_dma_bits);
	max_zone_pfns[ZONE_DMA] = PFN_DOWN(arm64_dma_phys_limit);
#endif
#ifdef CONFIG_ZONE_DMA32
	max_zone_pfns[ZONE_DMA32] = PFN_DOWN(dma32_phys_limit);
	if (!arm64_dma_phys_limit)
		arm64_dma_phys_limit = dma32_phys_limit;
#endif
	if (!arm64_dma_phys_limit)
		arm64_dma_phys_limit = PHYS_MASK + 1;
	max_zone_pfns[ZONE_NORMAL] = max;

	free_area_init(max_zone_pfns);
}

int pfn_valid(unsigned long pfn)
{
	phys_addr_t addr = PFN_PHYS(pfn);
<<<<<<< HEAD
=======
	struct mem_section *ms;
>>>>>>> 11e4b63a

	/*
	 * Ensure the upper PAGE_SHIFT bits are clear in the
	 * pfn. Else it might lead to false positives when
	 * some of the upper bits are set, but the lower bits
	 * match a valid pfn.
	 */
	if (PHYS_PFN(addr) != pfn)
		return 0;

<<<<<<< HEAD
#ifdef CONFIG_SPARSEMEM
{
	struct mem_section *ms;

=======
>>>>>>> 11e4b63a
	if (pfn_to_section_nr(pfn) >= NR_MEM_SECTIONS)
		return 0;

	ms = __pfn_to_section(pfn);
	if (!valid_section(ms))
		return 0;

	/*
	 * ZONE_DEVICE memory does not have the memblock entries.
	 * memblock_is_map_memory() check for ZONE_DEVICE based
	 * addresses will always fail. Even the normal hotplugged
	 * memory will never have MEMBLOCK_NOMAP flag set in their
	 * memblock entries. Skip memblock search for all non early
	 * memory sections covering all of hotplug memory including
	 * both normal and ZONE_DEVICE based.
	 */
	if (!early_section(ms))
		return pfn_section_valid(ms, pfn);
<<<<<<< HEAD
}
#endif
=======

>>>>>>> 11e4b63a
	return memblock_is_map_memory(addr);
}
EXPORT_SYMBOL(pfn_valid);

static phys_addr_t memory_limit = PHYS_ADDR_MAX;

/*
 * Limit the memory size that was specified via FDT.
 */
static int __init early_mem(char *p)
{
	if (!p)
		return 1;

	memory_limit = memparse(p, &p) & PAGE_MASK;
	pr_notice("Memory limited to %lldMB\n", memory_limit >> 20);

	return 0;
}
early_param("mem", early_mem);

static int __init early_init_dt_scan_usablemem(unsigned long node,
		const char *uname, int depth, void *data)
{
	struct memblock_region *usablemem = data;
	const __be32 *reg;
	int len;

	if (depth != 1 || strcmp(uname, "chosen") != 0)
		return 0;

	reg = of_get_flat_dt_prop(node, "linux,usable-memory-range", &len);
	if (!reg || (len < (dt_root_addr_cells + dt_root_size_cells)))
		return 1;

	usablemem->base = dt_mem_next_cell(dt_root_addr_cells, &reg);
	usablemem->size = dt_mem_next_cell(dt_root_size_cells, &reg);

	return 1;
}

static void __init fdt_enforce_memory_region(void)
{
	struct memblock_region reg = {
		.size = 0,
	};

	of_scan_flat_dt(early_init_dt_scan_usablemem, &reg);

	if (reg.size)
		memblock_cap_memory_range(reg.base, reg.size);
}

void __init arm64_memblock_init(void)
{
	const s64 linear_region_size = PAGE_END - _PAGE_OFFSET(vabits_actual);

	/* Handle linux,usable-memory-range property */
	fdt_enforce_memory_region();

	/* Remove memory above our supported physical address size */
	memblock_remove(1ULL << PHYS_MASK_SHIFT, ULLONG_MAX);

	/*
	 * Select a suitable value for the base of physical memory.
	 */
	memstart_addr = round_down(memblock_start_of_DRAM(),
				   ARM64_MEMSTART_ALIGN);

	if ((memblock_end_of_DRAM() - memstart_addr) > linear_region_size)
		pr_warn("Memory doesn't fit in the linear mapping, VA_BITS too small\n");

	/*
	 * Remove the memory that we will not be able to cover with the
	 * linear mapping. Take care not to clip the kernel which may be
	 * high in memory.
	 */
	memblock_remove(max_t(u64, memstart_addr + linear_region_size,
			__pa_symbol(_end)), ULLONG_MAX);
	if (memstart_addr + linear_region_size < memblock_end_of_DRAM()) {
		/* ensure that memstart_addr remains sufficiently aligned */
		memstart_addr = round_up(memblock_end_of_DRAM() - linear_region_size,
					 ARM64_MEMSTART_ALIGN);
		memblock_remove(0, memstart_addr);
	}

	/*
	 * If we are running with a 52-bit kernel VA config on a system that
	 * does not support it, we have to place the available physical
	 * memory in the 48-bit addressable part of the linear region, i.e.,
	 * we have to move it upward. Since memstart_addr represents the
	 * physical address of PAGE_OFFSET, we have to *subtract* from it.
	 */
	if (IS_ENABLED(CONFIG_ARM64_VA_BITS_52) && (vabits_actual != 52))
		memstart_addr -= _PAGE_OFFSET(48) - _PAGE_OFFSET(52);

	/*
	 * Apply the memory limit if it was set. Since the kernel may be loaded
	 * high up in memory, add back the kernel region that must be accessible
	 * via the linear mapping.
	 */
	if (memory_limit != PHYS_ADDR_MAX) {
		memblock_mem_limit_remove_map(memory_limit);
		memblock_add(__pa_symbol(_text), (u64)(_end - _text));
	}

	if (IS_ENABLED(CONFIG_BLK_DEV_INITRD) && phys_initrd_size) {
		/*
		 * Add back the memory we just removed if it results in the
		 * initrd to become inaccessible via the linear mapping.
		 * Otherwise, this is a no-op
		 */
		u64 base = phys_initrd_start & PAGE_MASK;
		u64 size = PAGE_ALIGN(phys_initrd_start + phys_initrd_size) - base;

		/*
		 * We can only add back the initrd memory if we don't end up
		 * with more memory than we can address via the linear mapping.
		 * It is up to the bootloader to position the kernel and the
		 * initrd reasonably close to each other (i.e., within 32 GB of
		 * each other) so that all granule/#levels combinations can
		 * always access both.
		 */
		if (WARN(base < memblock_start_of_DRAM() ||
			 base + size > memblock_start_of_DRAM() +
				       linear_region_size,
			"initrd not fully accessible via the linear mapping -- please check your bootloader ...\n")) {
			phys_initrd_size = 0;
		} else {
			memblock_remove(base, size); /* clear MEMBLOCK_ flags */
			memblock_add(base, size);
			memblock_reserve(base, size);
		}
	}

	if (IS_ENABLED(CONFIG_RANDOMIZE_BASE)) {
		extern u16 memstart_offset_seed;
		u64 mmfr0 = read_cpuid(ID_AA64MMFR0_EL1);
		int parange = cpuid_feature_extract_unsigned_field(
					mmfr0, ID_AA64MMFR0_PARANGE_SHIFT);
		s64 range = linear_region_size -
			    BIT(id_aa64mmfr0_parange_to_phys_shift(parange));

		/*
		 * If the size of the linear region exceeds, by a sufficient
		 * margin, the size of the region that the physical memory can
		 * span, randomize the linear region as well.
		 */
		if (memstart_offset_seed > 0 && range >= (s64)ARM64_MEMSTART_ALIGN) {
			range /= ARM64_MEMSTART_ALIGN;
			memstart_addr -= ARM64_MEMSTART_ALIGN *
					 ((range * memstart_offset_seed) >> 16);
		}
	}

	/*
	 * Register the kernel text, kernel data, initrd, and initial
	 * pagetables with memblock.
	 */
	memblock_reserve(__pa_symbol(_stext), _end - _stext);
	if (IS_ENABLED(CONFIG_BLK_DEV_INITRD) && phys_initrd_size) {
		/* the generic initrd code expects virtual addresses */
		initrd_start = __phys_to_virt(phys_initrd_start);
		initrd_end = initrd_start + phys_initrd_size;
	}

	early_init_fdt_scan_reserved_mem();

	reserve_elfcorehdr();

	high_memory = __va(memblock_end_of_DRAM() - 1) + 1;
}

void __init bootmem_init(void)
{
	unsigned long min, max;

	min = PFN_UP(memblock_start_of_DRAM());
	max = PFN_DOWN(memblock_end_of_DRAM());

	early_memtest(min << PAGE_SHIFT, max << PAGE_SHIFT);

	max_pfn = max_low_pfn = max;
	min_low_pfn = min;

	arch_numa_init();

	/*
	 * must be done after arch_numa_init() which calls numa_init() to
	 * initialize node_online_map that gets used in hugetlb_cma_reserve()
	 * while allocating required CMA size across online nodes.
	 */
#if defined(CONFIG_HUGETLB_PAGE) && defined(CONFIG_CMA)
	arm64_hugetlb_cma_reserve();
#endif

	dma_pernuma_cma_reserve();

	kvm_hyp_reserve();

	/*
	 * sparse_init() tries to allocate memory from memblock, so must be
	 * done after the fixed reservations
	 */
	sparse_init();
	zone_sizes_init(min, max);

	/*
	 * Reserve the CMA area after arm64_dma_phys_limit was initialised.
	 */
	dma_contiguous_reserve(arm64_dma_phys_limit);

	/*
	 * request_standard_resources() depends on crashkernel's memory being
	 * reserved, so do it here.
	 */
	reserve_crashkernel();

	memblock_dump_all();
}

/*
 * mem_init() marks the free areas in the mem_map and tells us how much memory
 * is free.  This is done after various parts of the system have claimed their
 * memory after the kernel image.
 */
void __init mem_init(void)
{
	if (swiotlb_force == SWIOTLB_FORCE ||
	    max_pfn > PFN_DOWN(arm64_dma_phys_limit))
		swiotlb_init(1);
	else if (!xen_swiotlb_detect())
		swiotlb_force = SWIOTLB_NO_FORCE;

	set_max_mapnr(max_pfn - PHYS_PFN_OFFSET);

	/* this will put all unused low memory onto the freelists */
	memblock_free_all();

	/*
	 * Check boundaries twice: Some fundamental inconsistencies can be
	 * detected at build time already.
	 */
#ifdef CONFIG_COMPAT
	BUILD_BUG_ON(TASK_SIZE_32 > DEFAULT_MAP_WINDOW_64);
#endif

	/*
	 * Selected page table levels should match when derived from
	 * scratch using the virtual address range and page size.
	 */
	BUILD_BUG_ON(ARM64_HW_PGTABLE_LEVELS(CONFIG_ARM64_VA_BITS) !=
		     CONFIG_PGTABLE_LEVELS);

	if (PAGE_SIZE >= 16384 && get_num_physpages() <= 128) {
		extern int sysctl_overcommit_memory;
		/*
		 * On a machine this small we won't get anywhere without
		 * overcommit, so turn it on by default.
		 */
		sysctl_overcommit_memory = OVERCOMMIT_ALWAYS;
	}
}

void free_initmem(void)
{
	free_reserved_area(lm_alias(__init_begin),
			   lm_alias(__init_end),
			   POISON_FREE_INITMEM, "unused kernel");
	/*
	 * Unmap the __init region but leave the VM area in place. This
	 * prevents the region from being reused for kernel modules, which
	 * is not supported by kallsyms.
	 */
	vunmap_range((u64)__init_begin, (u64)__init_end);
}

void dump_mem_limit(void)
{
	if (memory_limit != PHYS_ADDR_MAX) {
		pr_emerg("Memory Limit: %llu MB\n", memory_limit >> 20);
	} else {
		pr_emerg("Memory Limit: none\n");
	}
}<|MERGE_RESOLUTION|>--- conflicted
+++ resolved
@@ -222,10 +222,7 @@
 int pfn_valid(unsigned long pfn)
 {
 	phys_addr_t addr = PFN_PHYS(pfn);
-<<<<<<< HEAD
-=======
 	struct mem_section *ms;
->>>>>>> 11e4b63a
 
 	/*
 	 * Ensure the upper PAGE_SHIFT bits are clear in the
@@ -236,13 +233,6 @@
 	if (PHYS_PFN(addr) != pfn)
 		return 0;
 
-<<<<<<< HEAD
-#ifdef CONFIG_SPARSEMEM
-{
-	struct mem_section *ms;
-
-=======
->>>>>>> 11e4b63a
 	if (pfn_to_section_nr(pfn) >= NR_MEM_SECTIONS)
 		return 0;
 
@@ -261,12 +251,7 @@
 	 */
 	if (!early_section(ms))
 		return pfn_section_valid(ms, pfn);
-<<<<<<< HEAD
-}
-#endif
-=======
-
->>>>>>> 11e4b63a
+
 	return memblock_is_map_memory(addr);
 }
 EXPORT_SYMBOL(pfn_valid);
