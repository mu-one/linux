// SPDX-License-Identifier: GPL-2.0-only
/*
 * Stack tracing support
 *
 * Copyright (C) 2012 ARM Ltd.
 */
#include <linux/kernel.h>
#include <linux/export.h>
#include <linux/ftrace.h>
#include <linux/kprobes.h>
#include <linux/sched.h>
#include <linux/sched/debug.h>
#include <linux/sched/task_stack.h>
#include <linux/stacktrace.h>

#include <asm/irq.h>
#include <asm/pointer_auth.h>
#include <asm/stack_pointer.h>
#include <asm/stacktrace.h>

/*
 * AArch64 PCS assigns the frame pointer to x29.
 *
 * A simple function prologue looks like this:
 * 	sub	sp, sp, #0x10
 *   	stp	x29, x30, [sp]
 *	mov	x29, sp
 *
 * A simple function epilogue looks like this:
 *	mov	sp, x29
 *	ldp	x29, x30, [sp]
 *	add	sp, sp, #0x10
 */


void start_backtrace(struct stackframe *frame, unsigned long fp,
		     unsigned long pc)
{
	frame->fp = fp;
	frame->pc = pc;
#ifdef CONFIG_FUNCTION_GRAPH_TRACER
	frame->graph = 0;
#endif

	/*
	 * Prime the first unwind.
	 *
	 * In unwind_frame() we'll check that the FP points to a valid stack,
	 * which can't be STACK_TYPE_UNKNOWN, and the first unwind will be
	 * treated as a transition to whichever stack that happens to be. The
	 * prev_fp value won't be used, but we set it to 0 such that it is
	 * definitely not an accessible stack address.
	 */
	bitmap_zero(frame->stacks_done, __NR_STACK_TYPES);
	frame->prev_fp = 0;
	frame->prev_type = STACK_TYPE_UNKNOWN;
}

/*
 * Unwind from one frame record (A) to the next frame record (B).
 *
 * We terminate early if the location of B indicates a malformed chain of frame
 * records (e.g. a cycle), determined based on the location and fp value of A
 * and the location (but not the fp value) of B.
 */
int notrace unwind_frame(struct task_struct *tsk, struct stackframe *frame)
{
	unsigned long fp = frame->fp;
	struct stack_info info;

<<<<<<< HEAD
	/* Terminal record; nothing to unwind */
	if (!fp)
		return -ENOENT;

	if (fp & 0xf)
		return -EINVAL;

=======
>>>>>>> 11e4b63a
	if (!tsk)
		tsk = current;

	/* Final frame; nothing to unwind */
	if (fp == (unsigned long)task_pt_regs(tsk)->stackframe)
		return -ENOENT;

	if (fp & 0x7)
		return -EINVAL;

	if (!on_accessible_stack(tsk, fp, 16, &info))
		return -EINVAL;

	if (test_bit(info.type, frame->stacks_done))
		return -EINVAL;

	/*
	 * As stacks grow downward, any valid record on the same stack must be
	 * at a strictly higher address than the prior record.
	 *
	 * Stacks can nest in several valid orders, e.g.
	 *
	 * TASK -> IRQ -> OVERFLOW -> SDEI_NORMAL
	 * TASK -> SDEI_NORMAL -> SDEI_CRITICAL -> OVERFLOW
	 *
	 * ... but the nesting itself is strict. Once we transition from one
	 * stack to another, it's never valid to unwind back to that first
	 * stack.
	 */
	if (info.type == frame->prev_type) {
		if (fp <= frame->prev_fp)
			return -EINVAL;
	} else {
		set_bit(frame->prev_type, frame->stacks_done);
	}

	/*
	 * Record this frame record's values and location. The prev_fp and
	 * prev_type are only meaningful to the next unwind_frame() invocation.
	 */
	frame->fp = READ_ONCE_NOCHECK(*(unsigned long *)(fp));
	frame->pc = READ_ONCE_NOCHECK(*(unsigned long *)(fp + 8));
	frame->prev_fp = fp;
	frame->prev_type = info.type;

#ifdef CONFIG_FUNCTION_GRAPH_TRACER
	if (tsk->ret_stack &&
		(ptrauth_strip_insn_pac(frame->pc) == (unsigned long)return_to_handler)) {
		struct ftrace_ret_stack *ret_stack;
		/*
		 * This is a case where function graph tracer has
		 * modified a return address (LR) in a stack frame
		 * to hook a function return.
		 * So replace it to an original value.
		 */
		ret_stack = ftrace_graph_get_ret_stack(tsk, frame->graph++);
		if (WARN_ON_ONCE(!ret_stack))
			return -EINVAL;
		frame->pc = ret_stack->ret;
	}
#endif /* CONFIG_FUNCTION_GRAPH_TRACER */

	frame->pc = ptrauth_strip_insn_pac(frame->pc);

	return 0;
}
NOKPROBE_SYMBOL(unwind_frame);

void notrace walk_stackframe(struct task_struct *tsk, struct stackframe *frame,
			     bool (*fn)(void *, unsigned long), void *data)
{
	while (1) {
		int ret;

		if (!fn(data, frame->pc))
			break;
		ret = unwind_frame(tsk, frame);
		if (ret < 0)
			break;
	}
}
NOKPROBE_SYMBOL(walk_stackframe);

static void dump_backtrace_entry(unsigned long where, const char *loglvl)
{
	printk("%s %pS\n", loglvl, (void *)where);
}

void dump_backtrace(struct pt_regs *regs, struct task_struct *tsk,
		    const char *loglvl)
{
	struct stackframe frame;
	int skip = 0;

	pr_debug("%s(regs = %p tsk = %p)\n", __func__, regs, tsk);

	if (regs) {
		if (user_mode(regs))
			return;
		skip = 1;
	}

	if (!tsk)
		tsk = current;

	if (!try_get_task_stack(tsk))
		return;

	if (tsk == current) {
		start_backtrace(&frame,
				(unsigned long)__builtin_frame_address(0),
				(unsigned long)dump_backtrace);
	} else {
		/*
		 * task blocked in __switch_to
		 */
		start_backtrace(&frame,
				thread_saved_fp(tsk),
				thread_saved_pc(tsk));
	}

	printk("%sCall trace:\n", loglvl);
	do {
		/* skip until specified stack frame */
		if (!skip) {
			dump_backtrace_entry(frame.pc, loglvl);
		} else if (frame.fp == regs->regs[29]) {
			skip = 0;
			/*
			 * Mostly, this is the case where this function is
			 * called in panic/abort. As exception handler's
			 * stack frame does not contain the corresponding pc
			 * at which an exception has taken place, use regs->pc
			 * instead.
			 */
			dump_backtrace_entry(regs->pc, loglvl);
		}
	} while (!unwind_frame(tsk, &frame));

	put_task_stack(tsk);
}

void show_stack(struct task_struct *tsk, unsigned long *sp, const char *loglvl)
{
	dump_backtrace(NULL, tsk, loglvl);
	barrier();
}

#ifdef CONFIG_STACKTRACE

noinline void arch_stack_walk(stack_trace_consume_fn consume_entry,
			      void *cookie, struct task_struct *task,
			      struct pt_regs *regs)
{
	struct stackframe frame;

	if (regs)
		start_backtrace(&frame, regs->regs[29], regs->pc);
	else if (task == current)
		start_backtrace(&frame,
				(unsigned long)__builtin_frame_address(1),
				(unsigned long)__builtin_return_address(0));
	else
		start_backtrace(&frame, thread_saved_fp(task),
				thread_saved_pc(task));

	walk_stackframe(task, &frame, consume_entry, cookie);
}

#endif<|MERGE_RESOLUTION|>--- conflicted
+++ resolved
@@ -68,16 +68,6 @@
 	unsigned long fp = frame->fp;
 	struct stack_info info;
 
-<<<<<<< HEAD
-	/* Terminal record; nothing to unwind */
-	if (!fp)
-		return -ENOENT;
-
-	if (fp & 0xf)
-		return -EINVAL;
-
-=======
->>>>>>> 11e4b63a
 	if (!tsk)
 		tsk = current;
 
