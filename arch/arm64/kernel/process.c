--- conflicted
+++ resolved
@@ -469,15 +469,6 @@
 	write_sysreg(val, cntkctl_el1);
 }
 
-static void compat_thread_switch(struct task_struct *next)
-{
-	if (!is_compat_thread(task_thread_info(next)))
-		return;
-
-	if (static_branch_unlikely(&arm64_mismatched_32bit_el0))
-		set_tsk_thread_flag(next, TIF_NOTIFY_RESUME);
-}
-
 static void update_sctlr_el1(u64 sctlr)
 {
 	/*
@@ -519,7 +510,6 @@
 	ssbs_thread_switch(next);
 	erratum_1418040_thread_switch(prev, next);
 	ptrauth_thread_switch_user(next);
-	compat_thread_switch(next);
 
 	/*
 	 * Complete any pending TLB or cache maintenance on this CPU in case
@@ -608,15 +598,6 @@
 void arch_setup_new_exec(void)
 {
 	unsigned long mmflags = 0;
-<<<<<<< HEAD
-
-	if (is_compat_task()) {
-		mmflags = MMCF_AARCH32;
-		if (static_branch_unlikely(&arm64_mismatched_32bit_el0))
-			set_tsk_thread_flag(current, TIF_NOTIFY_RESUME);
-	}
-
-=======
 
 	if (is_compat_task()) {
 		mmflags = MMCF_AARCH32;
@@ -636,7 +617,6 @@
 		relax_compatible_cpus_allowed_ptr(current);
 	}
 
->>>>>>> 702f4387
 	current->mm->context.flags = mmflags;
 	ptrauth_thread_init_user();
 	mte_thread_init_user();
