// SPDX-License-Identifier: GPL-2.0-or-later
/*
 * Code for Kernel probes Jump optimization.
 *
 * Copyright 2017, Anju T, IBM Corp.
 */

#include <linux/kprobes.h>
#include <linux/jump_label.h>
#include <linux/types.h>
#include <linux/slab.h>
#include <linux/list.h>
#include <asm/kprobes.h>
#include <asm/ptrace.h>
#include <asm/cacheflush.h>
#include <asm/code-patching.h>
#include <asm/sstep.h>
#include <asm/ppc-opcode.h>
#include <asm/inst.h>

#define TMPL_CALL_HDLR_IDX	\
	(optprobe_template_call_handler - optprobe_template_entry)
#define TMPL_EMULATE_IDX	\
	(optprobe_template_call_emulate - optprobe_template_entry)
#define TMPL_RET_IDX		\
	(optprobe_template_ret - optprobe_template_entry)
#define TMPL_OP_IDX		\
	(optprobe_template_op_address - optprobe_template_entry)
#define TMPL_INSN_IDX		\
	(optprobe_template_insn - optprobe_template_entry)
#define TMPL_END_IDX		\
	(optprobe_template_end - optprobe_template_entry)

DEFINE_INSN_CACHE_OPS(ppc_optinsn);

static bool insn_page_in_use;

static void *__ppc_alloc_insn_page(void)
{
	if (insn_page_in_use)
		return NULL;
	insn_page_in_use = true;
	return &optinsn_slot;
}

static void __ppc_free_insn_page(void *page __maybe_unused)
{
	insn_page_in_use = false;
}

struct kprobe_insn_cache kprobe_ppc_optinsn_slots = {
	.mutex = __MUTEX_INITIALIZER(kprobe_ppc_optinsn_slots.mutex),
	.pages = LIST_HEAD_INIT(kprobe_ppc_optinsn_slots.pages),
	/* insn_size initialized later */
	.alloc = __ppc_alloc_insn_page,
	.free = __ppc_free_insn_page,
	.nr_garbage = 0,
};

/*
 * Check if we can optimize this probe. Returns NIP post-emulation if this can
 * be optimized and 0 otherwise.
 */
static unsigned long can_optimize(struct kprobe *p)
{
	struct pt_regs regs;
	struct instruction_op op;
	unsigned long nip = 0;

	/*
	 * kprobe placed for kretprobe during boot time
	 * has a 'nop' instruction, which can be emulated.
	 * So further checks can be skipped.
	 */
	if (p->addr == (kprobe_opcode_t *)&kretprobe_trampoline)
		return (unsigned long)p->addr + sizeof(kprobe_opcode_t);

	/*
	 * We only support optimizing kernel addresses, but not
	 * module addresses.
	 *
	 * FIXME: Optimize kprobes placed in module addresses.
	 */
	if (!is_kernel_addr((unsigned long)p->addr))
		return 0;

	memset(&regs, 0, sizeof(struct pt_regs));
	regs.nip = (unsigned long)p->addr;
	regs.trap = 0x0;
	regs.msr = MSR_KERNEL;

	/*
	 * Kprobe placed in conditional branch instructions are
	 * not optimized, as we can't predict the nip prior with
	 * dummy pt_regs and can not ensure that the return branch
	 * from detour buffer falls in the range of address (i.e 32MB).
	 * A branch back from trampoline is set up in the detour buffer
	 * to the nip returned by the analyse_instr() here.
	 *
	 * Ensure that the instruction is not a conditional branch,
	 * and that can be emulated.
	 */
	if (!is_conditional_branch(ppc_inst_read((struct ppc_inst *)p->ainsn.insn)) &&
	    analyse_instr(&op, &regs,
			  ppc_inst_read((struct ppc_inst *)p->ainsn.insn)) == 1) {
		emulate_update_regs(&regs, &op);
		nip = regs.nip;
	}

	return nip;
}

static void optimized_callback(struct optimized_kprobe *op,
			       struct pt_regs *regs)
{
	/* This is possible if op is under delayed unoptimizing */
	if (kprobe_disabled(&op->kp))
		return;

	preempt_disable();

	if (kprobe_running()) {
		kprobes_inc_nmissed_count(&op->kp);
	} else {
		__this_cpu_write(current_kprobe, &op->kp);
		regs->nip = (unsigned long)op->kp.addr;
		get_kprobe_ctlblk()->kprobe_status = KPROBE_HIT_ACTIVE;
		opt_pre_handler(&op->kp, regs);
		__this_cpu_write(current_kprobe, NULL);
	}

	preempt_enable_no_resched();
}
NOKPROBE_SYMBOL(optimized_callback);

void arch_remove_optimized_kprobe(struct optimized_kprobe *op)
{
	if (op->optinsn.insn) {
		free_ppc_optinsn_slot(op->optinsn.insn, 1);
		op->optinsn.insn = NULL;
	}
}

<<<<<<< HEAD
=======
static void patch_imm32_load_insns(unsigned long val, int reg, kprobe_opcode_t *addr)
{
	patch_instruction((struct ppc_inst *)addr,
			  ppc_inst(PPC_RAW_LIS(reg, IMM_H(val))));
	addr++;

	patch_instruction((struct ppc_inst *)addr,
			  ppc_inst(PPC_RAW_ORI(reg, reg, IMM_L(val))));
}

>>>>>>> 11e4b63a
/*
 * Generate instructions to load provided immediate 64-bit value
 * to register 'reg' and patch these instructions at 'addr'.
 */
<<<<<<< HEAD
static void patch_imm64_load_insns(unsigned long val, int reg, kprobe_opcode_t *addr)
=======
static void patch_imm64_load_insns(unsigned long long val, int reg, kprobe_opcode_t *addr)
>>>>>>> 11e4b63a
{
	/* lis reg,(op)@highest */
	patch_instruction((struct ppc_inst *)addr,
			  ppc_inst(PPC_INST_ADDIS | ___PPC_RT(reg) |
				   ((val >> 48) & 0xffff)));
	addr++;

	/* ori reg,reg,(op)@higher */
	patch_instruction((struct ppc_inst *)addr,
			  ppc_inst(PPC_INST_ORI | ___PPC_RA(reg) |
				   ___PPC_RS(reg) | ((val >> 32) & 0xffff)));
	addr++;

	/* rldicr reg,reg,32,31 */
	patch_instruction((struct ppc_inst *)addr,
			  ppc_inst(PPC_INST_RLDICR | ___PPC_RA(reg) |
				   ___PPC_RS(reg) | __PPC_SH64(32) | __PPC_ME64(31)));
	addr++;

	/* oris reg,reg,(op)@h */
	patch_instruction((struct ppc_inst *)addr,
			  ppc_inst(PPC_INST_ORIS | ___PPC_RA(reg) |
				   ___PPC_RS(reg) | ((val >> 16) & 0xffff)));
	addr++;

	/* ori reg,reg,(op)@l */
	patch_instruction((struct ppc_inst *)addr,
			  ppc_inst(PPC_INST_ORI | ___PPC_RA(reg) |
				   ___PPC_RS(reg) | (val & 0xffff)));
}

static void patch_imm_load_insns(unsigned long val, int reg, kprobe_opcode_t *addr)
{
	if (IS_ENABLED(CONFIG_PPC64))
		patch_imm64_load_insns(val, reg, addr);
	else
		patch_imm32_load_insns(val, reg, addr);
}

int arch_prepare_optimized_kprobe(struct optimized_kprobe *op, struct kprobe *p)
{
	struct ppc_inst branch_op_callback, branch_emulate_step, temp;
	kprobe_opcode_t *op_callback_addr, *emulate_step_addr, *buff;
	long b_offset;
	unsigned long nip, size;
	int rc, i;

	kprobe_ppc_optinsn_slots.insn_size = MAX_OPTINSN_SIZE;

	nip = can_optimize(p);
	if (!nip)
		return -EILSEQ;

	/* Allocate instruction slot for detour buffer */
	buff = get_ppc_optinsn_slot();
	if (!buff)
		return -ENOMEM;

	/*
	 * OPTPROBE uses 'b' instruction to branch to optinsn.insn.
	 *
	 * The target address has to be relatively nearby, to permit use
	 * of branch instruction in powerpc, because the address is specified
	 * in an immediate field in the instruction opcode itself, ie 24 bits
	 * in the opcode specify the address. Therefore the address should
	 * be within 32MB on either side of the current instruction.
	 */
	b_offset = (unsigned long)buff - (unsigned long)p->addr;
	if (!is_offset_in_branch_range(b_offset))
		goto error;

	/* Check if the return address is also within 32MB range */
	b_offset = (unsigned long)(buff + TMPL_RET_IDX) -
			(unsigned long)nip;
	if (!is_offset_in_branch_range(b_offset))
		goto error;

	/* Setup template */
	/* We can optimize this via patch_instruction_window later */
	size = (TMPL_END_IDX * sizeof(kprobe_opcode_t)) / sizeof(int);
	pr_devel("Copying template to %p, size %lu\n", buff, size);
	for (i = 0; i < size; i++) {
		rc = patch_instruction((struct ppc_inst *)(buff + i),
				       ppc_inst(*(optprobe_template_entry + i)));
		if (rc < 0)
			goto error;
	}

	/*
	 * Fixup the template with instructions to:
	 * 1. load the address of the actual probepoint
	 */
	patch_imm_load_insns((unsigned long)op, 3, buff + TMPL_OP_IDX);

	/*
	 * 2. branch to optimized_callback() and emulate_step()
	 */
	op_callback_addr = (kprobe_opcode_t *)ppc_kallsyms_lookup_name("optimized_callback");
	emulate_step_addr = (kprobe_opcode_t *)ppc_kallsyms_lookup_name("emulate_step");
	if (!op_callback_addr || !emulate_step_addr) {
		WARN(1, "Unable to lookup optimized_callback()/emulate_step()\n");
		goto error;
	}

	rc = create_branch(&branch_op_callback,
			   (struct ppc_inst *)(buff + TMPL_CALL_HDLR_IDX),
			   (unsigned long)op_callback_addr,
			   BRANCH_SET_LINK);

	rc |= create_branch(&branch_emulate_step,
			    (struct ppc_inst *)(buff + TMPL_EMULATE_IDX),
			    (unsigned long)emulate_step_addr,
			    BRANCH_SET_LINK);

	if (rc)
		goto error;

	patch_instruction((struct ppc_inst *)(buff + TMPL_CALL_HDLR_IDX),
			  branch_op_callback);
	patch_instruction((struct ppc_inst *)(buff + TMPL_EMULATE_IDX),
			  branch_emulate_step);

	/*
	 * 3. load instruction to be emulated into relevant register, and
	 */
	temp = ppc_inst_read((struct ppc_inst *)p->ainsn.insn);
	patch_imm_load_insns(ppc_inst_as_ulong(temp), 4, buff + TMPL_INSN_IDX);

	/*
	 * 4. branch back from trampoline
	 */
	patch_branch((struct ppc_inst *)(buff + TMPL_RET_IDX), (unsigned long)nip, 0);

	flush_icache_range((unsigned long)buff,
			   (unsigned long)(&buff[TMPL_END_IDX]));

	op->optinsn.insn = buff;

	return 0;

error:
	free_ppc_optinsn_slot(buff, 0);
	return -ERANGE;

}

int arch_prepared_optinsn(struct arch_optimized_insn *optinsn)
{
	return optinsn->insn != NULL;
}

/*
 * On powerpc, Optprobes always replaces one instruction (4 bytes
 * aligned and 4 bytes long). It is impossible to encounter another
 * kprobe in this address range. So always return 0.
 */
int arch_check_optimized_kprobe(struct optimized_kprobe *op)
{
	return 0;
}

void arch_optimize_kprobes(struct list_head *oplist)
{
	struct ppc_inst instr;
	struct optimized_kprobe *op;
	struct optimized_kprobe *tmp;

	list_for_each_entry_safe(op, tmp, oplist, list) {
		/*
		 * Backup instructions which will be replaced
		 * by jump address
		 */
		memcpy(op->optinsn.copied_insn, op->kp.addr,
					       RELATIVEJUMP_SIZE);
		create_branch(&instr,
			      (struct ppc_inst *)op->kp.addr,
			      (unsigned long)op->optinsn.insn, 0);
		patch_instruction((struct ppc_inst *)op->kp.addr, instr);
		list_del_init(&op->list);
	}
}

void arch_unoptimize_kprobe(struct optimized_kprobe *op)
{
	arch_arm_kprobe(&op->kp);
}

void arch_unoptimize_kprobes(struct list_head *oplist,
			     struct list_head *done_list)
{
	struct optimized_kprobe *op;
	struct optimized_kprobe *tmp;

	list_for_each_entry_safe(op, tmp, oplist, list) {
		arch_unoptimize_kprobe(op);
		list_move(&op->list, done_list);
	}
}

int arch_within_optimized_kprobe(struct optimized_kprobe *op,
				 unsigned long addr)
{
	return ((unsigned long)op->kp.addr <= addr &&
		(unsigned long)op->kp.addr + RELATIVEJUMP_SIZE > addr);
}<|MERGE_RESOLUTION|>--- conflicted
+++ resolved
@@ -141,8 +141,6 @@
 	}
 }
 
-<<<<<<< HEAD
-=======
 static void patch_imm32_load_insns(unsigned long val, int reg, kprobe_opcode_t *addr)
 {
 	patch_instruction((struct ppc_inst *)addr,
@@ -153,16 +151,11 @@
 			  ppc_inst(PPC_RAW_ORI(reg, reg, IMM_L(val))));
 }
 
->>>>>>> 11e4b63a
 /*
  * Generate instructions to load provided immediate 64-bit value
  * to register 'reg' and patch these instructions at 'addr'.
  */
-<<<<<<< HEAD
-static void patch_imm64_load_insns(unsigned long val, int reg, kprobe_opcode_t *addr)
-=======
 static void patch_imm64_load_insns(unsigned long long val, int reg, kprobe_opcode_t *addr)
->>>>>>> 11e4b63a
 {
 	/* lis reg,(op)@highest */
 	patch_instruction((struct ppc_inst *)addr,
