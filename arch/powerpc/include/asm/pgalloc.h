--- conflicted
+++ resolved
@@ -17,11 +17,8 @@
 }
 #endif /* MODULE */
 
-<<<<<<< HEAD
-=======
 #define PGALLOC_GFP (GFP_KERNEL | __GFP_NOTRACK | __GFP_ZERO)
 
->>>>>>> bb176f67
 #ifdef CONFIG_PPC_BOOK3S
 #include <asm/book3s/pgalloc.h>
 #else
