/*
 *  PowerPC version
 *    Copyright (C) 1995-1996 Gary Thomas (gdt@linuxppc.org)
 *
 *  Derived from "arch/i386/mm/fault.c"
 *    Copyright (C) 1991, 1992, 1993, 1994  Linus Torvalds
 *
 *  Modified by Cort Dougan and Paul Mackerras.
 *
 *  Modified for PPC64 by Dave Engebretsen (engebret@ibm.com)
 *
 *  This program is free software; you can redistribute it and/or
 *  modify it under the terms of the GNU General Public License
 *  as published by the Free Software Foundation; either version
 *  2 of the License, or (at your option) any later version.
 */

#include <linux/signal.h>
#include <linux/sched.h>
#include <linux/sched/task_stack.h>
#include <linux/kernel.h>
#include <linux/errno.h>
#include <linux/string.h>
#include <linux/types.h>
#include <linux/ptrace.h>
#include <linux/mman.h>
#include <linux/mm.h>
#include <linux/interrupt.h>
#include <linux/highmem.h>
#include <linux/extable.h>
#include <linux/kprobes.h>
#include <linux/kdebug.h>
#include <linux/perf_event.h>
#include <linux/ratelimit.h>
#include <linux/context_tracking.h>
#include <linux/hugetlb.h>
#include <linux/uaccess.h>

#include <asm/firmware.h>
#include <asm/page.h>
#include <asm/pgtable.h>
#include <asm/mmu.h>
#include <asm/mmu_context.h>
#include <asm/tlbflush.h>
#include <asm/siginfo.h>
#include <asm/debug.h>

static inline bool notify_page_fault(struct pt_regs *regs)
{
	bool ret = false;

#ifdef CONFIG_KPROBES
	/* kprobe_running() needs smp_processor_id() */
	if (!user_mode(regs)) {
		preempt_disable();
		if (kprobe_running() && kprobe_fault_handler(regs, 11))
			ret = true;
		preempt_enable();
	}
#endif /* CONFIG_KPROBES */

	if (unlikely(debugger_fault_handler(regs)))
		ret = true;

	return ret;
}

/*
 * Check whether the instruction at regs->nip is a store using
 * an update addressing form which will update r1.
 */
static bool store_updates_sp(struct pt_regs *regs)
{
	unsigned int inst;

	if (get_user(inst, (unsigned int __user *)regs->nip))
		return false;
	/* check for 1 in the rA field */
	if (((inst >> 16) & 0x1f) != 1)
		return false;
	/* check major opcode */
	switch (inst >> 26) {
	case 37:	/* stwu */
	case 39:	/* stbu */
	case 45:	/* sthu */
	case 53:	/* stfsu */
	case 55:	/* stfdu */
		return true;
	case 62:	/* std or stdu */
		return (inst & 3) == 1;
	case 31:
		/* check minor opcode */
		switch ((inst >> 1) & 0x3ff) {
		case 181:	/* stdux */
		case 183:	/* stwux */
		case 247:	/* stbux */
		case 439:	/* sthux */
		case 695:	/* stfsux */
		case 759:	/* stfdux */
			return true;
		}
	}
	return false;
}
/*
 * do_page_fault error handling helpers
 */

static int
__bad_area_nosemaphore(struct pt_regs *regs, unsigned long address, int si_code)
{
	/*
	 * If we are in kernel mode, bail out with a SEGV, this will
	 * be caught by the assembly which will restore the non-volatile
	 * registers before calling bad_page_fault()
	 */
	if (!user_mode(regs))
		return SIGSEGV;

	_exception(SIGSEGV, regs, si_code, address);

	return 0;
}

static noinline int bad_area_nosemaphore(struct pt_regs *regs, unsigned long address)
{
	return __bad_area_nosemaphore(regs, address, SEGV_MAPERR);
}

static int __bad_area(struct pt_regs *regs, unsigned long address, int si_code)
{
	struct mm_struct *mm = current->mm;

	/*
	 * Something tried to access memory that isn't in our memory map..
	 * Fix it, but check if it's kernel or user first..
	 */
	up_read(&mm->mmap_sem);

	return __bad_area_nosemaphore(regs, address, si_code);
}

static noinline int bad_area(struct pt_regs *regs, unsigned long address)
{
	return __bad_area(regs, address, SEGV_MAPERR);
}

static int do_sigbus(struct pt_regs *regs, unsigned long address,
		     unsigned int fault)
{
	siginfo_t info;
	unsigned int lsb = 0;

	if (!user_mode(regs))
		return SIGBUS;

	current->thread.trap_nr = BUS_ADRERR;
	info.si_signo = SIGBUS;
	info.si_errno = 0;
	info.si_code = BUS_ADRERR;
	info.si_addr = (void __user *)address;
#ifdef CONFIG_MEMORY_FAILURE
	if (fault & (VM_FAULT_HWPOISON|VM_FAULT_HWPOISON_LARGE)) {
		pr_err("MCE: Killing %s:%d due to hardware memory corruption fault at %lx\n",
			current->comm, current->pid, address);
		info.si_code = BUS_MCEERR_AR;
	}

	if (fault & VM_FAULT_HWPOISON_LARGE)
		lsb = hstate_index_to_shift(VM_FAULT_GET_HINDEX(fault));
	if (fault & VM_FAULT_HWPOISON)
		lsb = PAGE_SHIFT;
#endif
	info.si_addr_lsb = lsb;
	force_sig_info(SIGBUS, &info, current);
	return 0;
}

static int mm_fault_error(struct pt_regs *regs, unsigned long addr, int fault)
{
	/*
	 * Kernel page fault interrupted by SIGKILL. We have no reason to
	 * continue processing.
	 */
	if (fatal_signal_pending(current) && !user_mode(regs))
		return SIGKILL;

	/* Out of memory */
	if (fault & VM_FAULT_OOM) {
		/*
		 * We ran out of memory, or some other thing happened to us that
		 * made us unable to handle the page fault gracefully.
		 */
		if (!user_mode(regs))
			return SIGSEGV;
		pagefault_out_of_memory();
	} else {
		if (fault & (VM_FAULT_SIGBUS|VM_FAULT_HWPOISON|
			     VM_FAULT_HWPOISON_LARGE))
			return do_sigbus(regs, addr, fault);
		else if (fault & VM_FAULT_SIGSEGV)
			return bad_area_nosemaphore(regs, addr);
		else
			BUG();
	}
	return 0;
}

/* Is this a bad kernel fault ? */
static bool bad_kernel_fault(bool is_exec, unsigned long error_code,
			     unsigned long address)
{
	if (is_exec && (error_code & (DSISR_NOEXEC_OR_G | DSISR_KEYFAULT))) {
		printk_ratelimited(KERN_CRIT "kernel tried to execute"
				   " exec-protected page (%lx) -"
				   "exploit attempt? (uid: %d)\n",
				   address, from_kuid(&init_user_ns,
						      current_uid()));
	}
	return is_exec || (address >= TASK_SIZE);
}

static bool bad_stack_expansion(struct pt_regs *regs, unsigned long address,
				struct vm_area_struct *vma,
				bool store_update_sp)
{
	/*
	 * N.B. The POWER/Open ABI allows programs to access up to
	 * 288 bytes below the stack pointer.
	 * The kernel signal delivery code writes up to about 1.5kB
	 * below the stack pointer (r1) before decrementing it.
	 * The exec code can write slightly over 640kB to the stack
	 * before setting the user r1.  Thus we allow the stack to
	 * expand to 1MB without further checks.
	 */
	if (address + 0x100000 < vma->vm_end) {
		/* get user regs even if this fault is in kernel mode */
		struct pt_regs *uregs = current->thread.regs;
		if (uregs == NULL)
			return true;

		/*
		 * A user-mode access to an address a long way below
		 * the stack pointer is only valid if the instruction
		 * is one which would update the stack pointer to the
		 * address accessed if the instruction completed,
		 * i.e. either stwu rs,n(r1) or stwux rs,r1,rb
		 * (or the byte, halfword, float or double forms).
		 *
		 * If we don't check this then any write to the area
		 * between the last mapped region and the stack will
		 * expand the stack rather than segfaulting.
		 */
		if (address + 2048 < uregs->gpr[1] && !store_update_sp)
			return true;
	}
	return false;
}

static bool access_error(bool is_write, bool is_exec,
			 struct vm_area_struct *vma)
{
	/*
	 * Allow execution from readable areas if the MMU does not
	 * provide separate controls over reading and executing.
	 *
	 * Note: That code used to not be enabled for 4xx/BookE.
	 * It is now as I/D cache coherency for these is done at
	 * set_pte_at() time and I see no reason why the test
	 * below wouldn't be valid on those processors. This -may-
	 * break programs compiled with a really old ABI though.
	 */
	if (is_exec) {
		return !(vma->vm_flags & VM_EXEC) &&
			(cpu_has_feature(CPU_FTR_NOEXECUTE) ||
			 !(vma->vm_flags & (VM_READ | VM_WRITE)));
	}

	if (is_write) {
		if (unlikely(!(vma->vm_flags & VM_WRITE)))
			return true;
		return false;
	}

	if (unlikely(!(vma->vm_flags & (VM_READ | VM_EXEC | VM_WRITE))))
		return true;

	return false;
}

#ifdef CONFIG_PPC_SMLPAR
static inline void cmo_account_page_fault(void)
{
	if (firmware_has_feature(FW_FEATURE_CMO)) {
		u32 page_ins;

		preempt_disable();
		page_ins = be32_to_cpu(get_lppaca()->page_ins);
		page_ins += 1 << PAGE_FACTOR;
		get_lppaca()->page_ins = cpu_to_be32(page_ins);
		preempt_enable();
	}
}
#else
static inline void cmo_account_page_fault(void) { }
#endif /* CONFIG_PPC_SMLPAR */

#ifdef CONFIG_PPC_STD_MMU
static void sanity_check_fault(bool is_write, unsigned long error_code)
{
	/*
	 * For hash translation mode, we should never get a
	 * PROTFAULT. Any update to pte to reduce access will result in us
	 * removing the hash page table entry, thus resulting in a DSISR_NOHPTE
	 * fault instead of DSISR_PROTFAULT.
	 *
	 * A pte update to relax the access will not result in a hash page table
	 * entry invalidate and hence can result in DSISR_PROTFAULT.
	 * ptep_set_access_flags() doesn't do a hpte flush. This is why we have
	 * the special !is_write in the below conditional.
	 *
	 * For platforms that doesn't supports coherent icache and do support
	 * per page noexec bit, we do setup things such that we do the
	 * sync between D/I cache via fault. But that is handled via low level
	 * hash fault code (hash_page_do_lazy_icache()) and we should not reach
	 * here in such case.
	 *
	 * For wrong access that can result in PROTFAULT, the above vma->vm_flags
	 * check should handle those and hence we should fall to the bad_area
	 * handling correctly.
	 *
	 * For embedded with per page exec support that doesn't support coherent
	 * icache we do get PROTFAULT and we handle that D/I cache sync in
	 * set_pte_at while taking the noexec/prot fault. Hence this is WARN_ON
	 * is conditional for server MMU.
	 *
	 * For radix, we can get prot fault for autonuma case, because radix
	 * page table will have them marked noaccess for user.
	 */
	if (!radix_enabled() && !is_write)
		WARN_ON_ONCE(error_code & DSISR_PROTFAULT);
}
#else
static void sanity_check_fault(bool is_write, unsigned long error_code) { }
#endif /* CONFIG_PPC_STD_MMU */

/*
 * Define the correct "is_write" bit in error_code based
 * on the processor family
 */
#if (defined(CONFIG_4xx) || defined(CONFIG_BOOKE))
#define page_fault_is_write(__err)	((__err) & ESR_DST)
#define page_fault_is_bad(__err)	(0)
#else
#define page_fault_is_write(__err)	((__err) & DSISR_ISSTORE)
#if defined(CONFIG_PPC_8xx)
#define page_fault_is_bad(__err)	((__err) & DSISR_NOEXEC_OR_G)
#elif defined(CONFIG_PPC64)
#define page_fault_is_bad(__err)	((__err) & DSISR_BAD_FAULT_64S)
#else
#define page_fault_is_bad(__err)	((__err) & DSISR_BAD_FAULT_32S)
#endif
#endif

/*
 * For 600- and 800-family processors, the error_code parameter is DSISR
 * for a data fault, SRR1 for an instruction fault. For 400-family processors
 * the error_code parameter is ESR for a data fault, 0 for an instruction
 * fault.
 * For 64-bit processors, the error_code parameter is
 *  - DSISR for a non-SLB data access fault,
 *  - SRR1 & 0x08000000 for a non-SLB instruction access fault
 *  - 0 any SLB fault.
 *
 * The return value is 0 if the fault was handled, or the signal
 * number if this is a kernel fault that can't be handled here.
 */
static int __do_page_fault(struct pt_regs *regs, unsigned long address,
			   unsigned long error_code)
{
	struct vm_area_struct * vma;
	struct mm_struct *mm = current->mm;
	unsigned int flags = FAULT_FLAG_ALLOW_RETRY | FAULT_FLAG_KILLABLE;
<<<<<<< HEAD
	int code = SEGV_MAPERR;
	int is_write = 0;
	int trap = TRAP(regs);
 	int is_exec = trap == 0x400;
	int is_user = user_mode(regs);
	int fault;
	int rc = 0, store_update_sp = 0;

#if !(defined(CONFIG_4xx) || defined(CONFIG_BOOKE))
	/*
	 * Fortunately the bit assignments in SRR1 for an instruction
	 * fault and DSISR for a data fault are mostly the same for the
	 * bits we are interested in.  But there are some bits which
	 * indicate errors in DSISR but can validly be set in SRR1.
	 */
	if (is_exec)
		error_code &= 0x48200000;
	else
		is_write = error_code & DSISR_ISSTORE;
#else
	is_write = error_code & ESR_DST;
#endif /* CONFIG_4xx || CONFIG_BOOKE */

#ifdef CONFIG_PPC_ICSWX
	/*
	 * we need to do this early because this "data storage
	 * interrupt" does not update the DAR/DEAR so we don't want to
	 * look at it
	 */
	if (error_code & ICSWX_DSI_UCT) {
		rc = acop_handle_fault(regs, address, error_code);
		if (rc)
			goto bail;
	}
#endif /* CONFIG_PPC_ICSWX */
=======
 	int is_exec = TRAP(regs) == 0x400;
	int is_user = user_mode(regs);
	int is_write = page_fault_is_write(error_code);
	int fault, major = 0;
	bool store_update_sp = false;
>>>>>>> bb176f67

	if (notify_page_fault(regs))
		return 0;

	if (unlikely(page_fault_is_bad(error_code))) {
		if (is_user) {
			_exception(SIGBUS, regs, BUS_OBJERR, address);
			return 0;
		}
		return SIGBUS;
	}

	/* Additional sanity check(s) */
	sanity_check_fault(is_write, error_code);

	/*
	 * The kernel should never take an execute fault nor should it
	 * take a page fault to a kernel address.
	 */
<<<<<<< HEAD
	if (!is_user && (is_exec || (address >= TASK_SIZE))) {
		rc = SIGSEGV;
		goto bail;
	}

#if !(defined(CONFIG_4xx) || defined(CONFIG_BOOKE) || \
      defined(CONFIG_PPC_BOOK3S_64) || defined(CONFIG_PPC_8xx))
  	if (error_code & DSISR_DABRMATCH) {
		/* breakpoint match */
		do_break(regs, address, error_code);
		goto bail;
=======
	if (unlikely(!is_user && bad_kernel_fault(is_exec, error_code, address)))
		return SIGSEGV;

	/*
	 * If we're in an interrupt, have no user context or are running
	 * in a region with pagefaults disabled then we must not take the fault
	 */
	if (unlikely(faulthandler_disabled() || !mm)) {
		if (is_user)
			printk_ratelimited(KERN_ERR "Page fault in user mode"
					   " with faulthandler_disabled()=%d"
					   " mm=%p\n",
					   faulthandler_disabled(), mm);
		return bad_area_nosemaphore(regs, address);
>>>>>>> bb176f67
	}

	/* We restore the interrupt state now */
	if (!arch_irq_disabled_regs(regs))
		local_irq_enable();

<<<<<<< HEAD
	if (faulthandler_disabled() || mm == NULL) {
		if (!is_user) {
			rc = SIGSEGV;
			goto bail;
		}
		/* faulthandler_disabled() in user mode is really bad,
		   as is current->mm == NULL. */
		printk(KERN_EMERG "Page fault in user mode with "
		       "faulthandler_disabled() = %d mm = %p\n",
		       faulthandler_disabled(), mm);
		printk(KERN_EMERG "NIP = %lx  MSR = %lx\n",
		       regs->nip, regs->msr);
		die("Weird page fault", regs, SIGSEGV);
	}

=======
>>>>>>> bb176f67
	perf_sw_event(PERF_COUNT_SW_PAGE_FAULTS, 1, regs, address);

	/*
	 * We want to do this outside mmap_sem, because reading code around nip
	 * can result in fault, which will cause a deadlock when called with
	 * mmap_sem held
	 */
	if (is_write && is_user)
		store_update_sp = store_updates_sp(regs);

	if (is_user)
		flags |= FAULT_FLAG_USER;
	if (is_write)
		flags |= FAULT_FLAG_WRITE;
	if (is_exec)
		flags |= FAULT_FLAG_INSTRUCTION;

	/* When running in the kernel we expect faults to occur only to
	 * addresses in user space.  All other faults represent errors in the
	 * kernel and should generate an OOPS.  Unfortunately, in the case of an
	 * erroneous fault occurring in a code path which already holds mmap_sem
	 * we will deadlock attempting to validate the fault against the
	 * address space.  Luckily the kernel only validly references user
	 * space from well defined areas of code, which are listed in the
	 * exceptions table.
	 *
	 * As the vast majority of faults will be valid we will only perform
	 * the source reference check when there is a possibility of a deadlock.
	 * Attempt to lock the address space, if we cannot we then validate the
	 * source.  If this is invalid we can skip the address space check,
	 * thus avoiding the deadlock.
	 */
<<<<<<< HEAD
	if (!down_read_trylock(&mm->mmap_sem)) {
		if (!is_user && !search_exception_tables(regs->nip))
			goto bad_area_nosemaphore;
=======
	if (unlikely(!down_read_trylock(&mm->mmap_sem))) {
		if (!is_user && !search_exception_tables(regs->nip))
			return bad_area_nosemaphore(regs, address);
>>>>>>> bb176f67

retry:
		down_read(&mm->mmap_sem);
	} else {
		/*
		 * The above down_read_trylock() might have succeeded in
		 * which case we'll have missed the might_sleep() from
		 * down_read():
		 */
		might_sleep();
	}

	vma = find_vma(mm, address);
	if (unlikely(!vma))
		return bad_area(regs, address);
	if (likely(vma->vm_start <= address))
		goto good_area;
	if (unlikely(!(vma->vm_flags & VM_GROWSDOWN)))
		return bad_area(regs, address);

	/* The stack is being expanded, check if it's valid */
	if (unlikely(bad_stack_expansion(regs, address, vma, store_update_sp)))
		return bad_area(regs, address);

	/* Try to expand it */
	if (unlikely(expand_stack(vma, address)))
		return bad_area(regs, address);

good_area:
	if (unlikely(access_error(is_write, is_exec, vma)))
		return bad_area(regs, address);

	/*
	 * If for any reason at all we couldn't handle the fault,
	 * make sure we exit gracefully rather than endlessly redo
	 * the fault.
	 */
	fault = handle_mm_fault(vma, address, flags);
	major |= fault & VM_FAULT_MAJOR;

	/*
	 * Handle the retry right now, the mmap_sem has been released in that
	 * case.
	 */
	if (unlikely(fault & VM_FAULT_RETRY)) {
		/* We retry only once */
		if (flags & FAULT_FLAG_ALLOW_RETRY) {
			/*
			 * Clear FAULT_FLAG_ALLOW_RETRY to avoid any risk
			 * of starvation.
			 */
			flags &= ~FAULT_FLAG_ALLOW_RETRY;
			flags |= FAULT_FLAG_TRIED;
			if (!fatal_signal_pending(current))
				goto retry;
		}

		/*
		 * User mode? Just return to handle the fatal exception otherwise
		 * return to bad_page_fault
		 */
		return is_user ? 0 : SIGBUS;
	}

	up_read(&current->mm->mmap_sem);

	if (unlikely(fault & VM_FAULT_ERROR))
		return mm_fault_error(regs, address, fault);

	/*
	 * Major/minor page fault accounting.
	 */
	if (major) {
		current->maj_flt++;
		perf_sw_event(PERF_COUNT_SW_PAGE_FAULTS_MAJ, 1, regs, address);
		cmo_account_page_fault();
	} else {
		current->min_flt++;
<<<<<<< HEAD
		perf_sw_event(PERF_COUNT_SW_PAGE_FAULTS_MIN, 1,
			      regs, address);
	}

	goto bail;

bad_area:
	up_read(&mm->mmap_sem);

bad_area_nosemaphore:
	/* User mode accesses cause a SIGSEGV */
	if (is_user) {
		_exception(SIGSEGV, regs, code, address);
		goto bail;
=======
		perf_sw_event(PERF_COUNT_SW_PAGE_FAULTS_MIN, 1, regs, address);
>>>>>>> bb176f67
	}
	return 0;
}
NOKPROBE_SYMBOL(__do_page_fault);

int do_page_fault(struct pt_regs *regs, unsigned long address,
		  unsigned long error_code)
{
	enum ctx_state prev_state = exception_enter();
	int rc = __do_page_fault(regs, address, error_code);
	exception_exit(prev_state);
	return rc;
}
NOKPROBE_SYMBOL(do_page_fault);

/*
 * bad_page_fault is called when we have a bad access from the kernel.
 * It is called from the DSI and ISI handlers in head.S and from some
 * of the procedures in traps.c.
 */
void bad_page_fault(struct pt_regs *regs, unsigned long address, int sig)
{
	const struct exception_table_entry *entry;

	/* Are we prepared to handle this fault?  */
	if ((entry = search_exception_tables(regs->nip)) != NULL) {
		regs->nip = extable_fixup(entry);
		return;
	}

	/* kernel has accessed a bad area */

	switch (regs->trap) {
	case 0x300:
	case 0x380:
		printk(KERN_ALERT "Unable to handle kernel paging request for "
			"data at address 0x%08lx\n", regs->dar);
		break;
	case 0x400:
	case 0x480:
		printk(KERN_ALERT "Unable to handle kernel paging request for "
			"instruction fetch\n");
		break;
	case 0x600:
		printk(KERN_ALERT "Unable to handle kernel paging request for "
			"unaligned access at address 0x%08lx\n", regs->dar);
		break;
	default:
		printk(KERN_ALERT "Unable to handle kernel paging request for "
			"unknown fault\n");
		break;
	}
	printk(KERN_ALERT "Faulting instruction address: 0x%08lx\n",
		regs->nip);

	if (task_stack_end_corrupted(current))
		printk(KERN_ALERT "Thread overran stack, or stack corrupted\n");

	die("Kernel access of bad area", regs, sig);
}<|MERGE_RESOLUTION|>--- conflicted
+++ resolved
@@ -381,49 +381,11 @@
 	struct vm_area_struct * vma;
 	struct mm_struct *mm = current->mm;
 	unsigned int flags = FAULT_FLAG_ALLOW_RETRY | FAULT_FLAG_KILLABLE;
-<<<<<<< HEAD
-	int code = SEGV_MAPERR;
-	int is_write = 0;
-	int trap = TRAP(regs);
- 	int is_exec = trap == 0x400;
-	int is_user = user_mode(regs);
-	int fault;
-	int rc = 0, store_update_sp = 0;
-
-#if !(defined(CONFIG_4xx) || defined(CONFIG_BOOKE))
-	/*
-	 * Fortunately the bit assignments in SRR1 for an instruction
-	 * fault and DSISR for a data fault are mostly the same for the
-	 * bits we are interested in.  But there are some bits which
-	 * indicate errors in DSISR but can validly be set in SRR1.
-	 */
-	if (is_exec)
-		error_code &= 0x48200000;
-	else
-		is_write = error_code & DSISR_ISSTORE;
-#else
-	is_write = error_code & ESR_DST;
-#endif /* CONFIG_4xx || CONFIG_BOOKE */
-
-#ifdef CONFIG_PPC_ICSWX
-	/*
-	 * we need to do this early because this "data storage
-	 * interrupt" does not update the DAR/DEAR so we don't want to
-	 * look at it
-	 */
-	if (error_code & ICSWX_DSI_UCT) {
-		rc = acop_handle_fault(regs, address, error_code);
-		if (rc)
-			goto bail;
-	}
-#endif /* CONFIG_PPC_ICSWX */
-=======
  	int is_exec = TRAP(regs) == 0x400;
 	int is_user = user_mode(regs);
 	int is_write = page_fault_is_write(error_code);
 	int fault, major = 0;
 	bool store_update_sp = false;
->>>>>>> bb176f67
 
 	if (notify_page_fault(regs))
 		return 0;
@@ -443,19 +405,6 @@
 	 * The kernel should never take an execute fault nor should it
 	 * take a page fault to a kernel address.
 	 */
-<<<<<<< HEAD
-	if (!is_user && (is_exec || (address >= TASK_SIZE))) {
-		rc = SIGSEGV;
-		goto bail;
-	}
-
-#if !(defined(CONFIG_4xx) || defined(CONFIG_BOOKE) || \
-      defined(CONFIG_PPC_BOOK3S_64) || defined(CONFIG_PPC_8xx))
-  	if (error_code & DSISR_DABRMATCH) {
-		/* breakpoint match */
-		do_break(regs, address, error_code);
-		goto bail;
-=======
 	if (unlikely(!is_user && bad_kernel_fault(is_exec, error_code, address)))
 		return SIGSEGV;
 
@@ -470,31 +419,12 @@
 					   " mm=%p\n",
 					   faulthandler_disabled(), mm);
 		return bad_area_nosemaphore(regs, address);
->>>>>>> bb176f67
 	}
 
 	/* We restore the interrupt state now */
 	if (!arch_irq_disabled_regs(regs))
 		local_irq_enable();
 
-<<<<<<< HEAD
-	if (faulthandler_disabled() || mm == NULL) {
-		if (!is_user) {
-			rc = SIGSEGV;
-			goto bail;
-		}
-		/* faulthandler_disabled() in user mode is really bad,
-		   as is current->mm == NULL. */
-		printk(KERN_EMERG "Page fault in user mode with "
-		       "faulthandler_disabled() = %d mm = %p\n",
-		       faulthandler_disabled(), mm);
-		printk(KERN_EMERG "NIP = %lx  MSR = %lx\n",
-		       regs->nip, regs->msr);
-		die("Weird page fault", regs, SIGSEGV);
-	}
-
-=======
->>>>>>> bb176f67
 	perf_sw_event(PERF_COUNT_SW_PAGE_FAULTS, 1, regs, address);
 
 	/*
@@ -527,15 +457,9 @@
 	 * source.  If this is invalid we can skip the address space check,
 	 * thus avoiding the deadlock.
 	 */
-<<<<<<< HEAD
-	if (!down_read_trylock(&mm->mmap_sem)) {
-		if (!is_user && !search_exception_tables(regs->nip))
-			goto bad_area_nosemaphore;
-=======
 	if (unlikely(!down_read_trylock(&mm->mmap_sem))) {
 		if (!is_user && !search_exception_tables(regs->nip))
 			return bad_area_nosemaphore(regs, address);
->>>>>>> bb176f67
 
 retry:
 		down_read(&mm->mmap_sem);
@@ -614,24 +538,7 @@
 		cmo_account_page_fault();
 	} else {
 		current->min_flt++;
-<<<<<<< HEAD
-		perf_sw_event(PERF_COUNT_SW_PAGE_FAULTS_MIN, 1,
-			      regs, address);
-	}
-
-	goto bail;
-
-bad_area:
-	up_read(&mm->mmap_sem);
-
-bad_area_nosemaphore:
-	/* User mode accesses cause a SIGSEGV */
-	if (is_user) {
-		_exception(SIGSEGV, regs, code, address);
-		goto bail;
-=======
 		perf_sw_event(PERF_COUNT_SW_PAGE_FAULTS_MIN, 1, regs, address);
->>>>>>> bb176f67
 	}
 	return 0;
 }
