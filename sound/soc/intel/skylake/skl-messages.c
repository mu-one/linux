/*
 *  skl-message.c - HDA DSP interface for FW registration, Pipe and Module
 *  configurations
 *
 *  Copyright (C) 2015 Intel Corp
 *  Author:Rafal Redzimski <rafal.f.redzimski@intel.com>
 *	   Jeeja KP <jeeja.kp@intel.com>
 *  ~~~~~~~~~~~~~~~~~~~~~~~~~~~~~~~~~~~~~~~~~~~~~~~~~~~~~~~~~~~~~~~~~~~~~~~~~~
 *
 * This program is free software; you can redistribute it and/or modify
 * it under the terms of the GNU General Public License as version 2, as
 * published by the Free Software Foundation.
 *
 * This program is distributed in the hope that it will be useful, but
 * WITHOUT ANY WARRANTY; without even the implied warranty of
 * MERCHANTABILITY or FITNESS FOR A PARTICULAR PURPOSE.  See the GNU
 * General Public License for more details.
 */

#include <linux/slab.h>
#include <linux/pci.h>
#include <sound/core.h>
#include <sound/pcm.h>
#include "skl-sst-dsp.h"
#include "cnl-sst-dsp.h"
#include "skl-sst-ipc.h"
#include "skl.h"
#include "../common/sst-dsp.h"
#include "../common/sst-dsp-priv.h"
#include "skl-topology.h"
#include "skl-tplg-interface.h"

static int skl_alloc_dma_buf(struct device *dev,
		struct snd_dma_buffer *dmab, size_t size)
{
	struct hdac_ext_bus *ebus = dev_get_drvdata(dev);
	struct hdac_bus *bus = ebus_to_hbus(ebus);

	if (!bus)
		return -ENODEV;

	return  bus->io_ops->dma_alloc_pages(bus, SNDRV_DMA_TYPE_DEV, size, dmab);
}

static int skl_free_dma_buf(struct device *dev, struct snd_dma_buffer *dmab)
{
	struct hdac_ext_bus *ebus = dev_get_drvdata(dev);
	struct hdac_bus *bus = ebus_to_hbus(ebus);

	if (!bus)
		return -ENODEV;

	bus->io_ops->dma_free_pages(bus, dmab);

	return 0;
}

#define NOTIFICATION_PARAM_ID 3
#define NOTIFICATION_MASK 0xf

/* disable notfication for underruns/overruns from firmware module */
void skl_dsp_enable_notification(struct skl_sst *ctx, bool enable)
{
	struct notification_mask mask;
	struct skl_ipc_large_config_msg	msg = {0};

	mask.notify = NOTIFICATION_MASK;
	mask.enable = enable;

	msg.large_param_id = NOTIFICATION_PARAM_ID;
	msg.param_data_size = sizeof(mask);

	skl_ipc_set_large_config(&ctx->ipc, &msg, (u32 *)&mask);
}

static int skl_dsp_setup_spib(struct device *dev, unsigned int size,
				int stream_tag, int enable)
{
	struct hdac_ext_bus *ebus = dev_get_drvdata(dev);
	struct hdac_bus *bus = ebus_to_hbus(ebus);
	struct hdac_stream *stream = snd_hdac_get_stream(bus,
			SNDRV_PCM_STREAM_PLAYBACK, stream_tag);
	struct hdac_ext_stream *estream;

	if (!stream)
		return -EINVAL;

	estream = stream_to_hdac_ext_stream(stream);
	/* enable/disable SPIB for this hdac stream */
	snd_hdac_ext_stream_spbcap_enable(ebus, enable, stream->index);

	/* set the spib value */
	snd_hdac_ext_stream_set_spib(ebus, estream, size);

	return 0;
}

static int skl_dsp_prepare(struct device *dev, unsigned int format,
			unsigned int size, struct snd_dma_buffer *dmab)
{
	struct hdac_ext_bus *ebus = dev_get_drvdata(dev);
	struct hdac_bus *bus = ebus_to_hbus(ebus);
	struct hdac_ext_stream *estream;
	struct hdac_stream *stream;
	struct snd_pcm_substream substream;
	int ret;

	if (!bus)
		return -ENODEV;

	memset(&substream, 0, sizeof(substream));
	substream.stream = SNDRV_PCM_STREAM_PLAYBACK;

	estream = snd_hdac_ext_stream_assign(ebus, &substream,
					HDAC_EXT_STREAM_TYPE_HOST);
	if (!estream)
		return -ENODEV;

	stream = hdac_stream(estream);

	/* assign decouple host dma channel */
	ret = snd_hdac_dsp_prepare(stream, format, size, dmab);
	if (ret < 0)
		return ret;

	skl_dsp_setup_spib(dev, size, stream->stream_tag, true);

	return stream->stream_tag;
}

static int skl_dsp_trigger(struct device *dev, bool start, int stream_tag)
{
	struct hdac_ext_bus *ebus = dev_get_drvdata(dev);
	struct hdac_stream *stream;
	struct hdac_bus *bus = ebus_to_hbus(ebus);

	if (!bus)
		return -ENODEV;

	stream = snd_hdac_get_stream(bus,
		SNDRV_PCM_STREAM_PLAYBACK, stream_tag);
	if (!stream)
		return -EINVAL;

	snd_hdac_dsp_trigger(stream, start);

	return 0;
}

static int skl_dsp_cleanup(struct device *dev,
		struct snd_dma_buffer *dmab, int stream_tag)
{
	struct hdac_ext_bus *ebus = dev_get_drvdata(dev);
	struct hdac_stream *stream;
	struct hdac_ext_stream *estream;
	struct hdac_bus *bus = ebus_to_hbus(ebus);

	if (!bus)
		return -ENODEV;

	stream = snd_hdac_get_stream(bus,
		SNDRV_PCM_STREAM_PLAYBACK, stream_tag);
	if (!stream)
		return -EINVAL;

	estream = stream_to_hdac_ext_stream(stream);
	skl_dsp_setup_spib(dev, 0, stream_tag, false);
	snd_hdac_ext_stream_release(estream, HDAC_EXT_STREAM_TYPE_HOST);

	snd_hdac_dsp_cleanup(stream, dmab);

	return 0;
}

static struct skl_dsp_loader_ops skl_get_loader_ops(void)
{
	struct skl_dsp_loader_ops loader_ops;

	memset(&loader_ops, 0, sizeof(struct skl_dsp_loader_ops));

	loader_ops.alloc_dma_buf = skl_alloc_dma_buf;
	loader_ops.free_dma_buf = skl_free_dma_buf;

	return loader_ops;
};

static struct skl_dsp_loader_ops bxt_get_loader_ops(void)
{
	struct skl_dsp_loader_ops loader_ops;

	memset(&loader_ops, 0, sizeof(loader_ops));

	loader_ops.alloc_dma_buf = skl_alloc_dma_buf;
	loader_ops.free_dma_buf = skl_free_dma_buf;
	loader_ops.prepare = skl_dsp_prepare;
	loader_ops.trigger = skl_dsp_trigger;
	loader_ops.cleanup = skl_dsp_cleanup;

	return loader_ops;
};

static const struct skl_dsp_ops dsp_ops[] = {
	{
		.id = 0x9d70,
		.num_cores = 2,
		.loader_ops = skl_get_loader_ops,
		.init = skl_sst_dsp_init,
		.init_fw = skl_sst_init_fw,
		.cleanup = skl_sst_dsp_cleanup
	},
	{
		.id = 0x9d71,
		.num_cores = 2,
		.loader_ops = skl_get_loader_ops,
		.init = kbl_sst_dsp_init,
		.init_fw = skl_sst_init_fw,
		.cleanup = skl_sst_dsp_cleanup
	},
	{
		.id = 0x5a98,
		.num_cores = 2,
		.loader_ops = bxt_get_loader_ops,
		.init = bxt_sst_dsp_init,
		.init_fw = bxt_sst_init_fw,
		.cleanup = bxt_sst_dsp_cleanup
	},
	{
		.id = 0x3198,
		.num_cores = 2,
		.loader_ops = bxt_get_loader_ops,
		.init = bxt_sst_dsp_init,
		.init_fw = bxt_sst_init_fw,
		.cleanup = bxt_sst_dsp_cleanup
	},
	{
		.id = 0x9dc8,
		.num_cores = 4,
		.loader_ops = bxt_get_loader_ops,
		.init = cnl_sst_dsp_init,
		.init_fw = cnl_sst_init_fw,
		.cleanup = cnl_sst_dsp_cleanup
	},
};

const struct skl_dsp_ops *skl_get_dsp_ops(int pci_id)
{
	int i;

	for (i = 0; i < ARRAY_SIZE(dsp_ops); i++) {
		if (dsp_ops[i].id == pci_id)
			return &dsp_ops[i];
	}

	return NULL;
}

int skl_init_dsp(struct skl *skl)
{
	void __iomem *mmio_base;
	struct hdac_ext_bus *ebus = &skl->ebus;
	struct hdac_bus *bus = ebus_to_hbus(ebus);
	struct skl_dsp_loader_ops loader_ops;
	int irq = bus->irq;
	const struct skl_dsp_ops *ops;
	struct skl_dsp_cores *cores;
	int ret;

	/* enable ppcap interrupt */
	snd_hdac_ext_bus_ppcap_enable(&skl->ebus, true);
	snd_hdac_ext_bus_ppcap_int_enable(&skl->ebus, true);

	/* read the BAR of the ADSP MMIO */
	mmio_base = pci_ioremap_bar(skl->pci, 4);
	if (mmio_base == NULL) {
		dev_err(bus->dev, "ioremap error\n");
		return -ENXIO;
	}

	ops = skl_get_dsp_ops(skl->pci->device);
	if (!ops) {
		ret = -EIO;
		goto unmap_mmio;
	}

	loader_ops = ops->loader_ops();
	ret = ops->init(bus->dev, mmio_base, irq,
				skl->fw_name, loader_ops,
				&skl->skl_sst);

	if (ret < 0)
		goto unmap_mmio;

	skl->skl_sst->dsp_ops = ops;
	cores = &skl->skl_sst->cores;
	cores->count = ops->num_cores;

	cores->state = kcalloc(cores->count, sizeof(*cores->state), GFP_KERNEL);
	if (!cores->state) {
		ret = -ENOMEM;
		goto unmap_mmio;
	}

	cores->usage_count = kcalloc(cores->count, sizeof(*cores->usage_count),
				     GFP_KERNEL);
	if (!cores->usage_count) {
		ret = -ENOMEM;
		goto free_core_state;
	}

	dev_dbg(bus->dev, "dsp registration status=%d\n", ret);

	return 0;

free_core_state:
	kfree(cores->state);

unmap_mmio:
	iounmap(mmio_base);

	return ret;
}

int skl_free_dsp(struct skl *skl)
{
	struct hdac_ext_bus *ebus = &skl->ebus;
	struct hdac_bus *bus = ebus_to_hbus(ebus);
	struct skl_sst *ctx = skl->skl_sst;

	/* disable  ppcap interrupt */
	snd_hdac_ext_bus_ppcap_int_enable(&skl->ebus, false);

	ctx->dsp_ops->cleanup(bus->dev, ctx);

	kfree(ctx->cores.state);
	kfree(ctx->cores.usage_count);

	if (ctx->dsp->addr.lpe)
		iounmap(ctx->dsp->addr.lpe);

	return 0;
}

/*
 * In the case of "suspend_active" i.e, the Audio IP being active
 * during system suspend, immediately excecute any pending D0i3 work
 * before suspending. This is needed for the IP to work in low power
 * mode during system suspend. In the case of normal suspend, cancel
 * any pending D0i3 work.
 */
int skl_suspend_late_dsp(struct skl *skl)
{
	struct skl_sst *ctx = skl->skl_sst;
	struct delayed_work *dwork;

	if (!ctx)
		return 0;

	dwork = &ctx->d0i3.work;

	if (dwork->work.func) {
		if (skl->supend_active)
			flush_delayed_work(dwork);
		else
			cancel_delayed_work_sync(dwork);
	}

	return 0;
}

int skl_suspend_dsp(struct skl *skl)
{
	struct skl_sst *ctx = skl->skl_sst;
	int ret;

	/* if ppcap is not supported return 0 */
	if (!skl->ebus.bus.ppcap)
		return 0;

	ret = skl_dsp_sleep(ctx->dsp);
	if (ret < 0)
		return ret;

	/* disable ppcap interrupt */
	snd_hdac_ext_bus_ppcap_int_enable(&skl->ebus, false);
	snd_hdac_ext_bus_ppcap_enable(&skl->ebus, false);

	return 0;
}

int skl_resume_dsp(struct skl *skl)
{
	struct skl_sst *ctx = skl->skl_sst;
	int ret;

	/* if ppcap is not supported return 0 */
	if (!skl->ebus.bus.ppcap)
		return 0;

	/* enable ppcap interrupt */
	snd_hdac_ext_bus_ppcap_enable(&skl->ebus, true);
	snd_hdac_ext_bus_ppcap_int_enable(&skl->ebus, true);

	/* check if DSP 1st boot is done */
	if (skl->skl_sst->is_first_boot == true)
		return 0;

	ret = skl_dsp_wake(ctx->dsp);
	if (ret < 0)
		return ret;

	skl_dsp_enable_notification(skl->skl_sst, false);
	return ret;
}

enum skl_bitdepth skl_get_bit_depth(int params)
{
	switch (params) {
	case 8:
		return SKL_DEPTH_8BIT;

	case 16:
		return SKL_DEPTH_16BIT;

	case 24:
		return SKL_DEPTH_24BIT;

	case 32:
		return SKL_DEPTH_32BIT;

	default:
		return SKL_DEPTH_INVALID;

	}
}

/*
 * Each module in DSP expects a base module configuration, which consists of
 * PCM format information, which we calculate in driver and resource values
 * which are read from widget information passed through topology binary
 * This is send when we create a module with INIT_INSTANCE IPC msg
 */
static void skl_set_base_module_format(struct skl_sst *ctx,
			struct skl_module_cfg *mconfig,
			struct skl_base_cfg *base_cfg)
{
	struct skl_module *module = mconfig->module;
	struct skl_module_res *res = &module->resources[mconfig->res_idx];
	struct skl_module_iface *fmt = &module->formats[mconfig->fmt_idx];
	struct skl_module_fmt *format = &fmt->inputs[0].fmt;

	base_cfg->audio_fmt.number_of_channels = format->channels;

	base_cfg->audio_fmt.s_freq = format->s_freq;
	base_cfg->audio_fmt.bit_depth = format->bit_depth;
	base_cfg->audio_fmt.valid_bit_depth = format->valid_bit_depth;
	base_cfg->audio_fmt.ch_cfg = format->ch_cfg;

	dev_dbg(ctx->dev, "bit_depth=%x valid_bd=%x ch_config=%x\n",
			format->bit_depth, format->valid_bit_depth,
			format->ch_cfg);

	base_cfg->audio_fmt.channel_map = format->ch_map;

	base_cfg->audio_fmt.interleaving = format->interleaving_style;

	base_cfg->cps = res->cps;
	base_cfg->ibs = res->ibs;
	base_cfg->obs = res->obs;
	base_cfg->is_pages = res->is_pages;
}

/*
 * Copies copier capabilities into copier module and updates copier module
 * config size.
 */
static void skl_copy_copier_caps(struct skl_module_cfg *mconfig,
				struct skl_cpr_cfg *cpr_mconfig)
{
	if (mconfig->formats_config.caps_size == 0)
		return;

	memcpy(cpr_mconfig->gtw_cfg.config_data,
			mconfig->formats_config.caps,
			mconfig->formats_config.caps_size);

	cpr_mconfig->gtw_cfg.config_length =
			(mconfig->formats_config.caps_size) / 4;
}

#define SKL_NON_GATEWAY_CPR_NODE_ID 0xFFFFFFFF
/*
 * Calculate the gatewat settings required for copier module, type of
 * gateway and index of gateway to use
 */
static u32 skl_get_node_id(struct skl_sst *ctx,
			struct skl_module_cfg *mconfig)
{
	union skl_connector_node_id node_id = {0};
	union skl_ssp_dma_node ssp_node  = {0};
	struct skl_pipe_params *params = mconfig->pipe->p_params;

	switch (mconfig->dev_type) {
	case SKL_DEVICE_BT:
		node_id.node.dma_type =
			(SKL_CONN_SOURCE == mconfig->hw_conn_type) ?
			SKL_DMA_I2S_LINK_OUTPUT_CLASS :
			SKL_DMA_I2S_LINK_INPUT_CLASS;
		node_id.node.vindex = params->host_dma_id +
					(mconfig->vbus_id << 3);
		break;

	case SKL_DEVICE_I2S:
		node_id.node.dma_type =
			(SKL_CONN_SOURCE == mconfig->hw_conn_type) ?
			SKL_DMA_I2S_LINK_OUTPUT_CLASS :
			SKL_DMA_I2S_LINK_INPUT_CLASS;
		ssp_node.dma_node.time_slot_index = mconfig->time_slot;
		ssp_node.dma_node.i2s_instance = mconfig->vbus_id;
		node_id.node.vindex = ssp_node.val;
		break;

	case SKL_DEVICE_DMIC:
		node_id.node.dma_type = SKL_DMA_DMIC_LINK_INPUT_CLASS;
		node_id.node.vindex = mconfig->vbus_id +
					 (mconfig->time_slot);
		break;

	case SKL_DEVICE_HDALINK:
		node_id.node.dma_type =
			(SKL_CONN_SOURCE == mconfig->hw_conn_type) ?
			SKL_DMA_HDA_LINK_OUTPUT_CLASS :
			SKL_DMA_HDA_LINK_INPUT_CLASS;
		node_id.node.vindex = params->link_dma_id;
		break;

	case SKL_DEVICE_HDAHOST:
		node_id.node.dma_type =
			(SKL_CONN_SOURCE == mconfig->hw_conn_type) ?
			SKL_DMA_HDA_HOST_OUTPUT_CLASS :
			SKL_DMA_HDA_HOST_INPUT_CLASS;
		node_id.node.vindex = params->host_dma_id;
		break;

	default:
		node_id.val = 0xFFFFFFFF;
		break;
	}

	return node_id.val;
}

static void skl_setup_cpr_gateway_cfg(struct skl_sst *ctx,
			struct skl_module_cfg *mconfig,
			struct skl_cpr_cfg *cpr_mconfig)
{
	u32 dma_io_buf;
	struct skl_module_res *res;
	int res_idx = mconfig->res_idx;
	struct skl *skl = get_skl_ctx(ctx->dev);

	cpr_mconfig->gtw_cfg.node_id = skl_get_node_id(ctx, mconfig);

	if (cpr_mconfig->gtw_cfg.node_id == SKL_NON_GATEWAY_CPR_NODE_ID) {
		cpr_mconfig->cpr_feature_mask = 0;
		return;
	}

	if (skl->nr_modules) {
		res = &mconfig->module->resources[mconfig->res_idx];
		cpr_mconfig->gtw_cfg.dma_buffer_size = res->dma_buffer_size;
		goto skip_buf_size_calc;
	} else {
		res = &mconfig->module->resources[res_idx];
	}

	switch (mconfig->hw_conn_type) {
	case SKL_CONN_SOURCE:
		if (mconfig->dev_type == SKL_DEVICE_HDAHOST)
			dma_io_buf =  res->ibs;
		else
			dma_io_buf =  res->obs;
		break;

	case SKL_CONN_SINK:
		if (mconfig->dev_type == SKL_DEVICE_HDAHOST)
			dma_io_buf =  res->obs;
		else
			dma_io_buf =  res->ibs;
		break;

	default:
		dev_warn(ctx->dev, "wrong connection type: %d\n",
				mconfig->hw_conn_type);
		return;
	}

	cpr_mconfig->gtw_cfg.dma_buffer_size =
				mconfig->dma_buffer_size * dma_io_buf;

	/* fallback to 2ms default value */
	if (!cpr_mconfig->gtw_cfg.dma_buffer_size) {
		if (mconfig->hw_conn_type == SKL_CONN_SOURCE)
<<<<<<< HEAD
			cpr_mconfig->gtw_cfg.dma_buffer_size = 2 * mconfig->obs;
		else
			cpr_mconfig->gtw_cfg.dma_buffer_size = 2 * mconfig->ibs;
	}

=======
			cpr_mconfig->gtw_cfg.dma_buffer_size = 2 * res->obs;
		else
			cpr_mconfig->gtw_cfg.dma_buffer_size = 2 * res->ibs;
	}

skip_buf_size_calc:
>>>>>>> f5fd4a67
	cpr_mconfig->cpr_feature_mask = 0;
	cpr_mconfig->gtw_cfg.config_length  = 0;

	skl_copy_copier_caps(mconfig, cpr_mconfig);
}

#define DMA_CONTROL_ID 5

int skl_dsp_set_dma_control(struct skl_sst *ctx, struct skl_module_cfg *mconfig)
{
	struct skl_dma_control *dma_ctrl;
	struct skl_ipc_large_config_msg msg = {0};
	int err = 0;


	/*
	 * if blob size zero, then return
	 */
	if (mconfig->formats_config.caps_size == 0)
		return 0;

	msg.large_param_id = DMA_CONTROL_ID;
	msg.param_data_size = sizeof(struct skl_dma_control) +
				mconfig->formats_config.caps_size;

	dma_ctrl = kzalloc(msg.param_data_size, GFP_KERNEL);
	if (dma_ctrl == NULL)
		return -ENOMEM;

	dma_ctrl->node_id = skl_get_node_id(ctx, mconfig);

	/* size in dwords */
	dma_ctrl->config_length = mconfig->formats_config.caps_size / 4;

	memcpy(dma_ctrl->config_data, mconfig->formats_config.caps,
				mconfig->formats_config.caps_size);

	err = skl_ipc_set_large_config(&ctx->ipc, &msg, (u32 *)dma_ctrl);

	kfree(dma_ctrl);
	return err;
}

static void skl_setup_out_format(struct skl_sst *ctx,
			struct skl_module_cfg *mconfig,
			struct skl_audio_data_format *out_fmt)
{
	struct skl_module *module = mconfig->module;
	struct skl_module_iface *fmt = &module->formats[mconfig->fmt_idx];
	struct skl_module_fmt *format = &fmt->outputs[0].fmt;

	out_fmt->number_of_channels = (u8)format->channels;
	out_fmt->s_freq = format->s_freq;
	out_fmt->bit_depth = format->bit_depth;
	out_fmt->valid_bit_depth = format->valid_bit_depth;
	out_fmt->ch_cfg = format->ch_cfg;

	out_fmt->channel_map = format->ch_map;
	out_fmt->interleaving = format->interleaving_style;
	out_fmt->sample_type = format->sample_type;

	dev_dbg(ctx->dev, "copier out format chan=%d fre=%d bitdepth=%d\n",
		out_fmt->number_of_channels, format->s_freq, format->bit_depth);
}

/*
 * DSP needs SRC module for frequency conversion, SRC takes base module
 * configuration and the target frequency as extra parameter passed as src
 * config
 */
static void skl_set_src_format(struct skl_sst *ctx,
			struct skl_module_cfg *mconfig,
			struct skl_src_module_cfg *src_mconfig)
{
	struct skl_module *module = mconfig->module;
	struct skl_module_iface *iface = &module->formats[mconfig->fmt_idx];
	struct skl_module_fmt *fmt = &iface->outputs[0].fmt;

	skl_set_base_module_format(ctx, mconfig,
		(struct skl_base_cfg *)src_mconfig);

	src_mconfig->src_cfg = fmt->s_freq;
}

/*
 * DSP needs updown module to do channel conversion. updown module take base
 * module configuration and channel configuration
 * It also take coefficients and now we have defaults applied here
 */
static void skl_set_updown_mixer_format(struct skl_sst *ctx,
			struct skl_module_cfg *mconfig,
			struct skl_up_down_mixer_cfg *mixer_mconfig)
{
	struct skl_module *module = mconfig->module;
	struct skl_module_iface *iface = &module->formats[mconfig->fmt_idx];
	struct skl_module_fmt *fmt = &iface->outputs[0].fmt;
	int i = 0;

	skl_set_base_module_format(ctx,	mconfig,
		(struct skl_base_cfg *)mixer_mconfig);
	mixer_mconfig->out_ch_cfg = fmt->ch_cfg;

	/* Select F/W default coefficient */
	mixer_mconfig->coeff_sel = 0x0;

	/* User coeff, don't care since we are selecting F/W defaults */
	for (i = 0; i < UP_DOWN_MIXER_MAX_COEFF; i++)
		mixer_mconfig->coeff[i] = 0xDEADBEEF;
}

/*
 * 'copier' is DSP internal module which copies data from Host DMA (HDA host
 * dma) or link (hda link, SSP, PDM)
 * Here we calculate the copier module parameters, like PCM format, output
 * format, gateway settings
 * copier_module_config is sent as input buffer with INIT_INSTANCE IPC msg
 */
static void skl_set_copier_format(struct skl_sst *ctx,
			struct skl_module_cfg *mconfig,
			struct skl_cpr_cfg *cpr_mconfig)
{
	struct skl_audio_data_format *out_fmt = &cpr_mconfig->out_fmt;
	struct skl_base_cfg *base_cfg = (struct skl_base_cfg *)cpr_mconfig;

	skl_set_base_module_format(ctx, mconfig, base_cfg);

	skl_setup_out_format(ctx, mconfig, out_fmt);
	skl_setup_cpr_gateway_cfg(ctx, mconfig, cpr_mconfig);
}

/*
 * Algo module are DSP pre processing modules. Algo module take base module
 * configuration and params
 */

static void skl_set_algo_format(struct skl_sst *ctx,
			struct skl_module_cfg *mconfig,
			struct skl_algo_cfg *algo_mcfg)
{
	struct skl_base_cfg *base_cfg = (struct skl_base_cfg *)algo_mcfg;

	skl_set_base_module_format(ctx, mconfig, base_cfg);

	if (mconfig->formats_config.caps_size == 0)
		return;

	memcpy(algo_mcfg->params,
			mconfig->formats_config.caps,
			mconfig->formats_config.caps_size);

}

/*
 * Mic select module allows selecting one or many input channels, thus
 * acting as a demux.
 *
 * Mic select module take base module configuration and out-format
 * configuration
 */
static void skl_set_base_outfmt_format(struct skl_sst *ctx,
			struct skl_module_cfg *mconfig,
			struct skl_base_outfmt_cfg *base_outfmt_mcfg)
{
	struct skl_audio_data_format *out_fmt = &base_outfmt_mcfg->out_fmt;
	struct skl_base_cfg *base_cfg =
				(struct skl_base_cfg *)base_outfmt_mcfg;

	skl_set_base_module_format(ctx, mconfig, base_cfg);
	skl_setup_out_format(ctx, mconfig, out_fmt);
}

static u16 skl_get_module_param_size(struct skl_sst *ctx,
			struct skl_module_cfg *mconfig)
{
	u16 param_size;

	switch (mconfig->m_type) {
	case SKL_MODULE_TYPE_COPIER:
		param_size = sizeof(struct skl_cpr_cfg);
		param_size += mconfig->formats_config.caps_size;
		return param_size;

	case SKL_MODULE_TYPE_SRCINT:
		return sizeof(struct skl_src_module_cfg);

	case SKL_MODULE_TYPE_UPDWMIX:
		return sizeof(struct skl_up_down_mixer_cfg);

	case SKL_MODULE_TYPE_ALGO:
		param_size = sizeof(struct skl_base_cfg);
		param_size += mconfig->formats_config.caps_size;
		return param_size;

	case SKL_MODULE_TYPE_BASE_OUTFMT:
	case SKL_MODULE_TYPE_MIC_SELECT:
	case SKL_MODULE_TYPE_KPB:
		return sizeof(struct skl_base_outfmt_cfg);

	default:
		/*
		 * return only base cfg when no specific module type is
		 * specified
		 */
		return sizeof(struct skl_base_cfg);
	}

	return 0;
}

/*
 * DSP firmware supports various modules like copier, SRC, updown etc.
 * These modules required various parameters to be calculated and sent for
 * the module initialization to DSP. By default a generic module needs only
 * base module format configuration
 */

static int skl_set_module_format(struct skl_sst *ctx,
			struct skl_module_cfg *module_config,
			u16 *module_config_size,
			void **param_data)
{
	u16 param_size;

	param_size  = skl_get_module_param_size(ctx, module_config);

	*param_data = kzalloc(param_size, GFP_KERNEL);
	if (NULL == *param_data)
		return -ENOMEM;

	*module_config_size = param_size;

	switch (module_config->m_type) {
	case SKL_MODULE_TYPE_COPIER:
		skl_set_copier_format(ctx, module_config, *param_data);
		break;

	case SKL_MODULE_TYPE_SRCINT:
		skl_set_src_format(ctx, module_config, *param_data);
		break;

	case SKL_MODULE_TYPE_UPDWMIX:
		skl_set_updown_mixer_format(ctx, module_config, *param_data);
		break;

	case SKL_MODULE_TYPE_ALGO:
		skl_set_algo_format(ctx, module_config, *param_data);
		break;

	case SKL_MODULE_TYPE_BASE_OUTFMT:
	case SKL_MODULE_TYPE_MIC_SELECT:
	case SKL_MODULE_TYPE_KPB:
		skl_set_base_outfmt_format(ctx, module_config, *param_data);
		break;

	default:
		skl_set_base_module_format(ctx, module_config, *param_data);
		break;

	}

	dev_dbg(ctx->dev, "Module type=%d config size: %d bytes\n",
			module_config->id.module_id, param_size);
	print_hex_dump_debug("Module params:", DUMP_PREFIX_OFFSET, 8, 4,
			*param_data, param_size, false);
	return 0;
}

static int skl_get_queue_index(struct skl_module_pin *mpin,
				struct skl_module_inst_id id, int max)
{
	int i;

	for (i = 0; i < max; i++)  {
		if (mpin[i].id.module_id == id.module_id &&
			mpin[i].id.instance_id == id.instance_id)
			return i;
	}

	return -EINVAL;
}

/*
 * Allocates queue for each module.
 * if dynamic, the pin_index is allocated 0 to max_pin.
 * In static, the pin_index is fixed based on module_id and instance id
 */
static int skl_alloc_queue(struct skl_module_pin *mpin,
			struct skl_module_cfg *tgt_cfg, int max)
{
	int i;
	struct skl_module_inst_id id = tgt_cfg->id;
	/*
	 * if pin in dynamic, find first free pin
	 * otherwise find match module and instance id pin as topology will
	 * ensure a unique pin is assigned to this so no need to
	 * allocate/free
	 */
	for (i = 0; i < max; i++)  {
		if (mpin[i].is_dynamic) {
			if (!mpin[i].in_use &&
				mpin[i].pin_state == SKL_PIN_UNBIND) {

				mpin[i].in_use = true;
				mpin[i].id.module_id = id.module_id;
				mpin[i].id.instance_id = id.instance_id;
				mpin[i].id.pvt_id = id.pvt_id;
				mpin[i].tgt_mcfg = tgt_cfg;
				return i;
			}
		} else {
			if (mpin[i].id.module_id == id.module_id &&
				mpin[i].id.instance_id == id.instance_id &&
				mpin[i].pin_state == SKL_PIN_UNBIND) {

				mpin[i].tgt_mcfg = tgt_cfg;
				return i;
			}
		}
	}

	return -EINVAL;
}

static void skl_free_queue(struct skl_module_pin *mpin, int q_index)
{
	if (mpin[q_index].is_dynamic) {
		mpin[q_index].in_use = false;
		mpin[q_index].id.module_id = 0;
		mpin[q_index].id.instance_id = 0;
		mpin[q_index].id.pvt_id = 0;
	}
	mpin[q_index].pin_state = SKL_PIN_UNBIND;
	mpin[q_index].tgt_mcfg = NULL;
}

/* Module state will be set to unint, if all the out pin state is UNBIND */

static void skl_clear_module_state(struct skl_module_pin *mpin, int max,
						struct skl_module_cfg *mcfg)
{
	int i;
	bool found = false;

	for (i = 0; i < max; i++)  {
		if (mpin[i].pin_state == SKL_PIN_UNBIND)
			continue;
		found = true;
		break;
	}

	if (!found)
		mcfg->m_state = SKL_MODULE_INIT_DONE;
	return;
}

/*
 * A module needs to be instanataited in DSP. A mdoule is present in a
 * collection of module referred as a PIPE.
 * We first calculate the module format, based on module type and then
 * invoke the DSP by sending IPC INIT_INSTANCE using ipc helper
 */
int skl_init_module(struct skl_sst *ctx,
			struct skl_module_cfg *mconfig)
{
	u16 module_config_size = 0;
	void *param_data = NULL;
	int ret;
	struct skl_ipc_init_instance_msg msg;

	dev_dbg(ctx->dev, "%s: module_id = %d instance=%d\n", __func__,
		 mconfig->id.module_id, mconfig->id.pvt_id);

	if (mconfig->pipe->state != SKL_PIPE_CREATED) {
		dev_err(ctx->dev, "Pipe not created state= %d pipe_id= %d\n",
				 mconfig->pipe->state, mconfig->pipe->ppl_id);
		return -EIO;
	}

	ret = skl_set_module_format(ctx, mconfig,
			&module_config_size, &param_data);
	if (ret < 0) {
		dev_err(ctx->dev, "Failed to set module format ret=%d\n", ret);
		return ret;
	}

	msg.module_id = mconfig->id.module_id;
	msg.instance_id = mconfig->id.pvt_id;
	msg.ppl_instance_id = mconfig->pipe->ppl_id;
	msg.param_data_size = module_config_size;
	msg.core_id = mconfig->core_id;
	msg.domain = mconfig->domain;

	ret = skl_ipc_init_instance(&ctx->ipc, &msg, param_data);
	if (ret < 0) {
		dev_err(ctx->dev, "Failed to init instance ret=%d\n", ret);
		kfree(param_data);
		return ret;
	}
	mconfig->m_state = SKL_MODULE_INIT_DONE;
	kfree(param_data);
	return ret;
}

static void skl_dump_bind_info(struct skl_sst *ctx, struct skl_module_cfg
	*src_module, struct skl_module_cfg *dst_module)
{
	dev_dbg(ctx->dev, "%s: src module_id = %d  src_instance=%d\n",
		__func__, src_module->id.module_id, src_module->id.pvt_id);
	dev_dbg(ctx->dev, "%s: dst_module=%d dst_instance=%d\n", __func__,
		 dst_module->id.module_id, dst_module->id.pvt_id);

	dev_dbg(ctx->dev, "src_module state = %d dst module state = %d\n",
		src_module->m_state, dst_module->m_state);
}

/*
 * On module freeup, we need to unbind the module with modules
 * it is already bind.
 * Find the pin allocated and unbind then using bind_unbind IPC
 */
int skl_unbind_modules(struct skl_sst *ctx,
			struct skl_module_cfg *src_mcfg,
			struct skl_module_cfg *dst_mcfg)
{
	int ret;
	struct skl_ipc_bind_unbind_msg msg;
	struct skl_module_inst_id src_id = src_mcfg->id;
	struct skl_module_inst_id dst_id = dst_mcfg->id;
	int in_max = dst_mcfg->module->max_input_pins;
	int out_max = src_mcfg->module->max_output_pins;
	int src_index, dst_index, src_pin_state, dst_pin_state;

	skl_dump_bind_info(ctx, src_mcfg, dst_mcfg);

	/* get src queue index */
	src_index = skl_get_queue_index(src_mcfg->m_out_pin, dst_id, out_max);
	if (src_index < 0)
		return 0;

	msg.src_queue = src_index;

	/* get dst queue index */
	dst_index  = skl_get_queue_index(dst_mcfg->m_in_pin, src_id, in_max);
	if (dst_index < 0)
		return 0;

	msg.dst_queue = dst_index;

	src_pin_state = src_mcfg->m_out_pin[src_index].pin_state;
	dst_pin_state = dst_mcfg->m_in_pin[dst_index].pin_state;

	if (src_pin_state != SKL_PIN_BIND_DONE ||
		dst_pin_state != SKL_PIN_BIND_DONE)
		return 0;

	msg.module_id = src_mcfg->id.module_id;
	msg.instance_id = src_mcfg->id.pvt_id;
	msg.dst_module_id = dst_mcfg->id.module_id;
	msg.dst_instance_id = dst_mcfg->id.pvt_id;
	msg.bind = false;

	ret = skl_ipc_bind_unbind(&ctx->ipc, &msg);
	if (!ret) {
		/* free queue only if unbind is success */
		skl_free_queue(src_mcfg->m_out_pin, src_index);
		skl_free_queue(dst_mcfg->m_in_pin, dst_index);

		/*
		 * check only if src module bind state, bind is
		 * always from src -> sink
		 */
		skl_clear_module_state(src_mcfg->m_out_pin, out_max, src_mcfg);
	}

	return ret;
}

static void fill_pin_params(struct skl_audio_data_format *pin_fmt,
				struct skl_module_fmt *format)
{
	pin_fmt->number_of_channels = format->channels;
	pin_fmt->s_freq = format->s_freq;
	pin_fmt->bit_depth = format->bit_depth;
	pin_fmt->valid_bit_depth = format->valid_bit_depth;
	pin_fmt->ch_cfg = format->ch_cfg;
	pin_fmt->sample_type = format->sample_type;
	pin_fmt->channel_map = format->ch_map;
	pin_fmt->interleaving = format->interleaving_style;
}

#define CPR_SINK_FMT_PARAM_ID 2

/*
 * Once a module is instantiated it need to be 'bind' with other modules in
 * the pipeline. For binding we need to find the module pins which are bind
 * together
 * This function finds the pins and then sends bund_unbind IPC message to
 * DSP using IPC helper
 */
int skl_bind_modules(struct skl_sst *ctx,
			struct skl_module_cfg *src_mcfg,
			struct skl_module_cfg *dst_mcfg)
{
	int ret = 0;
	struct skl_ipc_bind_unbind_msg msg;
	int in_max = dst_mcfg->module->max_input_pins;
	int out_max = src_mcfg->module->max_output_pins;
	int src_index, dst_index;
	struct skl_module_fmt *format;
	struct skl_cpr_pin_fmt pin_fmt;
	struct skl_module *module;
	struct skl_module_iface *fmt;

	skl_dump_bind_info(ctx, src_mcfg, dst_mcfg);

	if (src_mcfg->m_state < SKL_MODULE_INIT_DONE ||
		dst_mcfg->m_state < SKL_MODULE_INIT_DONE)
		return 0;

	src_index = skl_alloc_queue(src_mcfg->m_out_pin, dst_mcfg, out_max);
	if (src_index < 0)
		return -EINVAL;

	msg.src_queue = src_index;
	dst_index = skl_alloc_queue(dst_mcfg->m_in_pin, src_mcfg, in_max);
	if (dst_index < 0) {
		skl_free_queue(src_mcfg->m_out_pin, src_index);
		return -EINVAL;
	}

	/*
	 * Copier module requires the separate large_config_set_ipc to
	 * configure the pins other than 0
	 */
	if (src_mcfg->m_type == SKL_MODULE_TYPE_COPIER && src_index > 0) {
		pin_fmt.sink_id = src_index;
		module = src_mcfg->module;
		fmt = &module->formats[src_mcfg->fmt_idx];

		/* Input fmt is same as that of src module input cfg */
		format = &fmt->inputs[0].fmt;
		fill_pin_params(&(pin_fmt.src_fmt), format);

		format = &fmt->outputs[src_index].fmt;
		fill_pin_params(&(pin_fmt.dst_fmt), format);
		ret = skl_set_module_params(ctx, (void *)&pin_fmt,
					sizeof(struct skl_cpr_pin_fmt),
					CPR_SINK_FMT_PARAM_ID, src_mcfg);

		if (ret < 0)
			goto out;
	}

	msg.dst_queue = dst_index;

	dev_dbg(ctx->dev, "src queue = %d dst queue =%d\n",
			 msg.src_queue, msg.dst_queue);

	msg.module_id = src_mcfg->id.module_id;
	msg.instance_id = src_mcfg->id.pvt_id;
	msg.dst_module_id = dst_mcfg->id.module_id;
	msg.dst_instance_id = dst_mcfg->id.pvt_id;
	msg.bind = true;

	ret = skl_ipc_bind_unbind(&ctx->ipc, &msg);

	if (!ret) {
		src_mcfg->m_state = SKL_MODULE_BIND_DONE;
		src_mcfg->m_out_pin[src_index].pin_state = SKL_PIN_BIND_DONE;
		dst_mcfg->m_in_pin[dst_index].pin_state = SKL_PIN_BIND_DONE;
		return ret;
	}
out:
	/* error case , if IPC fails, clear the queue index */
	skl_free_queue(src_mcfg->m_out_pin, src_index);
	skl_free_queue(dst_mcfg->m_in_pin, dst_index);

	return ret;
}

static int skl_set_pipe_state(struct skl_sst *ctx, struct skl_pipe *pipe,
	enum skl_ipc_pipeline_state state)
{
	dev_dbg(ctx->dev, "%s: pipe_satate = %d\n", __func__, state);

	return skl_ipc_set_pipeline_state(&ctx->ipc, pipe->ppl_id, state);
}

/*
 * A pipeline is a collection of modules. Before a module in instantiated a
 * pipeline needs to be created for it.
 * This function creates pipeline, by sending create pipeline IPC messages
 * to FW
 */
int skl_create_pipeline(struct skl_sst *ctx, struct skl_pipe *pipe)
{
	int ret;

	dev_dbg(ctx->dev, "%s: pipe_id = %d\n", __func__, pipe->ppl_id);

	ret = skl_ipc_create_pipeline(&ctx->ipc, pipe->memory_pages,
				pipe->pipe_priority, pipe->ppl_id,
				pipe->lp_mode);
	if (ret < 0) {
		dev_err(ctx->dev, "Failed to create pipeline\n");
		return ret;
	}

	pipe->state = SKL_PIPE_CREATED;

	return 0;
}

/*
 * A pipeline needs to be deleted on cleanup. If a pipeline is running, then
 * pause the pipeline first and then delete it
 * The pipe delete is done by sending delete pipeline IPC. DSP will stop the
 * DMA engines and releases resources
 */
int skl_delete_pipe(struct skl_sst *ctx, struct skl_pipe *pipe)
{
	int ret;

	dev_dbg(ctx->dev, "%s: pipe = %d\n", __func__, pipe->ppl_id);

	/* If pipe is started, do stop the pipe in FW. */
	if (pipe->state >= SKL_PIPE_STARTED) {
		ret = skl_set_pipe_state(ctx, pipe, PPL_PAUSED);
		if (ret < 0) {
			dev_err(ctx->dev, "Failed to stop pipeline\n");
			return ret;
		}

		pipe->state = SKL_PIPE_PAUSED;
	}

	/* If pipe was not created in FW, do not try to delete it */
	if (pipe->state < SKL_PIPE_CREATED)
		return 0;

	ret = skl_ipc_delete_pipeline(&ctx->ipc, pipe->ppl_id);
	if (ret < 0) {
		dev_err(ctx->dev, "Failed to delete pipeline\n");
		return ret;
	}

	pipe->state = SKL_PIPE_INVALID;

	return ret;
}

/*
 * A pipeline is also a scheduling entity in DSP which can be run, stopped
 * For processing data the pipe need to be run by sending IPC set pipe state
 * to DSP
 */
int skl_run_pipe(struct skl_sst *ctx, struct skl_pipe *pipe)
{
	int ret;

	dev_dbg(ctx->dev, "%s: pipe = %d\n", __func__, pipe->ppl_id);

	/* If pipe was not created in FW, do not try to pause or delete */
	if (pipe->state < SKL_PIPE_CREATED)
		return 0;

	/* Pipe has to be paused before it is started */
	ret = skl_set_pipe_state(ctx, pipe, PPL_PAUSED);
	if (ret < 0) {
		dev_err(ctx->dev, "Failed to pause pipe\n");
		return ret;
	}

	pipe->state = SKL_PIPE_PAUSED;

	ret = skl_set_pipe_state(ctx, pipe, PPL_RUNNING);
	if (ret < 0) {
		dev_err(ctx->dev, "Failed to start pipe\n");
		return ret;
	}

	pipe->state = SKL_PIPE_STARTED;

	return 0;
}

/*
 * Stop the pipeline by sending set pipe state IPC
 * DSP doesnt implement stop so we always send pause message
 */
int skl_stop_pipe(struct skl_sst *ctx, struct skl_pipe *pipe)
{
	int ret;

	dev_dbg(ctx->dev, "In %s pipe=%d\n", __func__, pipe->ppl_id);

	/* If pipe was not created in FW, do not try to pause or delete */
	if (pipe->state < SKL_PIPE_PAUSED)
		return 0;

	ret = skl_set_pipe_state(ctx, pipe, PPL_PAUSED);
	if (ret < 0) {
		dev_dbg(ctx->dev, "Failed to stop pipe\n");
		return ret;
	}

	pipe->state = SKL_PIPE_PAUSED;

	return 0;
}

/*
 * Reset the pipeline by sending set pipe state IPC this will reset the DMA
 * from the DSP side
 */
int skl_reset_pipe(struct skl_sst *ctx, struct skl_pipe *pipe)
{
	int ret;

	/* If pipe was not created in FW, do not try to pause or delete */
	if (pipe->state < SKL_PIPE_PAUSED)
		return 0;

	ret = skl_set_pipe_state(ctx, pipe, PPL_RESET);
	if (ret < 0) {
		dev_dbg(ctx->dev, "Failed to reset pipe ret=%d\n", ret);
		return ret;
	}

	pipe->state = SKL_PIPE_RESET;

	return 0;
}

/* Algo parameter set helper function */
int skl_set_module_params(struct skl_sst *ctx, u32 *params, int size,
				u32 param_id, struct skl_module_cfg *mcfg)
{
	struct skl_ipc_large_config_msg msg;

	msg.module_id = mcfg->id.module_id;
	msg.instance_id = mcfg->id.pvt_id;
	msg.param_data_size = size;
	msg.large_param_id = param_id;

	return skl_ipc_set_large_config(&ctx->ipc, &msg, params);
}

int skl_get_module_params(struct skl_sst *ctx, u32 *params, int size,
			  u32 param_id, struct skl_module_cfg *mcfg)
{
	struct skl_ipc_large_config_msg msg;

	msg.module_id = mcfg->id.module_id;
	msg.instance_id = mcfg->id.pvt_id;
	msg.param_data_size = size;
	msg.large_param_id = param_id;

	return skl_ipc_get_large_config(&ctx->ipc, &msg, params);
}<|MERGE_RESOLUTION|>--- conflicted
+++ resolved
@@ -600,20 +600,12 @@
 	/* fallback to 2ms default value */
 	if (!cpr_mconfig->gtw_cfg.dma_buffer_size) {
 		if (mconfig->hw_conn_type == SKL_CONN_SOURCE)
-<<<<<<< HEAD
-			cpr_mconfig->gtw_cfg.dma_buffer_size = 2 * mconfig->obs;
-		else
-			cpr_mconfig->gtw_cfg.dma_buffer_size = 2 * mconfig->ibs;
-	}
-
-=======
 			cpr_mconfig->gtw_cfg.dma_buffer_size = 2 * res->obs;
 		else
 			cpr_mconfig->gtw_cfg.dma_buffer_size = 2 * res->ibs;
 	}
 
 skip_buf_size_calc:
->>>>>>> f5fd4a67
 	cpr_mconfig->cpr_feature_mask = 0;
 	cpr_mconfig->gtw_cfg.config_length  = 0;
 
